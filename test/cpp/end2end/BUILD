--- conflicted
+++ resolved
@@ -53,11 +53,7 @@
         "//:gpr",
         "//:grpc",
         "//:grpc++",
-<<<<<<< HEAD
-=======
-        "//external:gtest",
         "//src/proto/grpc/health/v1:health_proto",
->>>>>>> 45b89fb1
         "//src/proto/grpc/testing:echo_messages_proto",
         "//src/proto/grpc/testing:echo_proto",
         "//src/proto/grpc/testing/duplicate:echo_duplicate_proto",
@@ -234,11 +230,7 @@
     ],
 )
 
-<<<<<<< HEAD
-grpc_cc_test(
-=======
-
-cc_test(
+grpc_cc_test(
     name = "grpclb_end2end_test",
     srcs = ["grpclb_end2end_test.cc"],
     deps = [
@@ -246,7 +238,6 @@
         "//:gpr",
         "//:grpc",
         "//:grpc++",
-        "//external:gtest",
         "//src/proto/grpc/lb/v1:load_balancer_proto",
         "//src/proto/grpc/testing:echo_messages_proto",
         "//src/proto/grpc/testing:echo_proto",
@@ -256,10 +247,12 @@
         "//test/core/util:grpc_test_util",
         "//test/cpp/util:test_util",
     ],
-)
-
-cc_test(
->>>>>>> 45b89fb1
+    external_deps = [
+        "gtest",
+    ],
+)
+
+grpc_cc_test(
     name = "proto_server_reflection_test",
     srcs = ["proto_server_reflection_test.cc"],
     deps = [
