--- conflicted
+++ resolved
@@ -89,11 +89,7 @@
       const grpc_channel_args* server_args =
           grpc_server_get_channel_args(server_->c_server());
       grpc_transport* transport = grpc_create_chttp2_transport(
-<<<<<<< HEAD
-          server_args, endpoints.server, 0 /* is_client */);
-=======
-          &exec_ctx, server_args, endpoints.server, false /* is_client */);
->>>>>>> 05cd3102
+          server_args, endpoints.server, false /* is_client */);
 
       grpc_pollset** pollsets;
       size_t num_pollsets = 0;
@@ -103,16 +99,9 @@
         grpc_endpoint_add_to_pollset(endpoints.server, pollsets[i]);
       }
 
-<<<<<<< HEAD
       grpc_server_setup_transport(server_->c_server(), transport, nullptr,
                                   server_args);
-      grpc_chttp2_transport_start_reading(transport, nullptr);
-=======
-      grpc_server_setup_transport(&exec_ctx, server_->c_server(), transport,
-                                  nullptr, server_args);
-      grpc_chttp2_transport_start_reading(&exec_ctx, transport, nullptr,
-                                          nullptr);
->>>>>>> 05cd3102
+      grpc_chttp2_transport_start_reading(transport, nullptr, nullptr);
     }
 
     /* create channel */
@@ -122,22 +111,12 @@
       ApplyCommonChannelArguments(&args);
 
       grpc_channel_args c_args = args.c_channel_args();
-<<<<<<< HEAD
       grpc_transport* transport =
-          grpc_create_chttp2_transport(&c_args, endpoints.client, 1);
+          grpc_create_chttp2_transport(&c_args, endpoints.client, true);
       GPR_ASSERT(transport);
       grpc_channel* channel = grpc_channel_create(
           "target", &c_args, GRPC_CLIENT_DIRECT_CHANNEL, transport);
-      grpc_chttp2_transport_start_reading(transport, nullptr);
-=======
-      grpc_transport* transport = grpc_create_chttp2_transport(
-          &exec_ctx, &c_args, endpoints.client, true);
-      GPR_ASSERT(transport);
-      grpc_channel* channel = grpc_channel_create(
-          &exec_ctx, "target", &c_args, GRPC_CLIENT_DIRECT_CHANNEL, transport);
-      grpc_chttp2_transport_start_reading(&exec_ctx, transport, nullptr,
-                                          nullptr);
->>>>>>> 05cd3102
+      grpc_chttp2_transport_start_reading(transport, nullptr, nullptr);
 
       channel_ = CreateChannelInternal("", channel);
     }
