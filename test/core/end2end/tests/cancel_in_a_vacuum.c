/*
 *
 * Copyright 2015, Google Inc.
 * All rights reserved.
 *
 * Redistribution and use in source and binary forms, with or without
 * modification, are permitted provided that the following conditions are
 * met:
 *
 *     * Redistributions of source code must retain the above copyright
 * notice, this list of conditions and the following disclaimer.
 *     * Redistributions in binary form must reproduce the above
 * copyright notice, this list of conditions and the following disclaimer
 * in the documentation and/or other materials provided with the
 * distribution.
 *     * Neither the name of Google Inc. nor the names of its
 * contributors may be used to endorse or promote products derived from
 * this software without specific prior written permission.
 *
 * THIS SOFTWARE IS PROVIDED BY THE COPYRIGHT HOLDERS AND CONTRIBUTORS
 * "AS IS" AND ANY EXPRESS OR IMPLIED WARRANTIES, INCLUDING, BUT NOT
 * LIMITED TO, THE IMPLIED WARRANTIES OF MERCHANTABILITY AND FITNESS FOR
 * A PARTICULAR PURPOSE ARE DISCLAIMED. IN NO EVENT SHALL THE COPYRIGHT
 * OWNER OR CONTRIBUTORS BE LIABLE FOR ANY DIRECT, INDIRECT, INCIDENTAL,
 * SPECIAL, EXEMPLARY, OR CONSEQUENTIAL DAMAGES (INCLUDING, BUT NOT
 * LIMITED TO, PROCUREMENT OF SUBSTITUTE GOODS OR SERVICES; LOSS OF USE,
 * DATA, OR PROFITS; OR BUSINESS INTERRUPTION) HOWEVER CAUSED AND ON ANY
 * THEORY OF LIABILITY, WHETHER IN CONTRACT, STRICT LIABILITY, OR TORT
 * (INCLUDING NEGLIGENCE OR OTHERWISE) ARISING IN ANY WAY OUT OF THE USE
 * OF THIS SOFTWARE, EVEN IF ADVISED OF THE POSSIBILITY OF SUCH DAMAGE.
 *
 */

#include "test/core/end2end/end2end_tests.h"

#include <stdio.h>
#include <string.h>

#include <grpc/byte_buffer.h>
#include <grpc/support/alloc.h>
#include <grpc/support/log.h>
#include <grpc/support/time.h>
#include <grpc/support/useful.h>
#include "test/core/end2end/cq_verifier.h"
#include "test/core/end2end/tests/cancel_test_helpers.h"

enum { TIMEOUT = 200000 };

static void *tag(gpr_intptr t) { return (void *)t; }

static grpc_end2end_test_fixture begin_test(grpc_end2end_test_config config,
                                            const char *test_name,
                                            grpc_channel_args *client_args,
                                            grpc_channel_args *server_args) {
  grpc_end2end_test_fixture f;
  gpr_log(GPR_INFO, "%s/%s", test_name, config.name);
  f = config.create_fixture(client_args, server_args);
  config.init_client(&f, client_args);
  config.init_server(&f, server_args);
  return f;
}

static gpr_timespec n_seconds_time(int n) {
  return GRPC_TIMEOUT_SECONDS_TO_DEADLINE(n);
}

static gpr_timespec five_seconds_time(void) { return n_seconds_time(5); }

static void drain_cq(grpc_completion_queue *cq) {
  grpc_event ev;
  do {
    ev = grpc_completion_queue_next(cq, five_seconds_time(), NULL);
  } while (ev.type != GRPC_QUEUE_SHUTDOWN);
}

static void shutdown_server(grpc_end2end_test_fixture *f) {
  if (!f->server) return;
  grpc_server_shutdown_and_notify(f->server, f->cq, tag(1000));
  GPR_ASSERT(grpc_completion_queue_pluck(f->cq, tag(1000),
                                         GRPC_TIMEOUT_SECONDS_TO_DEADLINE(5),
                                         NULL)
                 .type == GRPC_OP_COMPLETE);
  grpc_server_destroy(f->server);
  f->server = NULL;
}

static void shutdown_client(grpc_end2end_test_fixture *f) {
  if (!f->client) return;
  grpc_channel_destroy(f->client);
  f->client = NULL;
}

static void end_test(grpc_end2end_test_fixture *f) {
  shutdown_server(f);
  shutdown_client(f);

  grpc_completion_queue_shutdown(f->cq);
  drain_cq(f->cq);
  grpc_completion_queue_destroy(f->cq);
}

/* Cancel and do nothing */
static void test_cancel_in_a_vacuum(grpc_end2end_test_config config,
                                    cancellation_mode mode) {
  grpc_call *c;
  grpc_end2end_test_fixture f =
      begin_test(config, "test_cancel_in_a_vacuum", NULL, NULL);
  gpr_timespec deadline = five_seconds_time();
  cq_verifier *v_client = cq_verifier_create(f.cq);

<<<<<<< HEAD
  c = grpc_channel_create_call(f.client, f.cq, "/foo", "foo.test.google.fr",
                               deadline, NULL);
=======
  c = grpc_channel_create_call(f.client, NULL, GRPC_PROPAGATE_DEFAULTS, f.cq,
                               "/foo", "foo.test.google.fr", deadline);
>>>>>>> 95a98ca7
  GPR_ASSERT(c);

  GPR_ASSERT(GRPC_CALL_OK == mode.initiate_cancel(c, NULL));

  grpc_call_destroy(c);

  cq_verifier_destroy(v_client);
  end_test(&f);
  config.tear_down_data(&f);
}

void grpc_end2end_tests(grpc_end2end_test_config config) {
  unsigned i;

  for (i = 0; i < GPR_ARRAY_SIZE(cancellation_modes); i++) {
    test_cancel_in_a_vacuum(config, cancellation_modes[i]);
  }
}<|MERGE_RESOLUTION|>--- conflicted
+++ resolved
@@ -108,13 +108,8 @@
   gpr_timespec deadline = five_seconds_time();
   cq_verifier *v_client = cq_verifier_create(f.cq);
 
-<<<<<<< HEAD
-  c = grpc_channel_create_call(f.client, f.cq, "/foo", "foo.test.google.fr",
-                               deadline, NULL);
-=======
   c = grpc_channel_create_call(f.client, NULL, GRPC_PROPAGATE_DEFAULTS, f.cq,
-                               "/foo", "foo.test.google.fr", deadline);
->>>>>>> 95a98ca7
+                               "/foo", "foo.test.google.fr", deadline, NULL);
   GPR_ASSERT(c);
 
   GPR_ASSERT(GRPC_CALL_OK == mode.initiate_cancel(c, NULL));
