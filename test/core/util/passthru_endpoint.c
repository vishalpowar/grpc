/*
 *
 * Copyright 2016, Google Inc.
 * All rights reserved.
 *
 * Redistribution and use in source and binary forms, with or without
 * modification, are permitted provided that the following conditions are
 * met:
 *
 *     * Redistributions of source code must retain the above copyright
 * notice, this list of conditions and the following disclaimer.
 *     * Redistributions in binary form must reproduce the above
 * copyright notice, this list of conditions and the following disclaimer
 * in the documentation and/or other materials provided with the
 * distribution.
 *     * Neither the name of Google Inc. nor the names of its
 * contributors may be used to endorse or promote products derived from
 * this software without specific prior written permission.
 *
 * THIS SOFTWARE IS PROVIDED BY THE COPYRIGHT HOLDERS AND CONTRIBUTORS
 * "AS IS" AND ANY EXPRESS OR IMPLIED WARRANTIES, INCLUDING, BUT NOT
 * LIMITED TO, THE IMPLIED WARRANTIES OF MERCHANTABILITY AND FITNESS FOR
 * A PARTICULAR PURPOSE ARE DISCLAIMED. IN NO EVENT SHALL THE COPYRIGHT
 * OWNER OR CONTRIBUTORS BE LIABLE FOR ANY DIRECT, INDIRECT, INCIDENTAL,
 * SPECIAL, EXEMPLARY, OR CONSEQUENTIAL DAMAGES (INCLUDING, BUT NOT
 * LIMITED TO, PROCUREMENT OF SUBSTITUTE GOODS OR SERVICES; LOSS OF USE,
 * DATA, OR PROFITS; OR BUSINESS INTERRUPTION) HOWEVER CAUSED AND ON ANY
 * THEORY OF LIABILITY, WHETHER IN CONTRACT, STRICT LIABILITY, OR TORT
 * (INCLUDING NEGLIGENCE OR OTHERWISE) ARISING IN ANY WAY OUT OF THE USE
 * OF THIS SOFTWARE, EVEN IF ADVISED OF THE POSSIBILITY OF SUCH DAMAGE.
 *
 */

#include "test/core/util/passthru_endpoint.h"

#include <inttypes.h>

#include <grpc/support/alloc.h>
#include <grpc/support/string_util.h>
#include "src/core/lib/iomgr/sockaddr.h"

typedef struct passthru_endpoint passthru_endpoint;

typedef struct {
  grpc_endpoint base;
  passthru_endpoint *parent;
  gpr_slice_buffer read_buffer;
  gpr_slice_buffer *on_read_out;
  grpc_closure *on_read;
  grpc_resource_user resource_user;
} half;

struct passthru_endpoint {
  gpr_mu mu;
  int halves;
  bool shutdown;
  half client;
  half server;
};

static void me_read(grpc_exec_ctx *exec_ctx, grpc_endpoint *ep,
                    gpr_slice_buffer *slices, grpc_closure *cb) {
  half *m = (half *)ep;
  gpr_mu_lock(&m->parent->mu);
  if (m->parent->shutdown) {
    grpc_exec_ctx_sched(exec_ctx, cb, GRPC_ERROR_CREATE("Already shutdown"),
                        NULL);
  } else if (m->read_buffer.count > 0) {
    gpr_slice_buffer_swap(&m->read_buffer, slices);
    grpc_exec_ctx_sched(exec_ctx, cb, GRPC_ERROR_NONE, NULL);
  } else {
    m->on_read = cb;
    m->on_read_out = slices;
  }
  gpr_mu_unlock(&m->parent->mu);
}

static half *other_half(half *h) {
  if (h == &h->parent->client) return &h->parent->server;
  return &h->parent->client;
}

static void me_write(grpc_exec_ctx *exec_ctx, grpc_endpoint *ep,
                     gpr_slice_buffer *slices, grpc_closure *cb) {
  half *m = other_half((half *)ep);
  gpr_mu_lock(&m->parent->mu);
  grpc_error *error = GRPC_ERROR_NONE;
  if (m->parent->shutdown) {
    error = GRPC_ERROR_CREATE("Endpoint already shutdown");
  } else if (m->on_read != NULL) {
    for (size_t i = 0; i < slices->count; i++) {
      gpr_slice_buffer_add(m->on_read_out, gpr_slice_ref(slices->slices[i]));
    }
    grpc_exec_ctx_sched(exec_ctx, m->on_read, GRPC_ERROR_NONE, NULL);
    m->on_read = NULL;
  } else {
    for (size_t i = 0; i < slices->count; i++) {
      gpr_slice_buffer_add(&m->read_buffer, gpr_slice_ref(slices->slices[i]));
    }
  }
  gpr_mu_unlock(&m->parent->mu);
  grpc_exec_ctx_sched(exec_ctx, cb, error, NULL);
}

static void me_add_to_pollset(grpc_exec_ctx *exec_ctx, grpc_endpoint *ep,
                              grpc_pollset *pollset) {}

static void me_add_to_pollset_set(grpc_exec_ctx *exec_ctx, grpc_endpoint *ep,
                                  grpc_pollset_set *pollset) {}

static void me_shutdown(grpc_exec_ctx *exec_ctx, grpc_endpoint *ep) {
  half *m = (half *)ep;
  gpr_mu_lock(&m->parent->mu);
  m->parent->shutdown = true;
  if (m->on_read) {
    grpc_exec_ctx_sched(exec_ctx, m->on_read, GRPC_ERROR_CREATE("Shutdown"),
                        NULL);
    m->on_read = NULL;
  }
  m = other_half(m);
  if (m->on_read) {
    grpc_exec_ctx_sched(exec_ctx, m->on_read, GRPC_ERROR_CREATE("Shutdown"),
                        NULL);
    m->on_read = NULL;
  }
  gpr_mu_unlock(&m->parent->mu);
}

static void me_really_destroy(grpc_exec_ctx *exec_ctx, void *ep,
                              grpc_error *error) {
  passthru_endpoint *p = ((half *)ep)->parent;
  gpr_mu_lock(&p->mu);
  if (0 == --p->halves) {
    gpr_mu_unlock(&p->mu);
    gpr_mu_destroy(&p->mu);
    gpr_slice_buffer_destroy(&p->client.read_buffer);
    gpr_slice_buffer_destroy(&p->server.read_buffer);
    gpr_free(p);
  } else {
    gpr_mu_unlock(&p->mu);
  }
}

static void me_destroy(grpc_exec_ctx *exec_ctx, grpc_endpoint *ep) {
  half *m = (half *)ep;
  grpc_resource_user_shutdown(exec_ctx, &m->resource_user,
                              grpc_closure_create(me_really_destroy, m));
}

static char *me_get_peer(grpc_endpoint *ep) {
  return gpr_strdup("fake:mock_endpoint");
}

static int me_get_fd(grpc_endpoint *ep) { return -1; }

static grpc_workqueue *me_get_workqueue(grpc_endpoint *ep) { return NULL; }

<<<<<<< HEAD
static const grpc_endpoint_vtable vtable = {me_read,
                                            me_write,
                                            me_get_workqueue,
                                            me_add_to_pollset,
                                            me_add_to_pollset_set,
                                            me_shutdown,
                                            me_destroy,
                                            me_get_peer,
                                            me_get_fd};
=======
static grpc_resource_user *me_get_resource_user(grpc_endpoint *ep) {
  half *m = (half *)ep;
  return &m->resource_user;
}

static const grpc_endpoint_vtable vtable = {
    me_read,
    me_write,
    me_get_workqueue,
    me_add_to_pollset,
    me_add_to_pollset_set,
    me_shutdown,
    me_destroy,
    me_get_resource_user,
    me_get_peer,
};
>>>>>>> 11948f74

static void half_init(half *m, passthru_endpoint *parent,
                      grpc_resource_quota *resource_quota,
                      const char *half_name) {
  m->base.vtable = &vtable;
  m->parent = parent;
  gpr_slice_buffer_init(&m->read_buffer);
  m->on_read = NULL;
  char *name;
  gpr_asprintf(&name, "passthru_endpoint_%s_%" PRIxPTR, half_name,
               (intptr_t)parent);
  grpc_resource_user_init(&m->resource_user, resource_quota, name);
  gpr_free(name);
}

void grpc_passthru_endpoint_create(grpc_endpoint **client,
                                   grpc_endpoint **server,
                                   grpc_resource_quota *resource_quota) {
  passthru_endpoint *m = gpr_malloc(sizeof(*m));
  m->halves = 2;
  m->shutdown = 0;
  half_init(&m->client, m, resource_quota, "client");
  half_init(&m->server, m, resource_quota, "server");
  gpr_mu_init(&m->mu);
  *client = &m->client.base;
  *server = &m->server.base;
}<|MERGE_RESOLUTION|>--- conflicted
+++ resolved
@@ -155,17 +155,6 @@
 
 static grpc_workqueue *me_get_workqueue(grpc_endpoint *ep) { return NULL; }
 
-<<<<<<< HEAD
-static const grpc_endpoint_vtable vtable = {me_read,
-                                            me_write,
-                                            me_get_workqueue,
-                                            me_add_to_pollset,
-                                            me_add_to_pollset_set,
-                                            me_shutdown,
-                                            me_destroy,
-                                            me_get_peer,
-                                            me_get_fd};
-=======
 static grpc_resource_user *me_get_resource_user(grpc_endpoint *ep) {
   half *m = (half *)ep;
   return &m->resource_user;
@@ -181,8 +170,8 @@
     me_destroy,
     me_get_resource_user,
     me_get_peer,
+    me_get_fd,
 };
->>>>>>> 11948f74
 
 static void half_init(half *m, passthru_endpoint *parent,
                       grpc_resource_quota *resource_quota,
