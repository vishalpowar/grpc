/*
 *
 * Copyright 2015, Google Inc.
 * All rights reserved.
 *
 * Redistribution and use in source and binary forms, with or without
 * modification, are permitted provided that the following conditions are
 * met:
 *
 *     * Redistributions of source code must retain the above copyright
 * notice, this list of conditions and the following disclaimer.
 *     * Redistributions in binary form must reproduce the above
 * copyright notice, this list of conditions and the following disclaimer
 * in the documentation and/or other materials provided with the
 * distribution.
 *     * Neither the name of Google Inc. nor the names of its
 * contributors may be used to endorse or promote products derived from
 * this software without specific prior written permission.
 *
 * THIS SOFTWARE IS PROVIDED BY THE COPYRIGHT HOLDERS AND CONTRIBUTORS
 * "AS IS" AND ANY EXPRESS OR IMPLIED WARRANTIES, INCLUDING, BUT NOT
 * LIMITED TO, THE IMPLIED WARRANTIES OF MERCHANTABILITY AND FITNESS FOR
 * A PARTICULAR PURPOSE ARE DISCLAIMED. IN NO EVENT SHALL THE COPYRIGHT
 * OWNER OR CONTRIBUTORS BE LIABLE FOR ANY DIRECT, INDIRECT, INCIDENTAL,
 * SPECIAL, EXEMPLARY, OR CONSEQUENTIAL DAMAGES (INCLUDING, BUT NOT
 * LIMITED TO, PROCUREMENT OF SUBSTITUTE GOODS OR SERVICES; LOSS OF USE,
 * DATA, OR PROFITS; OR BUSINESS INTERRUPTION) HOWEVER CAUSED AND ON ANY
 * THEORY OF LIABILITY, WHETHER IN CONTRACT, STRICT LIABILITY, OR TORT
 * (INCLUDING NEGLIGENCE OR OTHERWISE) ARISING IN ANY WAY OUT OF THE USE
 * OF THIS SOFTWARE, EVEN IF ADVISED OF THE POSSIBILITY OF SUCH DAMAGE.
 *
 */

#include <grpc/grpc.h>
#include <grpc/grpc_security.h>

#include <signal.h>
#include <stdio.h>
#include <stdlib.h>
#include <string.h>
#include <time.h>
#ifndef _WIN32
/* This is for _exit() below, which is temporary. */
#include <unistd.h>
#endif

#include "test/core/util/grpc_profiler.h"
#include "test/core/util/test_config.h"
#include <grpc/support/alloc.h>
#include <grpc/support/cmdline.h>
#include <grpc/support/host_port.h>
#include <grpc/support/log.h>
#include <grpc/support/time.h>
#include "test/core/util/port.h"
#include "test/core/end2end/data/ssl_test_data.h"

static grpc_completion_queue *cq;
static grpc_server *server;
static grpc_call *call;
static grpc_call_details call_details;
static grpc_metadata_array request_metadata_recv;
static grpc_metadata_array initial_metadata_send;
static grpc_byte_buffer *payload_buffer = NULL;
/* Used to drain the terminal read in unary calls. */
static grpc_byte_buffer *terminal_buffer = NULL;

static grpc_op read_op;
static grpc_op metadata_send_op;
static grpc_op write_op;
static grpc_op status_op[2];
static int was_cancelled = 2;
static grpc_op unary_ops[6];
static int got_sigint = 0;

static void *tag(gpr_intptr t) { return (void *)t; }

typedef enum {
  FLING_SERVER_NEW_REQUEST = 1,
  FLING_SERVER_READ_FOR_UNARY,
  FLING_SERVER_BATCH_OPS_FOR_UNARY,
  FLING_SERVER_SEND_INIT_METADATA_FOR_STREAMING,
  FLING_SERVER_READ_FOR_STREAMING,
  FLING_SERVER_WRITE_FOR_STREAMING,
  FLING_SERVER_SEND_STATUS_FOR_STREAMING
} fling_server_tags;

typedef struct {
  gpr_refcount pending_ops;
  gpr_uint32 flags;
} call_state;

static void request_call(void) {
  grpc_metadata_array_init(&request_metadata_recv);
  grpc_server_request_call(server, &call, &call_details, &request_metadata_recv,
                           cq, cq, tag(FLING_SERVER_NEW_REQUEST));
}

static void handle_unary_method(void) {
  grpc_op *op;
  grpc_call_error error;

  grpc_metadata_array_init(&initial_metadata_send);

  op = unary_ops;
  op->op = GRPC_OP_SEND_INITIAL_METADATA;
  op->data.send_initial_metadata.count = 0;
  op++;
  op->op = GRPC_OP_RECV_MESSAGE;
  op->data.recv_message = &terminal_buffer;
  op++;
  op->op = GRPC_OP_SEND_MESSAGE;
  if (payload_buffer == NULL) {
    gpr_log(GPR_INFO, "NULL payload buffer !!!");
  }
  op->data.send_message = payload_buffer;
  op++;
  op->op = GRPC_OP_SEND_STATUS_FROM_SERVER;
  op->data.send_status_from_server.status = GRPC_STATUS_OK;
  op->data.send_status_from_server.trailing_metadata_count = 0;
  op->data.send_status_from_server.status_details = "";
  op++;
  op->op = GRPC_OP_RECV_CLOSE_ON_SERVER;
  op->data.recv_close_on_server.cancelled = &was_cancelled;
  op++;

  error = grpc_call_start_batch(call, unary_ops, op - unary_ops,
                                tag(FLING_SERVER_BATCH_OPS_FOR_UNARY), NULL);
  GPR_ASSERT(GRPC_CALL_OK == error);
}

static void send_initial_metadata(void) {
  grpc_call_error error;
  void *tagarg = tag(FLING_SERVER_SEND_INIT_METADATA_FOR_STREAMING);
  grpc_metadata_array_init(&initial_metadata_send);
  metadata_send_op.op = GRPC_OP_SEND_INITIAL_METADATA;
  metadata_send_op.data.send_initial_metadata.count = 0;
  error = grpc_call_start_batch(call, &metadata_send_op, 1, tagarg, NULL);

  GPR_ASSERT(GRPC_CALL_OK == error);
}

static void start_read_op(int t) {
  grpc_call_error error;
  /* Starting read at server */
  read_op.op = GRPC_OP_RECV_MESSAGE;
  read_op.data.recv_message = &payload_buffer;
  error = grpc_call_start_batch(call, &read_op, 1, tag(t), NULL);
  GPR_ASSERT(GRPC_CALL_OK == error);
}

static void start_write_op(void) {
  grpc_call_error error;
  void *tagarg = tag(FLING_SERVER_WRITE_FOR_STREAMING);
  /* Starting write at server */
  write_op.op = GRPC_OP_SEND_MESSAGE;
  if (payload_buffer == NULL) {
    gpr_log(GPR_INFO, "NULL payload buffer !!!");
  }
  write_op.data.send_message = payload_buffer;
  error = grpc_call_start_batch(call, &write_op, 1, tagarg, NULL);
  GPR_ASSERT(GRPC_CALL_OK == error);
}

static void start_send_status(void) {
  grpc_call_error error;
  void *tagarg = tag(FLING_SERVER_SEND_STATUS_FOR_STREAMING);
  status_op[0].op = GRPC_OP_SEND_STATUS_FROM_SERVER;
  status_op[0].data.send_status_from_server.status = GRPC_STATUS_OK;
  status_op[0].data.send_status_from_server.trailing_metadata_count = 0;
  status_op[0].data.send_status_from_server.status_details = "";
  status_op[1].op = GRPC_OP_RECV_CLOSE_ON_SERVER;
  status_op[1].data.recv_close_on_server.cancelled = &was_cancelled;

  error = grpc_call_start_batch(call, status_op, 2, tagarg, NULL);
  GPR_ASSERT(GRPC_CALL_OK == error);
}

/* We have some sort of deadlock, so let's not exit gracefully for now.
   When that is resolved, please remove the #include <unistd.h> above. */
static void sigint_handler(int x) { _exit(0); }

int main(int argc, char **argv) {
  grpc_event ev;
  call_state *s;
  char *addr_buf = NULL;
  gpr_cmdline *cl;
  int shutdown_started = 0;
  int shutdown_finished = 0;

  int secure = 0;
  char *addr = NULL;

  char *fake_argv[1];

  GPR_ASSERT(argc >= 1);
  fake_argv[0] = argv[0];
  grpc_test_init(1, fake_argv);

  grpc_init();
  srand(clock());

  cl = gpr_cmdline_create("fling server");
  gpr_cmdline_add_string(cl, "bind", "Bind host:port", &addr);
  gpr_cmdline_add_flag(cl, "secure", "Run with security?", &secure);
  gpr_cmdline_parse(cl, argc, argv);
  gpr_cmdline_destroy(cl);

  if (addr == NULL) {
    gpr_join_host_port(&addr_buf, "::", grpc_pick_unused_port_or_die());
    addr = addr_buf;
  }
  gpr_log(GPR_INFO, "creating server on: %s", addr);

  cq = grpc_completion_queue_create(NULL);
  if (secure) {
    grpc_ssl_pem_key_cert_pair pem_key_cert_pair = {test_server1_key,
                                                    test_server1_cert};
    grpc_server_credentials *ssl_creds =
<<<<<<< HEAD
        grpc_ssl_server_credentials_create(NULL, &pem_key_cert_pair, 1);
    server = grpc_server_create(NULL, NULL);
    GPR_ASSERT(grpc_server_add_secure_http2_port(server, addr, ssl_creds));
    grpc_server_credentials_release(ssl_creds);
  } else {
    server = grpc_server_create(NULL, NULL);
    GPR_ASSERT(grpc_server_add_http2_port(server, addr));
=======
        grpc_ssl_server_credentials_create(NULL, &pem_key_cert_pair, 1, 0);
    server = grpc_server_create(NULL);
    GPR_ASSERT(grpc_server_add_secure_http2_port(server, addr, ssl_creds));
    grpc_server_credentials_release(ssl_creds);
  } else {
    server = grpc_server_create(NULL);
    GPR_ASSERT(grpc_server_add_insecure_http2_port(server, addr));
>>>>>>> 95a98ca7
  }
  grpc_server_register_completion_queue(server, cq, NULL);
  grpc_server_start(server);

  gpr_free(addr_buf);
  addr = addr_buf = NULL;

  grpc_call_details_init(&call_details);

  request_call();

  grpc_profiler_start("server.prof");
  signal(SIGINT, sigint_handler);
  while (!shutdown_finished) {
    if (got_sigint && !shutdown_started) {
      gpr_log(GPR_INFO, "Shutting down due to SIGINT");
      grpc_server_shutdown_and_notify(server, cq, tag(1000));
      GPR_ASSERT(grpc_completion_queue_pluck(
                     cq, tag(1000), GRPC_TIMEOUT_SECONDS_TO_DEADLINE(5), NULL)
                     .type == GRPC_OP_COMPLETE);
      grpc_completion_queue_shutdown(cq);
      shutdown_started = 1;
    }
    ev = grpc_completion_queue_next(
        cq, gpr_time_add(gpr_now(GPR_CLOCK_REALTIME),
                         gpr_time_from_micros(1000000, GPR_TIMESPAN)), NULL);
    s = ev.tag;
    switch (ev.type) {
      case GRPC_OP_COMPLETE:
        switch ((gpr_intptr)s) {
          case FLING_SERVER_NEW_REQUEST:
            if (call != NULL) {
              if (0 ==
                  strcmp(call_details.method, "/Reflector/reflectStream")) {
                /* Received streaming call. Send metadata here. */
                start_read_op(FLING_SERVER_READ_FOR_STREAMING);
                send_initial_metadata();
              } else {
                /* Received unary call. Can do all ops in one batch. */
                start_read_op(FLING_SERVER_READ_FOR_UNARY);
              }
            } else {
              GPR_ASSERT(shutdown_started);
            }
            /*	    request_call();
             */
            break;
          case FLING_SERVER_READ_FOR_STREAMING:
            if (payload_buffer != NULL) {
              /* Received payload from client. */
              start_write_op();
            } else {
              /* Received end of stream from client. */
              start_send_status();
            }
            break;
          case FLING_SERVER_WRITE_FOR_STREAMING:
            /* Write completed at server  */
            grpc_byte_buffer_destroy(payload_buffer);
            payload_buffer = NULL;
            start_read_op(FLING_SERVER_READ_FOR_STREAMING);
            break;
          case FLING_SERVER_SEND_INIT_METADATA_FOR_STREAMING:
            /* Metadata send completed at server */
            break;
          case FLING_SERVER_SEND_STATUS_FOR_STREAMING:
            /* Send status and close completed at server */
            grpc_call_destroy(call);
            if (!shutdown_started) request_call();
            break;
          case FLING_SERVER_READ_FOR_UNARY:
            /* Finished payload read for unary. Start all reamaining
             *  unary ops in a batch.
             */
            handle_unary_method();
            break;
          case FLING_SERVER_BATCH_OPS_FOR_UNARY:
            /* Finished unary call. */
            grpc_byte_buffer_destroy(payload_buffer);
            payload_buffer = NULL;
            grpc_call_destroy(call);
            if (!shutdown_started) request_call();
            break;
        }
        break;
      case GRPC_QUEUE_SHUTDOWN:
        GPR_ASSERT(shutdown_started);
        shutdown_finished = 1;
        break;
      case GRPC_QUEUE_TIMEOUT:
        break;
    }
  }
  grpc_profiler_stop();
  grpc_call_details_destroy(&call_details);

  grpc_server_destroy(server);
  grpc_completion_queue_destroy(cq);
  grpc_shutdown();
  return 0;
}<|MERGE_RESOLUTION|>--- conflicted
+++ resolved
@@ -216,23 +216,13 @@
     grpc_ssl_pem_key_cert_pair pem_key_cert_pair = {test_server1_key,
                                                     test_server1_cert};
     grpc_server_credentials *ssl_creds =
-<<<<<<< HEAD
-        grpc_ssl_server_credentials_create(NULL, &pem_key_cert_pair, 1);
+        grpc_ssl_server_credentials_create(NULL, &pem_key_cert_pair, 1, 0);
     server = grpc_server_create(NULL, NULL);
     GPR_ASSERT(grpc_server_add_secure_http2_port(server, addr, ssl_creds));
     grpc_server_credentials_release(ssl_creds);
   } else {
     server = grpc_server_create(NULL, NULL);
-    GPR_ASSERT(grpc_server_add_http2_port(server, addr));
-=======
-        grpc_ssl_server_credentials_create(NULL, &pem_key_cert_pair, 1, 0);
-    server = grpc_server_create(NULL);
-    GPR_ASSERT(grpc_server_add_secure_http2_port(server, addr, ssl_creds));
-    grpc_server_credentials_release(ssl_creds);
-  } else {
-    server = grpc_server_create(NULL);
     GPR_ASSERT(grpc_server_add_insecure_http2_port(server, addr));
->>>>>>> 95a98ca7
   }
   grpc_server_register_completion_queue(server, cq, NULL);
   grpc_server_start(server);
