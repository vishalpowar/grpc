--- conflicted
+++ resolved
@@ -40,17 +40,17 @@
   # OF THIS SOFTWARE, EVEN IF ADVISED OF THE POSSIBILITY OF SUCH DAMAGE.
 
   <%!
-  
+
   import re
-  
+
   proto_re = re.compile('(.*)\\.proto')
-  
+
   def proto_replace_ext(filename, ext):
       m = proto_re.match(filename)
       if not m:
         return filename
       return '${_gRPC_PROTO_GENS_DIR}/' + m.group(1) + ext
-  
+
   def get_deps(target_dict):
     deps = []
     if target_dict.get('baselib', False):
@@ -79,7 +79,7 @@
   set(PACKAGE_TARNAME   "<%text>${PACKAGE_NAME}-${PACKAGE_VERSION}</%text>")
   set(PACKAGE_BUGREPORT "https://github.com/grpc/grpc/issues/")
   project(<%text>${PACKAGE_NAME}</%text> C CXX)
-  
+
   # Options
   option(gRPC_BUILD_TESTS "Build tests" OFF)
 
@@ -100,10 +100,10 @@
 
   set(gRPC_PROTOBUF_PROVIDER "module" CACHE STRING "Provider of protobuf library")
   set_property(CACHE gRPC_PROTOBUF_PROVIDER PROPERTY STRINGS "module" "package")
-  
+
   set(gRPC_GFLAGS_PROVIDER "module" CACHE STRING "Provider of gflags library")
   set_property(CACHE gRPC_GFLAGS_PROVIDER PROPERTY STRINGS "module" "package")
-  
+
   set(gRPC_USE_PROTO_LITE OFF CACHE BOOL "Use the protobuf-lite library")
 
   if (MSVC)
@@ -228,7 +228,7 @@
     endif()
     set(_gRPC_FIND_SSL "if(NOT OpenSSL_FOUND)\n  find_package(OpenSSL)\nendif()")
   endif()
-  
+
   if("<%text>${gRPC_GFLAGS_PROVIDER}</%text>" STREQUAL "module")
     if(NOT GFLAGS_ROOT_DIR)
       set(GFLAGS_ROOT_DIR <%text>${CMAKE_CURRENT_SOURCE_DIR}</%text>/third_party/gflags)
@@ -262,11 +262,11 @@
   if(NOT DEFINED CMAKE_INSTALL_CMAKEDIR)
     set(CMAKE_INSTALL_CMAKEDIR "<%text>${CMAKE_INSTALL_LIBDIR}</%text>/cmake/gRPC")
   endif()
-  
+
   # Create directory for generated .proto files
   set(_gRPC_PROTO_GENS_DIR <%text>${CMAKE_BINARY_DIR}/gens</%text>)
   file(MAKE_DIRECTORY <%text>${_gRPC_PROTO_GENS_DIR}</%text>)
-  
+
   #  protobuf_generate_grpc_cpp
   #  --------------------------
   #
@@ -283,7 +283,7 @@
       message(SEND_ERROR "Error: PROTOBUF_GENERATE_GRPC_CPP() called without any proto files")
       return()
     endif()
-  
+
     set(_protobuf_include_path -I .)
     foreach(FIL <%text>${ARGN}</%text>)
       get_filename_component(ABS_FIL <%text>${FIL}</%text> ABSOLUTE)
@@ -291,7 +291,7 @@
       file(RELATIVE_PATH REL_FIL <%text>${CMAKE_SOURCE_DIR}</%text> <%text>${ABS_FIL}</%text>)
       get_filename_component(REL_DIR <%text>${REL_FIL}</%text> DIRECTORY)
       set(RELFIL_WE "<%text>${REL_DIR}/${FIL_WE}</%text>")
-      
+
       add_custom_command(
         OUTPUT <%text>"${_gRPC_PROTO_GENS_DIR}/${RELFIL_WE}.grpc.pb.cc"</%text>
                <%text>"${_gRPC_PROTO_GENS_DIR}/${RELFIL_WE}.grpc.pb.h"</%text>
@@ -307,11 +307,11 @@
         WORKING_DIRECTORY <%text>${CMAKE_SOURCE_DIR}</%text>
         COMMENT "Running gRPC C++ protocol buffer compiler on <%text>${FIL}</%text>"
         VERBATIM)
-        
+
         <%text>set_source_files_properties("${_gRPC_PROTO_GENS_DIR}/${RELFIL_WE}.grpc.pb.cc" "${_gRPC_PROTO_GENS_DIR}/${RELFIL_WE}.grpc.pb.h" "${_gRPC_PROTO_GENS_DIR}/${RELFIL_WE}.pb.cc" "${_gRPC_PROTO_GENS_DIR}/${RELFIL_WE}.pb.h" PROPERTIES GENERATED TRUE)</%text>
     endforeach()
   endfunction()
-  
+
   % for lib in libs:
   % if lib.build in ["all", "protoc", "tool", "test", "private"] and lib.language in ['c', 'c++']:
   % if not lib.get('build_system', []) or 'cmake' in lib.get('build_system', []):
@@ -353,7 +353,7 @@
   % endif
   % endfor
   )
-  
+
   % for src in lib.src:
   % if proto_re.match(src):
   protobuf_generate_grpc_cpp(
@@ -369,10 +369,8 @@
     PRIVATE <%text>${PROTOBUF_ROOT_DIR}</%text>/src
     PRIVATE <%text>${ZLIB_INCLUDE_DIR}</%text>
     PRIVATE <%text>${CMAKE_CURRENT_BINARY_DIR}</%text>/third_party/zlib
-<<<<<<< HEAD
     PRIVATE <%text>${CARES_INCLUDE_DIR}</%text>
     PRIVATE <%text>${CMAKE_CURRENT_BINARY_DIR}</%text>/third_party/c-ares
-=======
     PRIVATE <%text>${CMAKE_CURRENT_BINARY_DIR}</%text>/third_party/gflags/include
   % if lib.build in ['test', 'private'] and lib.language == 'c++':
     PRIVATE third_party/googletest/include
@@ -381,7 +379,6 @@
   % if any(proto_re.match(src) for src in lib.src):
     PRIVATE <%text>${_gRPC_PROTO_GENS_DIR}</%text>
   % endif
->>>>>>> fffb692d
   )
 
   % if len(get_deps(lib)) > 0:
@@ -424,16 +421,13 @@
     PRIVATE <%text>${PROTOBUF_ROOT_DIR}</%text>/src
     PRIVATE <%text>${ZLIB_ROOT_DIR}</%text>
     PRIVATE <%text>${CMAKE_CURRENT_BINARY_DIR}</%text>/third_party/zlib
-<<<<<<< HEAD
     PRIVATE <%text>${CARES_ROOT_DIR}</%text>
     PRIVATE <%text>${CMAKE_CURRENT_BINARY_DIR}</%text>/third_party/c-ares
-=======
     PRIVATE <%text>${CMAKE_CURRENT_BINARY_DIR}</%text>/third_party/gflags/include
   % if tgt.build in ['test', 'private'] and tgt.language == 'c++':
     PRIVATE third_party/googletest/include
     PRIVATE third_party/googletest
   % endif
->>>>>>> fffb692d
   )
 
   % if len(get_deps(tgt)) > 0:
