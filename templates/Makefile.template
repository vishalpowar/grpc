%YAML 1.2
--- |
  # GRPC global makefile
  # This currently builds C and C++ code.
  # This file has been automatically generated from a template file.
  # Please look at the templates directory instead.
  # This file can be regenerated from the template by running
  # tools/buildgen/generate_projects.sh

  # Copyright 2015-2016, Google Inc.
  # All rights reserved.
  #
  # Redistribution and use in source and binary forms, with or without
  # modification, are permitted provided that the following conditions are
  # met:
  #
  #     * Redistributions of source code must retain the above copyright
  # notice, this list of conditions and the following disclaimer.
  #     * Redistributions in binary form must reproduce the above
  # copyright notice, this list of conditions and the following disclaimer
  # in the documentation and/or other materials provided with the
  # distribution.
  #     * Neither the name of Google Inc. nor the names of its
  # contributors may be used to endorse or promote products derived from
  # this software without specific prior written permission.
  #
  # THIS SOFTWARE IS PROVIDED BY THE COPYRIGHT HOLDERS AND CONTRIBUTORS
  # "AS IS" AND ANY EXPRESS OR IMPLIED WARRANTIES, INCLUDING, BUT NOT
  # LIMITED TO, THE IMPLIED WARRANTIES OF MERCHANTABILITY AND FITNESS FOR
  # A PARTICULAR PURPOSE ARE DISCLAIMED. IN NO EVENT SHALL THE COPYRIGHT
  # OWNER OR CONTRIBUTORS BE LIABLE FOR ANY DIRECT, INDIRECT, INCIDENTAL,
  # SPECIAL, EXEMPLARY, OR CONSEQUENTIAL DAMAGES (INCLUDING, BUT NOT
  # LIMITED TO, PROCUREMENT OF SUBSTITUTE GOODS OR SERVICES; LOSS OF USE,
  # DATA, OR PROFITS; OR BUSINESS INTERRUPTION) HOWEVER CAUSED AND ON ANY
  # THEORY OF LIABILITY, WHETHER IN CONTRACT, STRICT LIABILITY, OR TORT
  # (INCLUDING NEGLIGENCE OR OTHERWISE) ARISING IN ANY WAY OUT OF THE USE
  # OF THIS SOFTWARE, EVEN IF ADVISED OF THE POSSIBILITY OF SUCH DAMAGE.
  <%!
    import re
    import os

    proto_re = re.compile('(.*)\\.proto')

    def proto_to_cc(filename):
      m = proto_re.match(filename)
      if not m:
        return filename
      return '$(GENDIR)/' + m.group(1) + '.pb.cc $(GENDIR)/' + m.group(1) + '.grpc.pb.cc'

    sources_that_need_openssl = set()
    sources_that_don_t_need_openssl = set()
  %>


  comma := ,


  # Basic platform detection
  HOST_SYSTEM = $(shell uname | cut -f 1 -d_)
  ifeq ($(SYSTEM),)
  SYSTEM = $(HOST_SYSTEM)
  endif
  ifeq ($(SYSTEM),MSYS)
  SYSTEM = MINGW32
  endif
  ifeq ($(SYSTEM),MINGW64)
  SYSTEM = MINGW32
  endif


  MAKEFILE_PATH := $(abspath $(lastword $(MAKEFILE_LIST)))
  ifndef BUILDDIR
  BUILDDIR_ABSOLUTE = $(patsubst %/,%,$(dir $(MAKEFILE_PATH)))
  else
  BUILDDIR_ABSOLUTE = $(abspath $(BUILDDIR))
  endif

  HAS_GCC = $(shell which gcc > /dev/null 2> /dev/null && echo true || echo false)
  HAS_CC = $(shell which cc > /dev/null 2> /dev/null && echo true || echo false)
  HAS_CLANG = $(shell which clang > /dev/null 2> /dev/null && echo true || echo false)

  ifeq ($(HAS_CC),true)
  DEFAULT_CC = cc
  DEFAULT_CXX = c++
  else
  ifeq ($(HAS_GCC),true)
  DEFAULT_CC = gcc
  DEFAULT_CXX = g++
  else
  ifeq ($(HAS_CLANG),true)
  DEFAULT_CC = clang
  DEFAULT_CXX = clang++
  else
  DEFAULT_CC = no_c_compiler
  DEFAULT_CXX = no_c++_compiler
  endif
  endif
  endif


  BINDIR = $(BUILDDIR_ABSOLUTE)/bins
  OBJDIR = $(BUILDDIR_ABSOLUTE)/objs
  LIBDIR = $(BUILDDIR_ABSOLUTE)/libs
  GENDIR = $(BUILDDIR_ABSOLUTE)/gens

  # Configurations

  % for name, args in configs.iteritems():
  VALID_CONFIG_${name} = 1
  %  if args.get('compile_the_world', False):
  REQUIRE_CUSTOM_LIBRARIES_${name} = 1
  %  endif
  %  for tool, default in [('CC', 'CC'), ('CXX', 'CXX'), ('LD', 'CC'), ('LDXX', 'CXX')]:
  ${tool}_${name} = ${args.get(tool, '$(DEFAULT_%s)' % default)}
  %  endfor
  %  for arg in ['CFLAGS', 'CXXFLAGS', 'CPPFLAGS', 'LDFLAGS', 'DEFINES']:
  %   if args.get(arg, None) is not None:
  ${arg}_${name} = ${args.get(arg)}
  %   endif
  %  endfor
  %  if args.get('timeout_multiplier', 1) != 1:
  DEFINES_${name} += GRPC_TEST_SLOWDOWN_BUILD_FACTOR=${args.timeout_multiplier}
  %  endif

  % endfor


  # General settings.
  # You may want to change these depending on your system.

  prefix ?= /usr/local

  PROTOC = protoc
  DTRACE = dtrace
  CONFIG ?= opt
  CC = $(CC_$(CONFIG))
  CXX = $(CXX_$(CONFIG))
  LD = $(LD_$(CONFIG))
  LDXX = $(LDXX_$(CONFIG))
  AR = ar
  ifeq ($(SYSTEM),Linux)
  STRIP = strip --strip-unneeded
  else
  ifeq ($(SYSTEM),Darwin)
  STRIP = strip -x
  else
  STRIP = strip
  endif
  endif
  INSTALL = install
  RM = rm -f
  PKG_CONFIG = pkg-config

  ifndef VALID_CONFIG_$(CONFIG)
  $(error Invalid CONFIG value '$(CONFIG)')
  endif

  ifeq ($(SYSTEM),Linux)
  TMPOUT = /dev/null
  else
  TMPOUT = `mktemp /tmp/test-out-XXXXXX`
  endif

  # Detect if we can use C++11
  CXX11_CHECK_CMD = $(CXX) -std=c++11 -o $(TMPOUT) -c test/build/c++11.cc
  HAS_CXX11 = $(shell $(CXX11_CHECK_CMD) 2> /dev/null && echo true || echo false)

<<<<<<< HEAD
  CHECK_NO_SHIFT_NEGATIVE_VALUE_CMD = $(CC) -std=c99 -Wno-shift-negative-value -o $(TMPOUT) -c test/build/empty.c
=======
  CHECK_NO_SHIFT_NEGATIVE_VALUE_CMD = $(CC) -std=c99 -Werror -Wno-shift-negative-value -o $(TMPOUT) -c test/build/empty.c
>>>>>>> 82f3f0d1
  HAS_NO_SHIFT_NEGATIVE_VALUE = $(shell $(CHECK_NO_SHIFT_NEGATIVE_VALUE_CMD) 2> /dev/null && echo true || echo false)
  ifeq ($(HAS_NO_SHIFT_NEGATIVE_VALUE),true)
  W_NO_SHIFT_NEGATIVE_VALUE=-Wno-shift-negative-value
  endif

  # The HOST compiler settings are used to compile the protoc plugins.
  # In most cases, you won't have to change anything, but if you are
  # cross-compiling, you can override these variables from GNU make's
  # command line: make CC=cross-gcc HOST_CC=gcc

  HOST_CC = $(CC)
  HOST_CXX = $(CXX)
  HOST_LD = $(LD)
  HOST_LDXX = $(LDXX)

  ifdef EXTRA_DEFINES
  DEFINES += $(EXTRA_DEFINES)
  endif

  CFLAGS += -std=c99 -Wsign-conversion -Wconversion -Wshadow
  ifeq ($(HAS_CXX11),true)
  CXXFLAGS += -std=c++11
  else
  CXXFLAGS += -std=c++0x
  endif
  CFLAGS += -g -Wall -Wextra -Werror -Wno-long-long -Wno-unused-parameter
  CXXFLAGS += -g -Wall -Wextra -Werror -Wno-long-long -Wno-unused-parameter
  LDFLAGS += -g

  CPPFLAGS += $(CPPFLAGS_$(CONFIG))
  CFLAGS += $(CFLAGS_$(CONFIG))
  CXXFLAGS += $(CXXFLAGS_$(CONFIG))
  DEFINES += $(DEFINES_$(CONFIG)) INSTALL_PREFIX=\"$(prefix)\"
  LDFLAGS += $(LDFLAGS_$(CONFIG))

  ifneq ($(SYSTEM),MINGW32)
  PIC_CPPFLAGS = -fPIC
  CPPFLAGS += -fPIC
  LDFLAGS += -fPIC
  endif

  INCLUDES = . include $(GENDIR)
  LDFLAGS += -Llibs/$(CONFIG)

  ifeq ($(SYSTEM),Darwin)
  ifneq ($(wildcard /usr/local/ssl/include),)
  INCLUDES += /usr/local/ssl/include
  endif
  ifneq ($(wildcard /opt/local/include),)
  INCLUDES += /opt/local/include
  endif
  ifneq ($(wildcard /usr/local/include),)
  INCLUDES += /usr/local/include
  endif
  LIBS = m z
  ifneq ($(wildcard /usr/local/ssl/lib),)
  LDFLAGS += -L/usr/local/ssl/lib
  endif
  ifneq ($(wildcard /opt/local/lib),)
  LDFLAGS += -L/opt/local/lib
  endif
  ifneq ($(wildcard /usr/local/lib),)
  LDFLAGS += -L/usr/local/lib
  endif
  endif

  ifeq ($(SYSTEM),Linux)
  LIBS = rt m pthread
  LDFLAGS += -pthread
  endif

  ifeq ($(SYSTEM),MINGW32)
  LIBS = m pthread
  LDFLAGS += -pthread
  endif

  GTEST_LIB = -Ithird_party/googletest/include -Ithird_party/googletest third_party/googletest/src/gtest-all.cc
  GTEST_LIB += -lgflags
  ifeq ($(V),1)
  E = @:
  Q =
  else
  E = @echo
  Q = @
  endif

  VERSION = ${settings.version.major}.${settings.version.minor}.${settings.version.micro}.${settings.version.build}

  CPPFLAGS_NO_ARCH += $(addprefix -I, $(INCLUDES)) $(addprefix -D, $(DEFINES))
  CPPFLAGS += $(CPPFLAGS_NO_ARCH) $(ARCH_FLAGS)

  LDFLAGS += $(ARCH_FLAGS)
  LDLIBS += $(addprefix -l, $(LIBS))
  LDLIBSXX += $(addprefix -l, $(LIBSXX))

  HOST_CPPFLAGS = $(CPPFLAGS)
  HOST_CFLAGS = $(CFLAGS)
  HOST_CXXFLAGS = $(CXXFLAGS)
  HOST_LDFLAGS = $(LDFLAGS)
  HOST_LDLIBS = $(LDLIBS)

  # These are automatically computed variables.
  # There shouldn't be any need to change anything from now on.

  -include cache.mk

  CACHE_MK =

  HAS_PKG_CONFIG ?= $(shell command -v $(PKG_CONFIG) >/dev/null 2>&1 && echo true || echo false)

  ifeq ($(HAS_PKG_CONFIG), true)
  CACHE_MK += HAS_PKG_CONFIG = true,
  endif

  PC_TEMPLATE = prefix=$(prefix),\
  exec_prefix=${'\$${prefix}'},\
  includedir=${'\$${prefix}'}/include,\
  libdir=${'\$${exec_prefix}'}/lib,\
  ,\
  Name: $(PC_NAME),\
  Description: $(PC_DESCRIPTION),\
  Version: $(VERSION),\
  Cflags: -I${'\$${includedir}'} $(PC_CFLAGS),\
  Requires.private: $(PC_REQUIRES_PRIVATE),\
  Libs: -L${'\$${libdir}'} $(PC_LIB),\
  Libs.private: $(PC_LIBS_PRIVATE)

  # gpr .pc file
  PC_NAME = gRPC Portable Runtime
  PC_DESCRIPTION = gRPC Portable Runtime
  PC_CFLAGS = -pthread
  PC_REQUIRES_PRIVATE =
  PC_LIBS_PRIVATE = -lpthread
  PC_LIB = -lgpr
  ifneq ($(SYSTEM),Darwin)
  PC_LIBS_PRIVATE += -lrt
  endif
  GPR_PC_FILE := $(PC_TEMPLATE)

  ifeq ($(SYSTEM),MINGW32)
  SHARED_EXT = dll
  endif
  ifeq ($(SYSTEM),Darwin)
  SHARED_EXT = dylib
  endif
  ifeq ($(SHARED_EXT),)
  SHARED_EXT = so.$(VERSION)
  endif

  ifeq ($(wildcard .git),)
  IS_GIT_FOLDER = false
  else
  IS_GIT_FOLDER = true
  endif

  ifeq ($(SYSTEM),Linux)
  OPENSSL_REQUIRES_DL = true
  endif

  ifeq ($(SYSTEM),Darwin)
  OPENSSL_REQUIRES_DL = true
  endif

  ifeq ($(HAS_PKG_CONFIG),true)
  OPENSSL_ALPN_CHECK_CMD = $(PKG_CONFIG) --atleast-version=1.0.2 openssl
  OPENSSL_NPN_CHECK_CMD = $(PKG_CONFIG) --atleast-version=1.0.1 openssl
  ZLIB_CHECK_CMD = $(PKG_CONFIG) --exists zlib
  PROTOBUF_CHECK_CMD = $(PKG_CONFIG) --atleast-version=3.0.0-alpha-3 protobuf
  else # HAS_PKG_CONFIG

  ifeq ($(SYSTEM),MINGW32)
  OPENSSL_LIBS = ssl32 eay32
  else
  OPENSSL_LIBS = ssl crypto
  endif

  OPENSSL_ALPN_CHECK_CMD = $(CC) $(CFLAGS) $(CPPFLAGS) -o $(TMPOUT) test/build/openssl-alpn.c $(addprefix -l, $(OPENSSL_LIBS)) $(LDFLAGS)
  OPENSSL_NPN_CHECK_CMD = $(CC) $(CFLAGS) $(CPPFLAGS) -o $(TMPOUT) test/build/openssl-npn.c $(addprefix -l, $(OPENSSL_LIBS)) $(LDFLAGS)
  ZLIB_CHECK_CMD = $(CC) $(CFLAGS) $(CPPFLAGS) -o $(TMPOUT) test/build/zlib.c -lz $(LDFLAGS)
  PROTOBUF_CHECK_CMD = $(CXX) $(CXXFLAGS) $(CPPFLAGS) -o $(TMPOUT) test/build/protobuf.cc -lprotobuf $(LDFLAGS)

  ifeq ($(OPENSSL_REQUIRES_DL),true)
  OPENSSL_ALPN_CHECK_CMD += -ldl
  OPENSSL_NPN_CHECK_CMD += -ldl
  endif

  endif # HAS_PKG_CONFIG

  PERFTOOLS_CHECK_CMD = $(CC) $(CFLAGS) $(CPPFLAGS) -o $(TMPOUT) test/build/perftools.c -lprofiler $(LDFLAGS)

  PROTOC_CHECK_CMD = which protoc > /dev/null
  PROTOC_CHECK_VERSION_CMD = protoc --version | grep -q libprotoc.3
  DTRACE_CHECK_CMD = which dtrace > /dev/null
  SYSTEMTAP_HEADERS_CHECK_CMD = $(CC) $(CFLAGS) $(CPPFLAGS) -o $(TMPOUT) test/build/systemtap.c $(LDFLAGS)
  ZOOKEEPER_CHECK_CMD = $(CC) $(CFLAGS) $(CPPFLAGS) -o $(TMPOUT) test/build/zookeeper.c $(LDFLAGS) -lzookeeper_mt

  ifndef REQUIRE_CUSTOM_LIBRARIES_$(CONFIG)
  HAS_SYSTEM_PERFTOOLS ?= $(shell $(PERFTOOLS_CHECK_CMD) 2> /dev/null && echo true || echo false)
  ifeq ($(HAS_SYSTEM_PERFTOOLS),true)
  DEFINES += GRPC_HAVE_PERFTOOLS
  LIBS += profiler
  CACHE_MK += HAS_SYSTEM_PERFTOOLS = true,
  endif
  endif

  HAS_SYSTEM_PROTOBUF_VERIFY = $(shell $(PROTOBUF_CHECK_CMD) 2> /dev/null && echo true || echo false)
  ifndef REQUIRE_CUSTOM_LIBRARIES_$(CONFIG)
  HAS_SYSTEM_OPENSSL_ALPN ?= $(shell $(OPENSSL_ALPN_CHECK_CMD) 2> /dev/null && echo true || echo false)
  ifeq ($(HAS_SYSTEM_OPENSSL_ALPN),true)
  HAS_SYSTEM_OPENSSL_NPN = true
  CACHE_MK += HAS_SYSTEM_OPENSSL_ALPN = true,
  else
  HAS_SYSTEM_OPENSSL_NPN ?= $(shell $(OPENSSL_NPN_CHECK_CMD) 2> /dev/null && echo true || echo false)
  endif
  ifeq ($(HAS_SYSTEM_OPENSSL_NPN),true)
  CACHE_MK += HAS_SYSTEM_OPENSSL_NPN = true,
  endif
  HAS_SYSTEM_ZLIB ?= $(shell $(ZLIB_CHECK_CMD) 2> /dev/null && echo true || echo false)
  ifeq ($(HAS_SYSTEM_ZLIB),true)
  CACHE_MK += HAS_SYSTEM_ZLIB = true,
  endif
  HAS_SYSTEM_PROTOBUF ?= $(HAS_SYSTEM_PROTOBUF_VERIFY)
  ifeq ($(HAS_SYSTEM_PROTOBUF),true)
  CACHE_MK += HAS_SYSTEM_PROTOBUF = true,
  endif
  else
  # override system libraries if the config requires a custom compiled library
  HAS_SYSTEM_OPENSSL_ALPN = false
  HAS_SYSTEM_OPENSSL_NPN = false
  HAS_SYSTEM_ZLIB = false
  HAS_SYSTEM_PROTOBUF = false
  endif

  HAS_PROTOC ?= $(shell $(PROTOC_CHECK_CMD) 2> /dev/null && echo true || echo false)
  ifeq ($(HAS_PROTOC),true)
  CACHE_MK += HAS_PROTOC = true,
  HAS_VALID_PROTOC ?= $(shell $(PROTOC_CHECK_VERSION_CMD) 2> /dev/null && echo true || echo false)
  ifeq ($(HAS_VALID_PROTOC),true)
  CACHE_MK += HAS_VALID_PROTOC = true,
  endif
  else
  HAS_VALID_PROTOC = false
  endif

  # Check for Systemtap (https://sourceware.org/systemtap/), first by making sure <sys/sdt.h> is present
  # in the system and secondly by checking for the "dtrace" binary (on Linux, this is part of the Systemtap
  # distribution. It's part of the base system on BSD/Solaris machines).
  ifndef HAS_SYSTEMTAP
  HAS_SYSTEMTAP_HEADERS = $(shell $(SYSTEMTAP_HEADERS_CHECK_CMD) 2> /dev/null && echo true || echo false)
  HAS_DTRACE = $(shell $(DTRACE_CHECK_CMD) 2> /dev/null && echo true || echo false)
  HAS_SYSTEMTAP = false
  ifeq ($(HAS_SYSTEMTAP_HEADERS),true)
  ifeq ($(HAS_DTRACE),true)
  HAS_SYSTEMTAP = true
  endif
  endif
  endif

  ifeq ($(HAS_SYSTEMTAP),true)
  CACHE_MK += HAS_SYSTEMTAP = true,
  endif

  HAS_ZOOKEEPER = $(shell $(ZOOKEEPER_CHECK_CMD) 2> /dev/null && echo true || echo false)

  # Note that for testing purposes, one can do:
  #   make HAS_EMBEDDED_OPENSSL_ALPN=false
  # to emulate the fact we do not have OpenSSL in the third_party folder.
  ifeq ($(wildcard third_party/boringssl/include/openssl/ssl.h),)
  HAS_EMBEDDED_OPENSSL_ALPN = false
  else
  HAS_EMBEDDED_OPENSSL_ALPN = true
  endif

  ifeq ($(wildcard third_party/zlib/zlib.h),)
  HAS_EMBEDDED_ZLIB = false
  else
  HAS_EMBEDDED_ZLIB = true
  endif

  ifeq ($(wildcard third_party/protobuf/src/google/protobuf/descriptor.pb.h),)
  HAS_EMBEDDED_PROTOBUF = false
  ifneq ($(HAS_VALID_PROTOC),true)
  NO_PROTOC = true
  endif
  else
  HAS_EMBEDDED_PROTOBUF = true
  endif

  PC_REQUIRES_GRPC = gpr
  PC_LIBS_GRPC =

  ifeq ($(HAS_SYSTEM_ZLIB),false)
  ifeq ($(HAS_EMBEDDED_ZLIB), true)
  EMBED_ZLIB ?= true
  else
  DEP_MISSING += zlib
  EMBED_ZLIB ?= broken
  endif
  else
  EMBED_ZLIB ?= false
  endif

  ifeq ($(EMBED_ZLIB),true)
  ZLIB_DEP = $(LIBDIR)/$(CONFIG)/libz.a
  ZLIB_MERGE_LIBS = $(LIBDIR)/$(CONFIG)/libz.a
  CPPFLAGS += -Ithird_party/zlib
  LDFLAGS += -L$(LIBDIR)/$(CONFIG)/zlib
  else
  ifeq ($(HAS_PKG_CONFIG),true)
  CPPFLAGS += $(shell $(PKG_CONFIG) --cflags zlib)
  LDFLAGS += $(shell $(PKG_CONFIG) --libs-only-L zlib)
  LIBS += $(patsubst -l%,%,$(shell $(PKG_CONFIG) --libs-only-l zlib))
  PC_REQUIRES_GRPC += zlib
  else
  PC_LIBS_GRPC += -lz
  LIBS += z
  endif
  endif

  OPENSSL_PKG_CONFIG = false

  PC_REQUIRES_SECURE =
  PC_LIBS_SECURE =

  ifeq ($(HAS_SYSTEM_OPENSSL_ALPN),true)
  EMBED_OPENSSL ?= false
  NO_SECURE ?= false
  else # HAS_SYSTEM_OPENSSL_ALPN=false
  ifeq ($(HAS_EMBEDDED_OPENSSL_ALPN),true)
  EMBED_OPENSSL ?= true
  NO_SECURE ?= false
  else # HAS_EMBEDDED_OPENSSL_ALPN=false
  ifeq ($(HAS_SYSTEM_OPENSSL_NPN),true)
  EMBED_OPENSSL ?= false
  NO_SECURE ?= false
  else
  NO_SECURE ?= true
  endif # HAS_SYSTEM_OPENSSL_NPN=true
  endif # HAS_EMBEDDED_OPENSSL_ALPN
  endif # HAS_SYSTEM_OPENSSL_ALPN

  OPENSSL_DEP :=
  OPENSSL_MERGE_LIBS :=
  ifeq ($(NO_SECURE),false)
  ifeq ($(EMBED_OPENSSL),true)
  OPENSSL_DEP += $(LIBDIR)/$(CONFIG)/libboringssl.a
  OPENSSL_MERGE_LIBS += $(LIBDIR)/$(CONFIG)/libboringssl.a
  # need to prefix these to ensure overriding system libraries
  CPPFLAGS := -Ithird_party/boringssl/include $(CPPFLAGS)
  ifeq ($(OPENSSL_REQUIRES_DL),true)
  LIBS_SECURE = dl
  endif # OPENSSL_REQUIRES_DL
  else # EMBED_OPENSSL=false
  ifeq ($(HAS_PKG_CONFIG),true)
  OPENSSL_PKG_CONFIG = true
  PC_REQUIRES_SECURE = openssl
  CPPFLAGS := $(shell $(PKG_CONFIG) --cflags openssl) $(CPPFLAGS)
  LDFLAGS_OPENSSL_PKG_CONFIG = $(shell $(PKG_CONFIG) --libs-only-L openssl)
  ifeq ($(SYSTEM),Linux)
  ifneq ($(LDFLAGS_OPENSSL_PKG_CONFIG),)
  LDFLAGS_OPENSSL_PKG_CONFIG += $(shell $(PKG_CONFIG) --libs-only-L openssl | sed s/L/Wl,-rpath,/)
  endif # LDFLAGS_OPENSSL_PKG_CONFIG=''
  endif # System=Linux
  LDFLAGS := $(LDFLAGS_OPENSSL_PKG_CONFIG) $(LDFLAGS)
  else # HAS_PKG_CONFIG=false
  LIBS_SECURE = $(OPENSSL_LIBS)
  endif # HAS_PKG_CONFIG
  ifeq ($(HAS_SYSTEM_OPENSSL_NPN),true)
  CPPFLAGS += -DTSI_OPENSSL_ALPN_SUPPORT=0
  LIBS_SECURE = $(OPENSSL_LIBS)
  endif # HAS_SYSTEM_OPENSSL_NPN
  ifeq ($(OPENSSL_REQUIRES_DL),true)
  LIBS_SECURE += dl
  PC_LIBS_SECURE = $(addprefix -l, $(LIBS_SECURE))
  endif # OPENSSL_REQUIRES_DL=true
  endif # EMBED_OPENSSL
  endif # NO_SECURE

  ifeq ($(OPENSSL_PKG_CONFIG),true)
  LDLIBS_SECURE += $(shell $(PKG_CONFIG) --libs-only-l openssl)
  else
  LDLIBS_SECURE += $(addprefix -l, $(LIBS_SECURE))
  endif

  # grpc .pc file
  PC_NAME = gRPC
  PC_DESCRIPTION = high performance general RPC framework
  PC_CFLAGS =
  PC_REQUIRES_PRIVATE = $(PC_REQUIRES_GRPC) $(PC_REQUIRES_SECURE)
  PC_LIBS_PRIVATE = $(PC_LIBS_GRPC) $(PC_LIBS_SECURE)
  PC_LIB = -lgrpc
  GRPC_PC_FILE := $(PC_TEMPLATE)

  # gprc_unsecure .pc file
  PC_NAME = gRPC unsecure
  PC_DESCRIPTION = high performance general RPC framework without SSL
  PC_CFLAGS =
  PC_REQUIRES_PRIVATE = $(PC_REQUIRES_GRPC)
  PC_LIBS_PRIVATE = $(PC_LIBS_GRPC)
  PC_LIB = -lgrpc
  GRPC_UNSECURE_PC_FILE := $(PC_TEMPLATE)

  # gprc_zookeeper .pc file
  PC_NAME = gRPC zookeeper
  PC_DESCRIPTION = gRPC's zookeeper plugin
  PC_CFLAGS =
  PC_REQUIRES_PRIVATE =
  PC_LIBS_PRIVATE = -lzookeeper_mt
  GRPC_ZOOKEEPER_PC_FILE := $(PC_TEMPLATE)

  PROTOBUF_PKG_CONFIG = false

  PC_REQUIRES_GRPCXX =
  PC_LIBS_GRPCXX =

  CPPFLAGS := -Ithird_party/googletest/include $(CPPFLAGS)

  ifeq ($(HAS_SYSTEM_PROTOBUF),true)
  ifeq ($(HAS_PKG_CONFIG),true)
  PROTOBUF_PKG_CONFIG = true
  PC_REQUIRES_GRPCXX = protobuf
  CPPFLAGS := $(shell $(PKG_CONFIG) --cflags protobuf) $(CPPFLAGS)
  LDFLAGS_PROTOBUF_PKG_CONFIG = $(shell $(PKG_CONFIG) --libs-only-L protobuf)
  ifeq ($(SYSTEM),Linux)
  ifneq ($(LDFLAGS_PROTOBUF_PKG_CONFIG),)
  LDFLAGS_PROTOBUF_PKG_CONFIG += $(shell $(PKG_CONFIG) --libs-only-L protobuf | sed s/L/Wl,-rpath,/)
  endif
  endif
  else
  PC_LIBS_GRPCXX = -lprotobuf
  endif
  else
  ifeq ($(HAS_EMBEDDED_PROTOBUF),true)
  PROTOBUF_DEP = $(LIBDIR)/$(CONFIG)/protobuf/libprotobuf.a
  CPPFLAGS := -Ithird_party/protobuf/src $(CPPFLAGS)
  LDFLAGS := -L$(LIBDIR)/$(CONFIG)/protobuf $(LDFLAGS)
  PROTOC = $(BINDIR)/$(CONFIG)/protobuf/protoc
  else
  NO_PROTOBUF = true
  endif
  endif

  LIBS_PROTOBUF = protobuf
  LIBS_PROTOC = protoc protobuf

  HOST_LDLIBS_PROTOC += $(addprefix -l, $(LIBS_PROTOC))

  ifeq ($(PROTOBUF_PKG_CONFIG),true)
  LDLIBS_PROTOBUF += $(shell $(PKG_CONFIG) --libs-only-l protobuf)
  else
  LDLIBS_PROTOBUF += $(addprefix -l, $(LIBS_PROTOBUF))
  endif

  # grpc++ .pc file
  PC_NAME = gRPC++
  PC_DESCRIPTION = C++ wrapper for gRPC
  PC_CFLAGS =
  PC_REQUIRES_PRIVATE = grpc $(PC_REQUIRES_GRPCXX)
  PC_LIBS_PRIVATE = $(PC_LIBS_GRPCXX)
  PC_LIB = -lgrpc++
  GRPCXX_PC_FILE := $(PC_TEMPLATE)

  # grpc++_unsecure .pc file
  PC_NAME = gRPC++ unsecure
  PC_DESCRIPTION = C++ wrapper for gRPC without SSL
  PC_CFLAGS =
  PC_REQUIRES_PRIVATE = grpc_unsecure $(PC_REQUIRES_GRPCXX)
  PC_LIBS_PRIVATE = $(PC_LIBS_GRPCXX)
  PC_LIB = -lgrpc++
  GRPCXX_UNSECURE_PC_FILE := $(PC_TEMPLATE)

  ifeq ($(MAKECMDGOALS),clean)
  NO_DEPS = true
  endif

  INSTALL_OK = false
  ifeq ($(HAS_VALID_PROTOC),true)
  ifeq ($(HAS_SYSTEM_PROTOBUF_VERIFY),true)
  INSTALL_OK = true
  endif
  endif

  .SECONDARY = %.pb.h %.pb.cc

  PROTOC_PLUGINS =\
  % for tgt in targets:
  % if tgt.build == 'protoc':
   $(BINDIR)/$(CONFIG)/${tgt.name}\
  % endif
  % endfor

  ifeq ($(DEP_MISSING),)
  all: static shared plugins\
  % for tgt in targets:
  % if tgt.build == 'all':
   $(BINDIR)/$(CONFIG)/${tgt.name}\
  % endif
  % endfor

  dep_error:
  	@echo "You shouldn't see this message - all of your dependencies are correct."
  else
  all: dep_error git_update stop

  dep_error:
  	@echo
  	@echo "DEPENDENCY ERROR"
  	@echo
  	@echo "You are missing system dependencies that are essential to build grpc,"
  	@echo "and the third_party directory doesn't have them:"
  	@echo
  	@echo "  $(DEP_MISSING)"
  	@echo
  	@echo "Installing the development packages for your system will solve"
  	@echo "this issue. Please consult INSTALL to get more information."
  	@echo
  	@echo "If you need information about why these tests failed, run:"
  	@echo
  	@echo "  make run_dep_checks"
  	@echo
  endif

  git_update:
  ifeq ($(IS_GIT_FOLDER),true)
  	@echo "Additionally, since you are in a git clone, you can download the"
  	@echo "missing dependencies in third_party by running the following command:"
  	@echo
  	@echo "  git submodule update --init"
  	@echo
  endif

  openssl_dep_error: openssl_dep_message git_update stop

  protobuf_dep_error: protobuf_dep_message git_update stop

  protoc_dep_error: protoc_dep_message git_update stop

  openssl_dep_message:
  	@echo
  	@echo "DEPENDENCY ERROR"
  	@echo
  	@echo "The target you are trying to run requires OpenSSL."
  	@echo "Your system doesn't have it, and neither does the third_party directory."
  	@echo
  	@echo "Please consult INSTALL to get more information."
  	@echo
  	@echo "If you need information about why these tests failed, run:"
  	@echo
  	@echo "  make run_dep_checks"
  	@echo

  protobuf_dep_message:
  	@echo
  	@echo "DEPENDENCY ERROR"
  	@echo
  	@echo "The target you are trying to run requires protobuf 3.0.0+"
  	@echo "Your system doesn't have it, and neither does the third_party directory."
  	@echo
  	@echo "Please consult INSTALL to get more information."
  	@echo
  	@echo "If you need information about why these tests failed, run:"
  	@echo
  	@echo "  make run_dep_checks"
  	@echo

  protoc_dep_message:
  	@echo
  	@echo "DEPENDENCY ERROR"
  	@echo
  	@echo "The target you are trying to run requires protobuf-compiler 3.0.0+"
  	@echo "Your system doesn't have it, and neither does the third_party directory."
  	@echo
  	@echo "Please consult INSTALL to get more information."
  	@echo
  	@echo "If you need information about why these tests failed, run:"
  	@echo
  	@echo "  make run_dep_checks"
  	@echo

  systemtap_dep_error:
  	@echo
  	@echo "DEPENDENCY ERROR"
  	@echo
  	@echo "Under the '$(CONFIG)' configutation, the target you are trying "
  	@echo "to build requires systemtap 2.7+ (on Linux) or dtrace (on other "
  	@echo "platforms such as Solaris and *BSD). "
  	@echo
  	@echo "Please consult INSTALL to get more information."
  	@echo

  stop:
  	@false

  % for tgt in targets:
  ${tgt.name}: $(BINDIR)/$(CONFIG)/${tgt.name}
  % endfor

  run_dep_checks:
  	$(OPENSSL_ALPN_CHECK_CMD) || true
  	$(OPENSSL_NPN_CHECK_CMD) || true
  	$(ZLIB_CHECK_CMD) || true
  	$(PERFTOOLS_CHECK_CMD) || true
  	$(PROTOBUF_CHECK_CMD) || true
  	$(PROTOC_CHECK_VERSION_CMD) || true
  	$(ZOOKEEPER_CHECK_CMD) || true

  third_party/protobuf/configure:
  	$(E) "[AUTOGEN] Preparing protobuf"
  	$(Q)(cd third_party/protobuf ; autoreconf -f -i -Wall,no-obsolete)

  $(LIBDIR)/$(CONFIG)/protobuf/libprotobuf.a: third_party/protobuf/configure
  	$(E) "[MAKE]    Building protobuf"
  	$(Q)(cd third_party/protobuf ; CC="$(CC)" CXX="$(CXX)" LDFLAGS="$(LDFLAGS_$(CONFIG)) -g $(PROTOBUF_LDFLAGS_EXTRA)" CPPFLAGS="$(PIC_CPPFLAGS) $(CPPFLAGS_$(CONFIG)) -g $(PROTOBUF_CPPFLAGS_EXTRA)" ./configure --disable-shared --enable-static)
  	$(Q)$(MAKE) -C third_party/protobuf clean
  	$(Q)$(MAKE) -C third_party/protobuf
  	$(Q)mkdir -p $(LIBDIR)/$(CONFIG)/protobuf
  	$(Q)mkdir -p $(BINDIR)/$(CONFIG)/protobuf
  	$(Q)cp third_party/protobuf/src/.libs/libprotoc.a $(LIBDIR)/$(CONFIG)/protobuf
  	$(Q)cp third_party/protobuf/src/.libs/libprotobuf.a $(LIBDIR)/$(CONFIG)/protobuf
  	$(Q)cp third_party/protobuf/src/protoc $(BINDIR)/$(CONFIG)/protobuf

  static: static_c static_cxx

  static_c: pc_c pc_c_unsecure cache.mk pc_gpr pc_c_zookeeper\
  % for lib in libs:
  % if lib.build == 'all' and lib.language == 'c' and not lib.get('external_deps', None):
   $(LIBDIR)/$(CONFIG)/lib${lib.name}.a\
  % endif
  % endfor
   static_zookeeper_libs


  static_cxx: pc_cxx pc_cxx_unsecure pc_gpr cache.mk \
  % for lib in libs:
  % if lib.build == 'all' and lib.language == 'c++':
   $(LIBDIR)/$(CONFIG)/lib${lib.name}.a\
  % endif
  % endfor


  shared: shared_c shared_cxx

  shared_c: pc_c pc_c_unsecure pc_gpr cache.mk pc_c_zookeeper\
  % for lib in libs:
  % if lib.build == 'all' and lib.language == 'c' and not lib.get('external_deps', None):
   $(LIBDIR)/$(CONFIG)/lib${lib.name}.$(SHARED_EXT)\
  % endif
  % endfor
   shared_zookeeper_libs

  shared_cxx: pc_cxx pc_cxx_unsecure cache.mk\
  % for lib in libs:
  % if lib.build == 'all' and lib.language == 'c++':
   $(LIBDIR)/$(CONFIG)/lib${lib.name}.$(SHARED_EXT)\
  % endif
  % endfor


  shared_csharp: shared_c \
  % for lib in libs:
  % if lib.build == 'all' and lib.language == 'csharp':
   $(LIBDIR)/$(CONFIG)/lib${lib.name}.$(SHARED_EXT)\
  % endif
  % endfor

  ifeq ($(HAS_ZOOKEEPER),true)
  static_zookeeper_libs:\
  % for lib in libs:
  % if lib.build == 'all' and lib.language == 'c' and 'zookeeper' in lib.get('external_deps', []):
   $(LIBDIR)/$(CONFIG)/lib${lib.name}.a\
  % endif
  % endfor

  shared_zookeeper_libs:\
  % for lib in libs:
  % if lib.build == 'all' and lib.language == 'c' and 'zookeeper' in lib.get('external_deps', []):
   $(LIBDIR)/$(CONFIG)/lib${lib.name}.$(SHARED_EXT)\
  % endif
  % endfor

  else

  static_zookeeper_libs:

  shared_zookeeper_libs:

  endif

  grpc_csharp_ext: shared_csharp

  plugins: $(PROTOC_PLUGINS)

  privatelibs: privatelibs_c privatelibs_cxx

  privatelibs_c: \
  % for lib in libs:
  % if lib.build == 'private' and lib.language == 'c' and not lib.get('external_deps', None) and not lib.boringssl:
   $(LIBDIR)/$(CONFIG)/lib${lib.name}.a\
  % endif
  % endfor

  pc_gpr: $(LIBDIR)/$(CONFIG)/pkgconfig/gpr.pc

  pc_c: $(LIBDIR)/$(CONFIG)/pkgconfig/grpc.pc

  pc_c_unsecure: $(LIBDIR)/$(CONFIG)/pkgconfig/grpc_unsecure.pc

  ifeq ($(HAS_ZOOKEEPER),true)
  pc_c_zookeeper: $(LIBDIR)/$(CONFIG)/pkgconfig/grpc_zookeeper.pc
  else
  pc_c_zookeeper:
  endif

  pc_cxx: $(LIBDIR)/$(CONFIG)/pkgconfig/grpc++.pc

  pc_cxx_unsecure: $(LIBDIR)/$(CONFIG)/pkgconfig/grpc++_unsecure.pc

  privatelibs_cxx: \
  % for lib in libs:
  % if lib.build == 'private' and lib.language == 'c++' and not lib.get('external_deps', None):
   $(LIBDIR)/$(CONFIG)/lib${lib.name}.a\
  % endif
  % endfor


  ifeq ($(HAS_ZOOKEEPER),true)
  privatelibs_zookeeper: \
  % for lib in libs:
  % if lib.build == 'private' and lib.language == 'c++' and zookeeper in lib.get('external_deps', []):
   $(LIBDIR)/$(CONFIG)/lib${lib.name}.a\
  % endif
  % endfor

  else
  privatelibs_zookeeper:
  endif


  buildtests: buildtests_c buildtests_cxx buildtests_zookeeper

  buildtests_c: privatelibs_c <%text>\</%text>
  % for tgt in targets:
  % if tgt.build == 'test' and not tgt.language == 'c++' and not tgt.get('external_deps', None):
    $(BINDIR)/$(CONFIG)/${tgt.name} <%text>\</%text>
  % endif
  % endfor


  buildtests_cxx: buildtests_zookeeper privatelibs_cxx <%text>\</%text>
  % for tgt in targets:
  % if tgt.build == 'test' and tgt.language == 'c++' and not tgt.get('external_deps', None):
    $(BINDIR)/$(CONFIG)/${tgt.name} <%text>\</%text>
  % endif
  % endfor


  ifeq ($(HAS_ZOOKEEPER),true)
  buildtests_zookeeper: privatelibs_zookeeper <%text>\</%text>
  % for tgt in targets:
  % if tgt.build == 'test' and tgt.language == 'c++' and 'zookeeper' in tgt.get('external_deps', []):
   $(BINDIR)/$(CONFIG)/${tgt.name} <%text>\</%text>
  % endif
  % endfor

  else
  buildtests_zookeeper:
  endif


  test: test_c test_cxx test_zookeeper

  flaky_test: flaky_test_c flaky_test_cxx flaky_test_zookeeper

  test_c: buildtests_c
  % for tgt in targets:
  % if tgt.build == 'test' and tgt.get('run', True) and not tgt.language == 'c++' and not tgt.get('flaky', False) and not tgt.get('external_deps', None):
  	$(E) "[RUN]     Testing ${tgt.name}"
  	$(Q) $(BINDIR)/$(CONFIG)/${tgt.name} || ( echo test ${tgt.name} failed ; exit 1 )
  % endif
  % endfor


  flaky_test_c: buildtests_c
  % for tgt in targets:
  % if tgt.build == 'test' and tgt.get('run', True) and not tgt.language == 'c++' and tgt.get('flaky', False) and not tgt.get('external_deps', None):
  	$(E) "[RUN]     Testing ${tgt.name}"
  	$(Q) $(BINDIR)/$(CONFIG)/${tgt.name} || ( echo test ${tgt.name} failed ; exit 1 )
  % endif
  % endfor


  test_cxx: test_zookeeper buildtests_cxx
  % for tgt in targets:
  % if tgt.build == 'test' and tgt.get('run', True) and tgt.language == 'c++' and not tgt.get('flaky', False) and not tgt.get('external_deps', None):
  	$(E) "[RUN]     Testing ${tgt.name}"
  	$(Q) $(BINDIR)/$(CONFIG)/${tgt.name} || ( echo test ${tgt.name} failed ; exit 1 )
  % endif
  % endfor


  flaky_test_cxx: buildtests_cxx
  % for tgt in targets:
  % if tgt.build == 'test' and tgt.get('run', True) and tgt.language == 'c++' and tgt.get('flaky', False) and not tgt.get('external_deps', None):
  	$(E) "[RUN]     Testing ${tgt.name}"
  	$(Q) $(BINDIR)/$(CONFIG)/${tgt.name} || ( echo test ${tgt.name} failed ; exit 1 )
  % endif
  % endfor


  ifeq ($(HAS_ZOOKEEPER),true)
  test_zookeeper: buildtests_zookeeper
  % for tgt in targets:
  % if tgt.build == 'test' and tgt.get('run', True) and tgt.language == 'c++' and not tgt.get('flaky', False) and 'zookeeper' in tgt.get('external_deps', []):
  	$(E) "[RUN]     Testing ${tgt.name}"
  	$(Q) $(BINDIR)/$(CONFIG)/${tgt.name} || ( echo test ${tgt.name} failed ; exit 1 )
  % endif
  % endfor


  flaky_test_zookeeper: buildtests_zookeeper
  % for tgt in targets:
  % if tgt.build == 'test' and tgt.get('run', True) and tgt.language == 'c++' and tgt.get('flaky', False) and 'zookeeper' in tgt.get('external_deps', []):
  	$(E) "[RUN]     Testing ${tgt.name}"
  	$(Q) $(BINDIR)/$(CONFIG)/${tgt.name} || ( echo test ${tgt.name} failed ; exit 1 )
  % endif
  % endfor

  else
  test_zookeeper:
  flaky_test_zookeeper:
  endif


  test_python: static_c
  	$(E) "[RUN]     Testing python code"
  	$(Q) tools/run_tests/run_tests.py -lpython -c$(CONFIG)


  tools: tools_c tools_cxx


  tools_c: privatelibs_c\
  % for tgt in targets:
  % if tgt.build == 'tool' and not tgt.language=='c++':
   $(BINDIR)/$(CONFIG)/${tgt.name}\
  % endif
  % endfor


  tools_cxx: privatelibs_cxx\
  % for tgt in targets:
  % if tgt.build == 'tool' and tgt.language=='c++':
   $(BINDIR)/$(CONFIG)/${tgt.name}\
  % endif
  % endfor


  buildbenchmarks: privatelibs\
  % for tgt in targets:
  % if tgt.build == 'benchmark':
   $(BINDIR)/$(CONFIG)/${tgt.name}\
  % endif
  % endfor


  benchmarks: buildbenchmarks

  strip: strip-static strip-shared

  strip-static: strip-static_c strip-static_cxx

  strip-shared: strip-shared_c strip-shared_cxx


  # TODO(nnoble): the strip target is stripping in-place, instead
  # of copying files in a temporary folder.
  # This prevents proper debugging after running make install.

  strip-static_c: static_c
  ifeq ($(CONFIG),opt)
  % for lib in libs:
  % if lib.language == "c":
  % if lib.build == "all":
  % if not lib.get('external_deps', None):
  	$(E) "[STRIP]   Stripping lib${lib.name}.a"
  	$(Q) $(STRIP) $(LIBDIR)/$(CONFIG)/lib${lib.name}.a
  % endif
  % endif
  % endif
  % endfor
  ifeq ($(HAS_ZOOKEEPER),true)
  % for lib in libs:
  % if lib.language == "c":
  % if lib.build == "all":
  % if 'zookeeper' in lib.get('external_deps', []):
  	$(E) "[STRIP]   Stripping lib${lib.name}.a"
  	$(Q) $(STRIP) $(LIBDIR)/$(CONFIG)/lib${lib.name}.a
  % endif
  % endif
  % endif
  % endfor
  endif
  endif

  strip-static_cxx: static_cxx
  ifeq ($(CONFIG),opt)
  % for lib in libs:
  % if lib.language == "c++":
  % if lib.build == "all":
  	$(E) "[STRIP]   Stripping lib${lib.name}.a"
  	$(Q) $(STRIP) $(LIBDIR)/$(CONFIG)/lib${lib.name}.a
  % endif
  % endif
  % endfor
  endif

  strip-shared_c: shared_c
  ifeq ($(CONFIG),opt)
  % for lib in libs:
  % if lib.language == "c":
  % if lib.build == "all":
  % if not lib.get('external_deps', None):
  	$(E) "[STRIP]   Stripping lib${lib.name}.so"
  	$(Q) $(STRIP) $(LIBDIR)/$(CONFIG)/lib${lib.name}.$(SHARED_EXT)
  % endif
  % endif
  % endif
  % endfor
  ifeq ($(HAS_ZOOKEEPER),true)
  % for lib in libs:
  % if lib.language == "c":
  % if lib.build == "all":
  % if 'zookeeper' in lib.get('external_deps', []):
  	$(E) "[STRIP]   Stripping lib${lib.name}.so"
  	$(Q) $(STRIP) $(LIBDIR)/$(CONFIG)/lib${lib.name}.$(SHARED_EXT)
  % endif
  % endif
  % endif
  % endfor
  endif
  endif

  strip-shared_cxx: shared_cxx
  ifeq ($(CONFIG),opt)
  % for lib in libs:
  % if lib.language == "c++":
  % if lib.build == "all":
  	$(E) "[STRIP]   Stripping lib${lib.name}.so"
  	$(Q) $(STRIP) $(LIBDIR)/$(CONFIG)/lib${lib.name}.$(SHARED_EXT)
  % endif
  % endif
  % endfor
  endif

  strip-shared_csharp: shared_csharp
  ifeq ($(CONFIG),opt)
  % for lib in libs:
  % if lib.language == "csharp":
  % if lib.build == "all":
  	$(E) "[STRIP]   Stripping lib${lib.name}.so"
  	$(Q) $(STRIP) $(LIBDIR)/$(CONFIG)/lib${lib.name}.$(SHARED_EXT)
  % endif
  % endif
  % endfor
  endif

  cache.mk::
  	$(E) "[MAKE]    Generating $@"
  	$(Q) echo "$(CACHE_MK)" | tr , '\n' >$@

  $(LIBDIR)/$(CONFIG)/pkgconfig/gpr.pc:
  	$(E) "[MAKE]    Generating $@"
  	$(Q) mkdir -p $(@D)
  	$(Q) echo "$(GPR_PC_FILE)" | tr , '\n' >$@

  $(LIBDIR)/$(CONFIG)/pkgconfig/grpc.pc:
  	$(E) "[MAKE]    Generating $@"
  	$(Q) mkdir -p $(@D)
  	$(Q) echo "$(GRPC_PC_FILE)" | tr , '\n' >$@

  $(LIBDIR)/$(CONFIG)/pkgconfig/grpc_unsecure.pc:
  	$(E) "[MAKE]    Generating $@"
  	$(Q) mkdir -p $(@D)
  	$(Q) echo "$(GRPC_UNSECURE_PC_FILE)" | tr , '\n' >$@

  $(LIBDIR)/$(CONFIG)/pkgconfig/grpc_zookeeper.pc:
  	$(E) "[MAKE]    Generating $@"
  	$(Q) mkdir -p $(@D)
  	$(Q) echo -e "$(GRPC_ZOOKEEPER_PC_FILE)" >$@

  $(LIBDIR)/$(CONFIG)/pkgconfig/grpc++.pc:
  	$(E) "[MAKE]    Generating $@"
  	$(Q) mkdir -p $(@D)
  	$(Q) echo "$(GRPCXX_PC_FILE)" | tr , '\n' >$@

  $(LIBDIR)/$(CONFIG)/pkgconfig/grpc++_unsecure.pc:
  	$(E) "[MAKE]    Generating $@"
  	$(Q) mkdir -p $(@D)
  	$(Q) echo "$(GRPCXX_UNSECURE_PC_FILE)" | tr , '\n' >$@

  % for p in protos:
  ifeq ($(NO_PROTOC),true)
  $(GENDIR)/${p}.pb.cc: protoc_dep_error
  $(GENDIR)/${p}.grpc.pb.cc: protoc_dep_error
  else
  $(GENDIR)/${p}.pb.cc: ${p}.proto $(PROTOBUF_DEP) $(PROTOC_PLUGINS) ${' '.join('$(GENDIR)/%s.pb.cc' % q for q in proto_deps.get(p, []))}
  	$(E) "[PROTOC]  Generating protobuf CC file from $<"
  	$(Q) mkdir -p `dirname $@`
  	$(Q) $(PROTOC) --cpp_out=$(GENDIR) $<

  $(GENDIR)/${p}.grpc.pb.cc: ${p}.proto $(PROTOBUF_DEP) $(PROTOC_PLUGINS) ${' '.join('$(GENDIR)/%s.pb.cc $(GENDIR)/%s.grpc.pb.cc' % (q,q) for q in proto_deps.get(p, []))}
  	$(E) "[GRPC]    Generating gRPC's protobuf service CC file from $<"
  	$(Q) mkdir -p `dirname $@`
  	$(Q) $(PROTOC) --grpc_out=$(GENDIR) --plugin=protoc-gen-grpc=$(BINDIR)/$(CONFIG)/grpc_cpp_plugin $<
  endif

  % endfor

  ifeq ($(CONFIG),stapprof)
  src/core/profiling/stap_timers.c: $(GENDIR)/src/core/profiling/stap_probes.h
  ifeq ($(HAS_SYSTEMTAP),true)
  $(GENDIR)/src/core/profiling/stap_probes.h: src/core/profiling/stap_probes.d
  	$(E) "[DTRACE]  Compiling $<"
  	$(Q) mkdir -p `dirname $@`
  	$(Q) $(DTRACE) -C -h -s $< -o $@
  else
  $(GENDIR)/src/core/profiling/stap_probes.h: systemtap_dep_error stop
  endif
  endif

  $(OBJDIR)/$(CONFIG)/%.o : %.c
  	$(E) "[C]       Compiling $<"
  	$(Q) mkdir -p `dirname $@`
  	$(Q) $(CC) $(CFLAGS) $(CPPFLAGS) -MMD -MF $(addsuffix .dep, $(basename $@)) -c -o $@ $<

  $(OBJDIR)/$(CONFIG)/%.o : $(GENDIR)/%.pb.cc
  	$(E) "[CXX]     Compiling $<"
  	$(Q) mkdir -p `dirname $@`
  	$(Q) $(CXX) $(CXXFLAGS) $(CPPFLAGS) -MMD -MF $(addsuffix .dep, $(basename $@)) -c -o $@ $<

  $(OBJDIR)/$(CONFIG)/src/compiler/%.o : src/compiler/%.cc
  	$(E) "[HOSTCXX] Compiling $<"
  	$(Q) mkdir -p `dirname $@`
  	$(Q) $(HOST_CXX) $(HOST_CXXFLAGS) $(HOST_CPPFLAGS) -MMD -MF $(addsuffix .dep, $(basename $@)) -c -o $@ $<

  $(OBJDIR)/$(CONFIG)/%.o : %.cc
  	$(E) "[CXX]     Compiling $<"
  	$(Q) mkdir -p `dirname $@`
  	$(Q) $(CXX) $(CXXFLAGS) $(CPPFLAGS) -MMD -MF $(addsuffix .dep, $(basename $@)) -c -o $@ $<

  install: install_c install_cxx install-plugins install-certs verify-install

  install_c: install-headers_c install-static_c install-shared_c

  install_cxx: install-headers_cxx install-static_cxx install-shared_cxx

  install_csharp: install-shared_csharp install_c

  install_grpc_csharp_ext: install_csharp

  install-headers: install-headers_c install-headers_cxx

  install-headers_c:
  	$(E) "[INSTALL] Installing public C headers"
  	$(Q) $(foreach h, $(PUBLIC_HEADERS_C), $(INSTALL) -d $(prefix)/$(dir $(h)) && ) exit 0 || exit 1
  	$(Q) $(foreach h, $(PUBLIC_HEADERS_C), $(INSTALL) $(h) $(prefix)/$(h) && ) exit 0 || exit 1

  install-headers_cxx:
  	$(E) "[INSTALL] Installing public C++ headers"
  	$(Q) $(foreach h, $(PUBLIC_HEADERS_CXX), $(INSTALL) -d $(prefix)/$(dir $(h)) && ) exit 0 || exit 1
  	$(Q) $(foreach h, $(PUBLIC_HEADERS_CXX), $(INSTALL) $(h) $(prefix)/$(h) && ) exit 0 || exit 1

  install-static: install-static_c install-static_cxx

  install-static_c: static_c strip-static_c install-pkg-config_c
  % for lib in libs:
  % if lib.language == "c":
  % if lib.build == "all":
  % if not lib.get('external_deps', None):
  	$(E) "[INSTALL] Installing lib${lib.name}.a"
  	$(Q) $(INSTALL) -d $(prefix)/lib
  	$(Q) $(INSTALL) $(LIBDIR)/$(CONFIG)/lib${lib.name}.a $(prefix)/lib/lib${lib.name}.a
  % endif
  % endif
  % endif
  % endfor
  ifeq ($(HAS_ZOOKEEPER),true)
  % for lib in libs:
  % if lib.language == "c":
  % if lib.build == "all":
  % if 'zookeeper' in lib.get('external_deps', []):
  	$(E) "[INSTALL] Installing lib${lib.name}.a"
  	$(Q) $(INSTALL) -d $(prefix)/lib
  	$(Q) $(INSTALL) $(LIBDIR)/$(CONFIG)/lib${lib.name}.a $(prefix)/lib/lib${lib.name}.a
  % endif
  % endif
  % endif
  % endfor
  endif

  install-static_cxx: static_cxx strip-static_cxx install-pkg-config_cxx
  % for lib in libs:
  % if lib.language == "c++":
  % if lib.build == "all":
  	$(E) "[INSTALL] Installing lib${lib.name}.a"
  	$(Q) $(INSTALL) -d $(prefix)/lib
  	$(Q) $(INSTALL) $(LIBDIR)/$(CONFIG)/lib${lib.name}.a $(prefix)/lib/lib${lib.name}.a
  % endif
  % endif
  % endfor

  <%def name="install_shared(lang_filter)">\
  % for lib in libs:
  % if lib.language == lang_filter:
  % if lib.build == "all":
  % if not lib.get('external_deps', None):
  ifeq ($(SYSTEM),MINGW32)
  	$(E) "[INSTALL] Installing ${lib.name}.$(SHARED_EXT)"
  	$(Q) $(INSTALL) -d $(prefix)/lib
  	$(Q) $(INSTALL) $(LIBDIR)/$(CONFIG)/${lib.name}.$(SHARED_EXT) $(prefix)/lib/${lib.name}.$(SHARED_EXT)
  	$(Q) $(INSTALL) $(LIBDIR)/$(CONFIG)/lib${lib.name}-imp.a $(prefix)/lib/lib${lib.name}-imp.a
  else
  	$(E) "[INSTALL] Installing lib${lib.name}.$(SHARED_EXT)"
  	$(Q) $(INSTALL) -d $(prefix)/lib
  	$(Q) $(INSTALL) $(LIBDIR)/$(CONFIG)/lib${lib.name}.$(SHARED_EXT) $(prefix)/lib/lib${lib.name}.$(SHARED_EXT)
  ifneq ($(SYSTEM),Darwin)
  	$(Q) ln -sf lib${lib.name}.$(SHARED_EXT) $(prefix)/lib/lib${lib.name}.so.${settings.version.major}
  	$(Q) ln -sf lib${lib.name}.$(SHARED_EXT) $(prefix)/lib/lib${lib.name}.so
  endif
  endif
  % endif
  % endif
  % endif
  % endfor
  ifeq ($(HAS_ZOOKEEPER),true)
  % for lib in libs:
  % if lib.language == lang_filter:
  % if lib.build == "all":
  % if 'zookeeper' in lib.get('external_deps', []):
  ifeq ($(SYSTEM),MINGW32)
  	$(E) "[INSTALL] Installing ${lib.name}.$(SHARED_EXT)"
  	$(Q) $(INSTALL) -d $(prefix)/lib
  	$(Q) $(INSTALL) $(LIBDIR)/$(CONFIG)/${lib.name}.$(SHARED_EXT) $(prefix)/lib/${lib.name}.$(SHARED_EXT)
  	$(Q) $(INSTALL) $(LIBDIR)/$(CONFIG)/lib${lib.name}-imp.a $(prefix)/lib/lib${lib.name}-imp.a
  else
  	$(E) "[INSTALL] Installing lib${lib.name}.$(SHARED_EXT)"
  	$(Q) $(INSTALL) -d $(prefix)/lib
  	$(Q) $(INSTALL) $(LIBDIR)/$(CONFIG)/lib${lib.name}.$(SHARED_EXT) $(prefix)/lib/lib${lib.name}.$(SHARED_EXT)
  ifneq ($(SYSTEM),Darwin)
  	$(Q) ln -sf lib${lib.name}.$(SHARED_EXT) $(prefix)/lib/lib${lib.name}.so.${settings.version.major}
  	$(Q) ln -sf lib${lib.name}.$(SHARED_EXT) $(prefix)/lib/lib${lib.name}.so
  endif
  endif
  % endif
  % endif
  % endif
  % endfor
  endif
  ifneq ($(SYSTEM),MINGW32)
  ifneq ($(SYSTEM),Darwin)
  	$(Q) ldconfig || true
  endif
  endif
  </%def>

  install-shared_c: shared_c strip-shared_c install-pkg-config_c
  ${install_shared("c")}

  install-shared_cxx: shared_cxx strip-shared_cxx install-shared_c install-pkg-config_cxx
  ${install_shared("c++")}

  install-shared_csharp: shared_csharp strip-shared_csharp
  ${install_shared("csharp")}

  install-plugins: $(PROTOC_PLUGINS)
  ifeq ($(SYSTEM),MINGW32)
  	$(Q) false
  else
  	$(E) "[INSTALL] Installing grpc protoc plugins"
  % for tgt in targets:
  % if tgt.build == 'protoc':
  	$(Q) $(INSTALL) -d $(prefix)/bin
  	$(Q) $(INSTALL) $(BINDIR)/$(CONFIG)/${tgt.name} $(prefix)/bin/${tgt.name}
  % endif
  % endfor
  endif

  install-pkg-config_c: pc_gpr pc_c pc_c_unsecure pc_c_zookeeper
  	$(E) "[INSTALL] Installing C pkg-config files"
  	$(Q) $(INSTALL) -d $(prefix)/lib/pkgconfig
  	$(Q) $(INSTALL) $(LIBDIR)/$(CONFIG)/pkgconfig/gpr.pc $(prefix)/lib/pkgconfig/gpr.pc
  	$(Q) $(INSTALL) $(LIBDIR)/$(CONFIG)/pkgconfig/grpc.pc $(prefix)/lib/pkgconfig/grpc.pc
  	$(Q) $(INSTALL) $(LIBDIR)/$(CONFIG)/pkgconfig/grpc_unsecure.pc $(prefix)/lib/pkgconfig/grpc_unsecure.pc
  ifeq ($(HAS_ZOOKEEPER),true)
  	$(Q) $(INSTALL) $(LIBDIR)/$(CONFIG)/pkgconfig/grpc_zookeeper.pc $(prefix)/lib/pkgconfig/grpc_zookeeper.pc
  endif

  install-pkg-config_cxx: pc_cxx pc_cxx_unsecure
  	$(E) "[INSTALL] Installing C++ pkg-config files"
  	$(Q) $(INSTALL) -d $(prefix)/lib/pkgconfig
  	$(Q) $(INSTALL) $(LIBDIR)/$(CONFIG)/pkgconfig/grpc++.pc $(prefix)/lib/pkgconfig/grpc++.pc
  	$(Q) $(INSTALL) $(LIBDIR)/$(CONFIG)/pkgconfig/grpc++_unsecure.pc $(prefix)/lib/pkgconfig/grpc++_unsecure.pc

  install-certs: etc/roots.pem
  	$(E) "[INSTALL] Installing root certificates"
  	$(Q) $(INSTALL) -d $(prefix)/share/grpc
  	$(Q) $(INSTALL) etc/roots.pem $(prefix)/share/grpc/roots.pem

  verify-install:
  ifeq ($(INSTALL_OK),true)
  	@echo "Your system looks ready to go."
  	@echo
  else
  	@echo "We couldn't find protoc 3.0.0+ installed on your system. While this"
  	@echo "won't prevent grpc from working, you won't be able to compile"
  	@echo "and run any meaningful code with it."
  	@echo
  	@echo
  	@echo "Please download and install protobuf 3.0.0+ from:"
  	@echo
  	@echo "   https://github.com/google/protobuf/releases"
  	@echo
  	@echo "Once you've done so, or if you think this message is in error,"
  	@echo "you can re-run this check by doing:"
  	@echo
  	@echo "   make verify-install"
  endif

  clean:
  	$(E) "[CLEAN]   Cleaning build directories."
  	$(Q) $(RM) -rf $(OBJDIR) $(LIBDIR) $(BINDIR) $(GENDIR) cache.mk


  # The various libraries

  % for lib in libs:
  ${makelib(lib)}
  % endfor


  # All of the test targets, and protoc plugins

  % for tgt in targets:
  ${maketarget(tgt)}
  % endfor

  <%def name="makelib(lib)">
  LIB${lib.name.upper()}_SRC = \\

  % for src in lib.src:
      ${proto_to_cc(src)} \\

  % endfor

  % if "public_headers" in lib:
  % if lib.language == "c++":
  PUBLIC_HEADERS_CXX += \\

  % else:
  PUBLIC_HEADERS_C += \\

  % endif
  % for hdr in lib.public_headers:
      ${hdr} \\

  % endfor
  % endif

  LIB${lib.name.upper()}_OBJS = $(addprefix $(OBJDIR)/$(CONFIG)/, $(addsuffix .o, $(basename $(LIB${lib.name.upper()}_SRC))))

  % if lib.boringssl:
  # boringssl needs an override to ensure that it does not include
  # system openssl headers regardless of other configuration
  # we do so here with a target specific variable assignment
  $(LIB${lib.name.upper()}_OBJS): CFLAGS := -Ithird_party/boringssl/include $(CFLAGS) -Wno-sign-conversion -Wno-conversion -Wno-unused-value -fvisibility=hidden
  $(LIB${lib.name.upper()}_OBJS): CXXFLAGS := -Ithird_party/boringssl/include $(CXXFLAGS) -fvisibility=hidden
  $(LIB${lib.name.upper()}_OBJS): CPPFLAGS += -DOPENSSL_NO_ASM -D_GNU_SOURCE
  % elif lib.zlib:
  $(LIB${lib.name.upper()}_OBJS): CFLAGS := $(CFLAGS) -Wno-sign-conversion -Wno-conversion -Wno-unused-value -Wno-implicit-function-declaration $(W_NO_SHIFT_NEGATIVE_VALUE) -fvisibility=hidden
  % else:
  % endif

  ## If the library requires OpenSSL, let's add some restrictions.
  % if lib.get('secure', 'check') == True or lib.get('secure', 'check') == 'check':
  ifeq ($(NO_SECURE),true)

  # You can't build secure libraries if you don't have OpenSSL.

  $(LIBDIR)/$(CONFIG)/lib${lib.name}.a: openssl_dep_error

  % if lib.build == "all":
  ifeq ($(SYSTEM),MINGW32)
  $(LIBDIR)/$(CONFIG)/${lib.name}.$(SHARED_EXT): openssl_dep_error
  else
  $(LIBDIR)/$(CONFIG)/lib${lib.name}.$(SHARED_EXT): openssl_dep_error
  endif
  % endif

  else

  % if lib.language == 'c++':
  ifeq ($(NO_PROTOBUF),true)

  # You can't build a C++ library if you don't have protobuf - a bit overreached, but still okay.

  $(LIBDIR)/$(CONFIG)/lib${lib.name}.a: protobuf_dep_error

  % if lib.build == "all":
  ifeq ($(SYSTEM),MINGW32)
  $(LIBDIR)/$(CONFIG)/${lib.name}.$(SHARED_EXT): protobuf_dep_error
  else
  $(LIBDIR)/$(CONFIG)/lib${lib.name}.$(SHARED_EXT): protobuf_dep_error
  endif
  % endif

  else
  % endif

  $(LIBDIR)/$(CONFIG)/lib${lib.name}.a: $(ZLIB_DEP) $(OPENSSL_DEP)\
  ## The else here corresponds to the if secure earlier.
  % else:
  % if lib.language == 'c++':
  ifeq ($(NO_PROTOBUF),true)

  # You can't build a C++ library if you don't have protobuf - a bit overreached, but still okay.

  $(LIBDIR)/$(CONFIG)/lib${lib.name}.a: protobuf_dep_error

  % if lib.build == "all":
  ifeq ($(SYSTEM),MINGW32)
  $(LIBDIR)/$(CONFIG)/${lib.name}.$(SHARED_EXT): protobuf_dep_error
  else
  $(LIBDIR)/$(CONFIG)/lib${lib.name}.$(SHARED_EXT): protobuf_dep_error
  endif
  % endif

  else

  % endif
  $(LIBDIR)/$(CONFIG)/lib${lib.name}.a: $(ZLIB_DEP) $(OPENSSL_DEP) \
  % endif
  % if lib.language == 'c++':
   $(PROTOBUF_DEP)\
  % endif
   $(LIB${lib.name.upper()}_OBJS)
  	$(E) "[AR]      Creating $@"
  	$(Q) mkdir -p `dirname $@`
  	$(Q) rm -f $(LIBDIR)/$(CONFIG)/lib${lib.name}.a
  	$(Q) $(AR) rcs $(LIBDIR)/$(CONFIG)/lib${lib.name}.a $(LIB${lib.name.upper()}_OBJS)
  % if lib.get('baselib', False):
  	$(Q) rm -rf $(BUILDDIR_ABSOLUTE)/tmp-merge-${lib.name}
  	$(Q) ( mkdir -p $(BUILDDIR_ABSOLUTE)/tmp-merge-${lib.name}/grpc ; <%text>\</%text>
  	       cd $(BUILDDIR_ABSOLUTE)/tmp-merge-${lib.name}/grpc ; <%text>\</%text>
  	       $(AR) x $(LIBDIR)/$(CONFIG)/lib${lib.name}.a )
  	$(Q) for l in $(ZLIB_MERGE_LIBS) ; do ( <%text>\</%text>
  	       mkdir -p $(BUILDDIR_ABSOLUTE)/tmp-merge-${lib.name}/zlib ; <%text>\</%text>
  	       cd $(BUILDDIR_ABSOLUTE)/tmp-merge-${lib.name}/zlib ; <%text>\</%text>
  	       <%text>$(AR) x $${l}</%text> ) ; done
  	$(Q) for l in $(ZLIB_MERGE_LIBS) ; do ( <%text>\</%text>
  	       mkdir -p $(BUILDDIR_ABSOLUTE)/tmp-merge-${lib.name}/zlib ; <%text>\</%text>
  	       cd $(BUILDDIR_ABSOLUTE)/tmp-merge-${lib.name}/zlib ; <%text>\</%text>
  	       <%text>$(AR) x $${l}</%text> ) ; done
  % if lib.get('secure', 'check') == True:
  	$(Q) for l in $(OPENSSL_MERGE_LIBS) ; do ( <%text>\</%text>
  	       mkdir -p $(BUILDDIR_ABSOLUTE)/tmp-merge-${lib.name}/ssl ; <%text>\</%text>
  	       cd $(BUILDDIR_ABSOLUTE)/tmp-merge-${lib.name}/ssl ; <%text>\</%text>
  	       <%text>$(AR) x $${l}</%text> ) ; done
  	$(Q) for l in $(OPENSSL_MERGE_LIBS) ; do ( <%text>\</%text>
  	       mkdir -p $(BUILDDIR_ABSOLUTE)/tmp-merge-${lib.name}/ssl ; <%text>\</%text>
  	       cd $(BUILDDIR_ABSOLUTE)/tmp-merge-${lib.name}/ssl ; <%text>\</%text>
  	       <%text>$(AR) x $${l}</%text> ) ; done
  % endif
  	$(Q) rm -f $(LIBDIR)/$(CONFIG)/lib${lib.name}.a $(BUILDDIR_ABSOLUTE)/tmp-merge-${lib.name}/*/__.SYMDEF*
  	$(Q) ar rcs $(LIBDIR)/$(CONFIG)/lib${lib.name}.a $(BUILDDIR_ABSOLUTE)/tmp-merge-${lib.name}/*/*
  	$(Q) rm -rf $(BUILDDIR_ABSOLUTE)/tmp-merge-${lib.name}
  % endif
  ifeq ($(SYSTEM),Darwin)
  	$(Q) ranlib $(LIBDIR)/$(CONFIG)/lib${lib.name}.a
  endif

  <%

    if lib.language == 'c++':
      ld = '$(LDXX)'
    else:
      ld = '$(LD)'

    out_base = '$(LIBDIR)/$(CONFIG)/' + lib.name
    out_libbase = '$(LIBDIR)/$(CONFIG)/lib' + lib.name

    common = '$(LIB' + lib.name.upper() + '_OBJS) $(LDLIBS)'

    libs = ''
    lib_deps = ' $(ZLIB_DEP)'
    mingw_libs = ''
    mingw_lib_deps = ' $(ZLIB_DEP)'
    if lib.language == 'c++':
      lib_deps += ' $(PROTOBUF_DEP)'
      mingw_lib_deps += ' $(PROTOBUF_DEP)'
    if lib.get('deps_linkage', None) == 'static':
      for dep in lib.get('deps', []):
        lib_archive = '$(LIBDIR)/$(CONFIG)/lib' + dep + '.a'
        common = common + ' ' + lib_archive
        lib_deps = lib_deps + ' ' + lib_archive
        mingw_lib_deps = mingw_lib_deps + ' ' + lib_archive
    else:
      for dep in lib.get('deps', []):
        libs = libs + ' -l' + dep
        lib_deps = lib_deps + ' $(LIBDIR)/$(CONFIG)/lib' + dep + '.$(SHARED_EXT)'
        mingw_libs = mingw_libs + ' -l' + dep + '-imp'
        mingw_lib_deps = mingw_lib_deps + ' $(LIBDIR)/$(CONFIG)/' + dep + '.$(SHARED_EXT)'

    security = lib.get('secure', 'check')
    if security == True:
      common = common + ' $(OPENSSL_MERGE_LIBS) $(LDLIBS_SECURE)'
    common = common + ' $(ZLIB_MERGE_LIBS)'

    if security in [True, 'check']:
      for src in lib.src:
        if not proto_re.match(src):
          sources_that_need_openssl.add(src)
    else:
      for src in lib.src:
        sources_that_don_t_need_openssl.add(src)

    if 'zookeeper' in lib.get('external_deps', []):
      libs = libs + ' -lzookeeper_mt'

    if lib.get('secure', 'check') == True or lib.get('secure', 'check') == 'check':
      lib_deps = lib_deps + ' $(OPENSSL_DEP)'
      mingw_lib_deps = mingw_lib_deps + ' $(OPENSSL_DEP)'

    if lib.language == 'c++':
      common = common + ' $(LDLIBSXX) $(LDLIBS_PROTOBUF)'
  %>

  % if lib.build == "all":
  ifeq ($(SYSTEM),MINGW32)
  ${out_base}.$(SHARED_EXT): $(LIB${lib.name.upper()}_OBJS) ${mingw_lib_deps}
  	$(E) "[LD]      Linking $@"
  	$(Q) mkdir -p `dirname $@`
  	$(Q) ${ld} $(LDFLAGS) -L$(LIBDIR)/$(CONFIG) -shared -Wl,--output-def=${out_base}.def -Wl,--out-implib=${out_libbase}-imp.a -o ${out_base}.$(SHARED_EXT) ${common}${mingw_libs}
  else
  ${out_libbase}.$(SHARED_EXT): $(LIB${lib.name.upper()}_OBJS) ${lib_deps}
  	$(E) "[LD]      Linking $@"
  	$(Q) mkdir -p `dirname $@`
  ifeq ($(SYSTEM),Darwin)
  	$(Q) ${ld} $(LDFLAGS) -L$(LIBDIR)/$(CONFIG) -install_name lib${lib.name}.$(SHARED_EXT) -dynamiclib -o ${out_libbase}.$(SHARED_EXT) ${common}${libs}
  else
  	$(Q) ${ld} $(LDFLAGS) -L$(LIBDIR)/$(CONFIG) -shared -Wl,-soname,lib${lib.name}.so.${settings.version.major} -o ${out_libbase}.$(SHARED_EXT) ${common}${libs}
  	$(Q) ln -sf lib${lib.name}.$(SHARED_EXT) ${out_libbase}.so.${settings.version.major}
  	$(Q) ln -sf lib${lib.name}.$(SHARED_EXT) ${out_libbase}.so
  endif
  endif
  % endif
  % if lib.get('secure', 'check') == True or lib.get('secure', 'check') == 'check':
  ## If the lib was secure, we have to close the Makefile's if that tested
  ## the presence of OpenSSL.

  endif
  % endif
  % if lib.language == 'c++':
  ## If the lib was C++, we have to close the Makefile's if that tested
  ## the presence of protobuf 3.0.0+

  endif
  % endif

  % if lib.get('secure', 'check') == True or lib.get('secure', 'check') == 'check':
  ifneq ($(NO_SECURE),true)
  % endif
  ifneq ($(NO_DEPS),true)
  -include $(LIB${lib.name.upper()}_OBJS:.o=.dep)
  endif
  % if lib.get('secure', 'check') == True or lib.get('secure', 'check') == 'check':
  endif
  % endif
  % for src in lib.src:
  % if not proto_re.match(src) and any(proto_re.match(src2) for src2 in lib.src):
  $(OBJDIR)/$(CONFIG)/${os.path.splitext(src)[0]}.o: ${' '.join(proto_to_cc(src2) for src2 in lib.src if proto_re.match(src2))}
  % endif
  % endfor
  </%def>

  <%def name="maketarget(tgt)"><% has_no_sources = not tgt.src %>
  % if not has_no_sources:
  ${tgt.name.upper()}_SRC = \\

  % for src in tgt.src:
      ${proto_to_cc(src)} \\

  % endfor

  ${tgt.name.upper()}_OBJS = $(addprefix $(OBJDIR)/$(CONFIG)/, $(addsuffix .o, $(basename $(${tgt.name.upper()}_SRC))))
  % endif
  % if tgt.get('secure', 'check') == True or tgt.get('secure', 'check') == 'check':
  ifeq ($(NO_SECURE),true)

  # You can't build secure targets if you don't have OpenSSL.

  $(BINDIR)/$(CONFIG)/${tgt.name}: openssl_dep_error

  else

  % endif

  % if tgt.boringssl:
  # boringssl needs an override to ensure that it does not include
  # system openssl headers regardless of other configuration
  # we do so here with a target specific variable assignment
  $(${tgt.name.upper()}_OBJS): CFLAGS := -Ithird_party/boringssl/include $(CFLAGS) -Wno-sign-conversion -Wno-conversion -Wno-unused-value
  $(${tgt.name.upper()}_OBJS): CXXFLAGS := -Ithird_party/boringssl/include $(CXXFLAGS)
  $(${tgt.name.upper()}_OBJS): CPPFLAGS += -DOPENSSL_NO_ASM -D_GNU_SOURCE
  % else:
  % endif

  ##
  ## We're not trying to add a dependency on building zlib and openssl here,
  ## as it's already done in the libraries. We're assuming that the build
  ## trickles down, and that a secure target requires a secure version of
  ## a library.
  ##
  ## That simplifies the codegen a bit, but prevents a fully defined Makefile.
  ## I can live with that.
  ##
  % if tgt.build == 'protoc' or tgt.language == 'c++':

  ifeq ($(NO_PROTOBUF),true)

  # You can't build the protoc plugins or protobuf-enabled targets if you don't have protobuf 3.0.0+.

  $(BINDIR)/$(CONFIG)/${tgt.name}: protobuf_dep_error

  else

  $(BINDIR)/$(CONFIG)/${tgt.name}: \
  % if not has_no_sources:
  $(PROTOBUF_DEP) $(${tgt.name.upper()}_OBJS)\
  % endif
  % else:
  $(BINDIR)/$(CONFIG)/${tgt.name}: \
  % if not has_no_sources:
  $(${tgt.name.upper()}_OBJS)\
  % endif
  % endif
  % for dep in tgt.deps:
   $(LIBDIR)/$(CONFIG)/lib${dep}.a\
  % endfor

  % if tgt.language == "c++" or tgt.boringssl:
  ## C++ targets specificies.
  % if tgt.build == 'protoc':
  	$(E) "[HOSTLD]  Linking $@"
  	$(Q) mkdir -p `dirname $@`
  	$(Q) $(HOST_LDXX) $(HOST_LDFLAGS) \
  % if not has_no_sources:
  $(${tgt.name.upper()}_OBJS)\
  % endif
  % else:
  	$(E) "[LD]      Linking $@"
  	$(Q) mkdir -p `dirname $@`
  	$(Q) $(LDXX) $(LDFLAGS) \
  % if not has_no_sources:
  $(${tgt.name.upper()}_OBJS)\
  % endif
  % endif
  % else:
  ## C-only targets specificities.
  	$(E) "[LD]      Linking $@"
  	$(Q) mkdir -p `dirname $@`
  	$(Q) $(LD) $(LDFLAGS) \
  % if not has_no_sources:
  $(${tgt.name.upper()}_OBJS)\
  % endif
  % endif
  % for dep in tgt.deps:
   $(LIBDIR)/$(CONFIG)/lib${dep}.a\
  % endfor
  % if 'zookeeper' in tgt.get('external_deps', []):
   -lzookeeper_mt\
  % endif
  % if tgt.language == "c++":
  % if tgt.build == 'protoc':
   $(HOST_LDLIBSXX) $(HOST_LDLIBS_PROTOC)\
  % else:
   $(LDLIBSXX) $(LDLIBS_PROTOBUF)\
  % endif
  % endif
  % if tgt.build == 'protoc':
   $(HOST_LDLIBS)\
  % else:
   $(LDLIBS)\
  % endif
  % if tgt.build == 'protoc':
   $(HOST_LDLIBS_PROTOC)\
  % elif tgt.get('secure', 'check') == True or tgt.get('secure', 'check') == 'check':
   $(LDLIBS_SECURE)\
  % endif
  % if tgt.language == 'c++' and tgt.build == 'test':
   $(GTEST_LIB)\
  % elif tgt.language == 'c++' and tgt.build == 'benchmark':
   $(GTEST_LIB)\
  % endif
   -o $(BINDIR)/$(CONFIG)/${tgt.name}
  % if tgt.build == 'protoc' or tgt.language == 'c++':

  endif
  % endif
  % if tgt.get('secure', 'check') == True or tgt.get('secure', 'check') == 'check':

  endif
  % endif

  % for src in tgt.src:
  $(OBJDIR)/$(CONFIG)/${os.path.splitext(src)[0]}.o: \
  % for dep in tgt.deps:
   $(LIBDIR)/$(CONFIG)/lib${dep}.a\
  % endfor

  % if tgt.language == 'c89':
  % for src in tgt.src:
  $(OBJDIR)/$(CONFIG)/${os.path.splitext(src)[0]}.o : ${src}
  	$(E) "[C]       Compiling $<"
  	$(Q) mkdir -p `dirname $@`
  	$(Q) $(CC) $(CFLAGS) $(CPPFLAGS) -std=c89 -pedantic -MMD -MF $(addsuffix .dep, $(basename $@)) -c -o $@ $<
  % endfor
  % endif

  % endfor
  % if not has_no_sources:
  deps_${tgt.name}: $(${tgt.name.upper()}_OBJS:.o=.dep)
  % endif

  % if not has_no_sources:
  % if tgt.get('secure', 'check') == True or tgt.get('secure', 'check') == 'check':
  ifneq ($(NO_SECURE),true)
  % endif
  ifneq ($(NO_DEPS),true)
  -include $(${tgt.name.upper()}_OBJS:.o=.dep)
  endif
  % if tgt.get('secure', 'check') == True or tgt.get('secure', 'check') == 'check':
  endif
  % endif
  % endif
  % for src in tgt.src:
  % if not proto_re.match(src) and any(proto_re.match(src2) for src2 in tgt.src):
  $(OBJDIR)/$(CONFIG)/${os.path.splitext(src)[0]}.o: ${' '.join(proto_to_cc(src2) for src2 in tgt.src if proto_re.match(src2))}
  % endif
  % endfor
  </%def>

  ifneq ($(OPENSSL_DEP),)
  # This is to ensure the embedded OpenSSL is built beforehand, properly
  # installing headers to their final destination on the drive. We need this
  # otherwise parallel compilation will fail if a source is compiled first.
  % for src in sorted(sources_that_need_openssl):
  % if src not in sources_that_don_t_need_openssl:
  ${src}: $(OPENSSL_DEP)
  % endif
  % endfor
  endif

  .PHONY: all strip tools \
  dep_error openssl_dep_error openssl_dep_message git_update stop \
  buildtests buildtests_c buildtests_cxx \
  test test_c test_cxx \
  install install_c install_cxx \
  install-headers install-headers_c install-headers_cxx \
  install-shared install-shared_c install-shared_cxx \
  install-static install-static_c install-static_cxx \
  strip strip-shared strip-static \
  strip_c strip-shared_c strip-static_c \
  strip_cxx strip-shared_cxx strip-static_cxx \
  dep_c dep_cxx bins_dep_c bins_dep_cxx \
  clean<|MERGE_RESOLUTION|>--- conflicted
+++ resolved
@@ -165,11 +165,7 @@
   CXX11_CHECK_CMD = $(CXX) -std=c++11 -o $(TMPOUT) -c test/build/c++11.cc
   HAS_CXX11 = $(shell $(CXX11_CHECK_CMD) 2> /dev/null && echo true || echo false)
 
-<<<<<<< HEAD
-  CHECK_NO_SHIFT_NEGATIVE_VALUE_CMD = $(CC) -std=c99 -Wno-shift-negative-value -o $(TMPOUT) -c test/build/empty.c
-=======
   CHECK_NO_SHIFT_NEGATIVE_VALUE_CMD = $(CC) -std=c99 -Werror -Wno-shift-negative-value -o $(TMPOUT) -c test/build/empty.c
->>>>>>> 82f3f0d1
   HAS_NO_SHIFT_NEGATIVE_VALUE = $(shell $(CHECK_NO_SHIFT_NEGATIVE_VALUE_CMD) 2> /dev/null && echo true || echo false)
   ifeq ($(HAS_NO_SHIFT_NEGATIVE_VALUE),true)
   W_NO_SHIFT_NEGATIVE_VALUE=-Wno-shift-negative-value
