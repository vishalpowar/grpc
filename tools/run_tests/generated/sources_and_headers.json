

[
  {
    "deps": [
      "gpr", 
      "gpr_test_util", 
      "grpc", 
      "grpc_test_util"
    ], 
    "headers": [], 
    "is_filegroup": false, 
    "language": "c", 
    "name": "alarm_test", 
    "src": [
      "test/core/surface/alarm_test.c"
    ], 
    "third_party": false, 
    "type": "target"
  }, 
  {
    "deps": [
      "gpr", 
      "gpr_test_util", 
      "grpc", 
      "grpc_test_util"
    ], 
    "headers": [], 
    "is_filegroup": false, 
    "language": "c", 
    "name": "algorithm_test", 
    "src": [
      "test/core/compression/algorithm_test.c"
    ], 
    "third_party": false, 
    "type": "target"
  }, 
  {
    "deps": [
      "gpr", 
      "gpr_test_util"
    ], 
    "headers": [], 
    "is_filegroup": false, 
    "language": "c", 
    "name": "alloc_test", 
    "src": [
      "test/core/support/alloc_test.c"
    ], 
    "third_party": false, 
    "type": "target"
  }, 
  {
    "deps": [
      "gpr", 
      "gpr_test_util", 
      "grpc", 
      "grpc_test_util"
    ], 
    "headers": [], 
    "is_filegroup": false, 
    "language": "c", 
    "name": "alpn_test", 
    "src": [
      "test/core/transport/chttp2/alpn_test.c"
    ], 
    "third_party": false, 
    "type": "target"
  }, 
  {
    "deps": [
      "gpr", 
      "gpr_test_util", 
      "grpc", 
      "grpc_test_util"
    ], 
    "headers": [], 
    "is_filegroup": false, 
    "language": "c", 
    "name": "api_fuzzer", 
    "src": [
      "test/core/end2end/fuzzers/api_fuzzer.c"
    ], 
    "third_party": false, 
    "type": "target"
  }, 
  {
    "deps": [
      "gpr", 
      "gpr_test_util", 
      "grpc", 
      "grpc_test_util", 
      "test_tcp_server"
    ], 
    "headers": [], 
    "is_filegroup": false, 
    "language": "c", 
    "name": "bad_server_response_test", 
    "src": [
      "test/core/end2end/bad_server_response_test.c"
    ], 
    "third_party": false, 
    "type": "target"
  }, 
  {
    "deps": [
      "gpr", 
      "gpr_test_util", 
      "grpc", 
      "grpc_test_util"
    ], 
    "headers": [], 
    "is_filegroup": false, 
    "language": "c", 
    "name": "bdp_estimator_test", 
    "src": [
      "test/core/transport/bdp_estimator_test.c"
    ], 
    "third_party": false, 
    "type": "target"
  }, 
  {
    "deps": [
      "grpc", 
      "grpc_test_util"
    ], 
    "headers": [], 
    "is_filegroup": false, 
    "language": "c", 
    "name": "bin_decoder_test", 
    "src": [
      "test/core/transport/chttp2/bin_decoder_test.c"
    ], 
    "third_party": false, 
    "type": "target"
  }, 
  {
    "deps": [
      "grpc", 
      "grpc_test_util"
    ], 
    "headers": [], 
    "is_filegroup": false, 
    "language": "c", 
    "name": "bin_encoder_test", 
    "src": [
      "test/core/transport/chttp2/bin_encoder_test.c"
    ], 
    "third_party": false, 
    "type": "target"
  }, 
  {
    "deps": [
      "gpr", 
      "gpr_test_util", 
      "grpc", 
      "grpc_test_util"
    ], 
    "headers": [], 
    "is_filegroup": false, 
    "language": "c", 
    "name": "census_context_test", 
    "src": [
      "test/core/census/context_test.c"
    ], 
    "third_party": false, 
    "type": "target"
  }, 
  {
    "deps": [
      "gpr", 
      "gpr_test_util", 
      "grpc", 
      "grpc_test_util"
    ], 
    "headers": [], 
    "is_filegroup": false, 
    "language": "c", 
    "name": "census_resource_test", 
    "src": [
      "test/core/census/resource_test.c"
    ], 
    "third_party": false, 
    "type": "target"
  }, 
  {
    "deps": [
      "gpr", 
      "gpr_test_util", 
      "grpc", 
      "grpc_test_util"
    ], 
    "headers": [], 
    "is_filegroup": false, 
    "language": "c", 
    "name": "census_trace_context_test", 
    "src": [
      "test/core/census/trace_context_test.c"
    ], 
    "third_party": false, 
    "type": "target"
  }, 
  {
    "deps": [
      "gpr", 
      "gpr_test_util", 
      "grpc", 
      "grpc_test_util"
    ], 
    "headers": [], 
    "is_filegroup": false, 
    "language": "c", 
    "name": "channel_create_test", 
    "src": [
      "test/core/surface/channel_create_test.c"
    ], 
    "third_party": false, 
    "type": "target"
  }, 
  {
    "deps": [
      "gpr", 
      "gpr_test_util", 
      "grpc", 
      "grpc_test_util"
    ], 
    "headers": [], 
    "is_filegroup": false, 
    "language": "c", 
    "name": "chttp2_hpack_encoder_test", 
    "src": [
      "test/core/transport/chttp2/hpack_encoder_test.c"
    ], 
    "third_party": false, 
    "type": "target"
  }, 
  {
    "deps": [
      "gpr", 
      "gpr_test_util", 
      "grpc", 
      "grpc_test_util"
    ], 
    "headers": [], 
    "is_filegroup": false, 
    "language": "c", 
    "name": "chttp2_status_conversion_test", 
    "src": [
      "test/core/transport/chttp2/status_conversion_test.c"
    ], 
    "third_party": false, 
    "type": "target"
  }, 
  {
    "deps": [
      "gpr", 
      "gpr_test_util", 
      "grpc", 
      "grpc_test_util"
    ], 
    "headers": [], 
    "is_filegroup": false, 
    "language": "c", 
    "name": "chttp2_stream_map_test", 
    "src": [
      "test/core/transport/chttp2/stream_map_test.c"
    ], 
    "third_party": false, 
    "type": "target"
  }, 
  {
    "deps": [
      "gpr", 
      "gpr_test_util", 
      "grpc", 
      "grpc_test_util"
    ], 
    "headers": [], 
    "is_filegroup": false, 
    "language": "c", 
    "name": "chttp2_varint_test", 
    "src": [
      "test/core/transport/chttp2/varint_test.c"
    ], 
    "third_party": false, 
    "type": "target"
  }, 
  {
    "deps": [
      "gpr", 
      "gpr_test_util", 
      "grpc", 
      "grpc_test_util"
    ], 
    "headers": [], 
    "is_filegroup": false, 
    "language": "c", 
    "name": "client_fuzzer", 
    "src": [
      "test/core/end2end/fuzzers/client_fuzzer.c"
    ], 
    "third_party": false, 
    "type": "target"
  }, 
  {
    "deps": [
      "gpr", 
      "gpr_test_util", 
      "grpc", 
      "grpc_test_util"
    ], 
    "headers": [], 
    "is_filegroup": false, 
    "language": "c", 
    "name": "combiner_test", 
    "src": [
      "test/core/iomgr/combiner_test.c"
    ], 
    "third_party": false, 
    "type": "target"
  }, 
  {
    "deps": [
      "gpr", 
      "gpr_test_util", 
      "grpc", 
      "grpc_test_util"
    ], 
    "headers": [], 
    "is_filegroup": false, 
    "language": "c", 
    "name": "compression_test", 
    "src": [
      "test/core/compression/compression_test.c"
    ], 
    "third_party": false, 
    "type": "target"
  }, 
  {
    "deps": [
      "gpr", 
      "gpr_test_util", 
      "grpc", 
      "grpc_test_util"
    ], 
    "headers": [], 
    "is_filegroup": false, 
    "language": "c", 
    "name": "concurrent_connectivity_test", 
    "src": [
      "test/core/surface/concurrent_connectivity_test.c"
    ], 
    "third_party": false, 
    "type": "target"
  }, 
  {
    "deps": [
      "gpr", 
      "gpr_test_util", 
      "grpc", 
      "grpc_test_util"
    ], 
    "headers": [], 
    "is_filegroup": false, 
    "language": "c", 
    "name": "connection_refused_test", 
    "src": [
      "test/core/end2end/connection_refused_test.c"
    ], 
    "third_party": false, 
    "type": "target"
  }, 
  {
    "deps": [
      "gpr", 
      "gpr_test_util", 
      "grpc", 
      "grpc_test_util"
    ], 
    "headers": [], 
    "is_filegroup": false, 
    "language": "c", 
    "name": "dns_resolver_connectivity_test", 
    "src": [
      "test/core/client_channel/resolvers/dns_resolver_connectivity_test.c"
    ], 
    "third_party": false, 
    "type": "target"
  }, 
  {
    "deps": [
      "gpr", 
      "gpr_test_util", 
      "grpc", 
      "grpc_test_util"
    ], 
    "headers": [], 
    "is_filegroup": false, 
    "language": "c", 
    "name": "dns_resolver_test", 
    "src": [
      "test/core/client_channel/resolvers/dns_resolver_test.c"
    ], 
    "third_party": false, 
    "type": "target"
  }, 
  {
    "deps": [
      "gpr", 
      "gpr_test_util", 
      "grpc", 
      "grpc_test_util"
    ], 
    "headers": [], 
    "is_filegroup": false, 
    "language": "c", 
    "name": "dualstack_socket_test", 
    "src": [
      "test/core/end2end/dualstack_socket_test.c"
    ], 
    "third_party": false, 
    "type": "target"
  }, 
  {
    "deps": [
      "gpr", 
      "gpr_test_util", 
      "grpc", 
      "grpc_test_util"
    ], 
    "headers": [], 
    "is_filegroup": false, 
    "language": "c", 
    "name": "endpoint_pair_test", 
    "src": [
      "test/core/iomgr/endpoint_pair_test.c"
    ], 
    "third_party": false, 
    "type": "target"
  }, 
  {
    "deps": [
      "gpr", 
      "gpr_test_util", 
      "grpc", 
      "grpc_test_util"
    ], 
    "headers": [], 
    "is_filegroup": false, 
    "language": "c", 
    "name": "ev_epoll_linux_test", 
    "src": [
      "test/core/iomgr/ev_epoll_linux_test.c"
    ], 
    "third_party": false, 
    "type": "target"
  }, 
  {
    "deps": [
      "gpr", 
      "gpr_test_util", 
      "grpc", 
      "grpc_test_util"
    ], 
    "headers": [], 
    "is_filegroup": false, 
    "language": "c", 
    "name": "fd_conservation_posix_test", 
    "src": [
      "test/core/iomgr/fd_conservation_posix_test.c"
    ], 
    "third_party": false, 
    "type": "target"
  }, 
  {
    "deps": [
      "gpr", 
      "gpr_test_util", 
      "grpc", 
      "grpc_test_util"
    ], 
    "headers": [], 
    "is_filegroup": false, 
    "language": "c", 
    "name": "fd_posix_test", 
    "src": [
      "test/core/iomgr/fd_posix_test.c"
    ], 
    "third_party": false, 
    "type": "target"
  }, 
  {
    "deps": [
      "gpr", 
      "gpr_test_util", 
      "grpc", 
      "grpc_test_util"
    ], 
    "headers": [], 
    "is_filegroup": false, 
    "language": "c", 
    "name": "fling_client", 
    "src": [
      "test/core/fling/client.c"
    ], 
    "third_party": false, 
    "type": "target"
  }, 
  {
    "deps": [
      "gpr", 
      "gpr_test_util", 
      "grpc", 
      "grpc_test_util"
    ], 
    "headers": [], 
    "is_filegroup": false, 
    "language": "c", 
    "name": "fling_server", 
    "src": [
      "test/core/fling/server.c"
    ], 
    "third_party": false, 
    "type": "target"
  }, 
  {
    "deps": [
      "gpr", 
      "gpr_test_util", 
      "grpc", 
      "grpc_test_util"
    ], 
    "headers": [], 
    "is_filegroup": false, 
    "language": "c", 
    "name": "fling_stream_test", 
    "src": [
      "test/core/fling/fling_stream_test.c"
    ], 
    "third_party": false, 
    "type": "target"
  }, 
  {
    "deps": [
      "gpr", 
      "gpr_test_util", 
      "grpc", 
      "grpc_test_util"
    ], 
    "headers": [], 
    "is_filegroup": false, 
    "language": "c", 
    "name": "fling_test", 
    "src": [
      "test/core/fling/fling_test.c"
    ], 
    "third_party": false, 
    "type": "target"
  }, 
  {
    "deps": [
      "gpr", 
      "grpc"
    ], 
    "headers": [], 
    "is_filegroup": false, 
    "language": "c", 
    "name": "gen_hpack_tables", 
    "src": [
      "tools/codegen/core/gen_hpack_tables.c"
    ], 
    "third_party": false, 
    "type": "target"
  }, 
  {
    "deps": [], 
    "headers": [], 
    "is_filegroup": false, 
    "language": "c", 
    "name": "gen_legal_metadata_characters", 
    "src": [
      "tools/codegen/core/gen_legal_metadata_characters.c"
    ], 
    "third_party": false, 
    "type": "target"
  }, 
  {
    "deps": [], 
    "headers": [], 
    "is_filegroup": false, 
    "language": "c", 
    "name": "gen_percent_encoding_tables", 
    "src": [
      "tools/codegen/core/gen_percent_encoding_tables.c"
    ], 
    "third_party": false, 
    "type": "target"
  }, 
  {
    "deps": [
      "gpr", 
      "gpr_test_util", 
      "grpc", 
      "grpc_test_util"
    ], 
    "headers": [], 
    "is_filegroup": false, 
    "language": "c", 
    "name": "goaway_server_test", 
    "src": [
      "test/core/end2end/goaway_server_test.c"
    ], 
    "third_party": false, 
    "type": "target"
  }, 
  {
    "deps": [
      "gpr", 
      "gpr_test_util"
    ], 
    "headers": [], 
    "is_filegroup": false, 
    "language": "c", 
    "name": "gpr_avl_test", 
    "src": [
      "test/core/support/avl_test.c"
    ], 
    "third_party": false, 
    "type": "target"
  }, 
  {
    "deps": [
      "gpr", 
      "gpr_test_util"
    ], 
    "headers": [], 
    "is_filegroup": false, 
    "language": "c", 
    "name": "gpr_backoff_test", 
    "src": [
      "test/core/support/backoff_test.c"
    ], 
    "third_party": false, 
    "type": "target"
  }, 
  {
    "deps": [
      "gpr", 
      "gpr_test_util"
    ], 
    "headers": [], 
    "is_filegroup": false, 
    "language": "c", 
    "name": "gpr_cmdline_test", 
    "src": [
      "test/core/support/cmdline_test.c"
    ], 
    "third_party": false, 
    "type": "target"
  }, 
  {
    "deps": [
      "gpr", 
      "gpr_test_util"
    ], 
    "headers": [], 
    "is_filegroup": false, 
    "language": "c", 
    "name": "gpr_cpu_test", 
    "src": [
      "test/core/support/cpu_test.c"
    ], 
    "third_party": false, 
    "type": "target"
  }, 
  {
    "deps": [
      "gpr", 
      "gpr_test_util"
    ], 
    "headers": [], 
    "is_filegroup": false, 
    "language": "c", 
    "name": "gpr_env_test", 
    "src": [
      "test/core/support/env_test.c"
    ], 
    "third_party": false, 
    "type": "target"
  }, 
  {
    "deps": [
      "gpr", 
      "gpr_test_util"
    ], 
    "headers": [], 
    "is_filegroup": false, 
    "language": "c", 
    "name": "gpr_histogram_test", 
    "src": [
      "test/core/support/histogram_test.c"
    ], 
    "third_party": false, 
    "type": "target"
  }, 
  {
    "deps": [
      "gpr", 
      "gpr_test_util"
    ], 
    "headers": [], 
    "is_filegroup": false, 
    "language": "c", 
    "name": "gpr_host_port_test", 
    "src": [
      "test/core/support/host_port_test.c"
    ], 
    "third_party": false, 
    "type": "target"
  }, 
  {
    "deps": [
      "gpr", 
      "gpr_test_util"
    ], 
    "headers": [], 
    "is_filegroup": false, 
    "language": "c", 
    "name": "gpr_log_test", 
    "src": [
      "test/core/support/log_test.c"
    ], 
    "third_party": false, 
    "type": "target"
  }, 
  {
    "deps": [
      "gpr", 
      "gpr_test_util"
    ], 
    "headers": [], 
    "is_filegroup": false, 
    "language": "c", 
    "name": "gpr_mpscq_test", 
    "src": [
      "test/core/support/mpscq_test.c"
    ], 
    "third_party": false, 
    "type": "target"
  }, 
  {
    "deps": [
      "gpr", 
      "gpr_test_util"
    ], 
    "headers": [], 
    "is_filegroup": false, 
    "language": "c", 
    "name": "gpr_stack_lockfree_test", 
    "src": [
      "test/core/support/stack_lockfree_test.c"
    ], 
    "third_party": false, 
    "type": "target"
  }, 
  {
    "deps": [
      "gpr", 
      "gpr_test_util"
    ], 
    "headers": [], 
    "is_filegroup": false, 
    "language": "c", 
    "name": "gpr_string_test", 
    "src": [
      "test/core/support/string_test.c"
    ], 
    "third_party": false, 
    "type": "target"
  }, 
  {
    "deps": [
      "gpr", 
      "gpr_test_util"
    ], 
    "headers": [], 
    "is_filegroup": false, 
    "language": "c", 
    "name": "gpr_sync_test", 
    "src": [
      "test/core/support/sync_test.c"
    ], 
    "third_party": false, 
    "type": "target"
  }, 
  {
    "deps": [
      "gpr", 
      "gpr_test_util"
    ], 
    "headers": [], 
    "is_filegroup": false, 
    "language": "c", 
    "name": "gpr_thd_test", 
    "src": [
      "test/core/support/thd_test.c"
    ], 
    "third_party": false, 
    "type": "target"
  }, 
  {
    "deps": [
      "gpr", 
      "gpr_test_util"
    ], 
    "headers": [], 
    "is_filegroup": false, 
    "language": "c", 
    "name": "gpr_time_test", 
    "src": [
      "test/core/support/time_test.c"
    ], 
    "third_party": false, 
    "type": "target"
  }, 
  {
    "deps": [
      "gpr", 
      "gpr_test_util"
    ], 
    "headers": [], 
    "is_filegroup": false, 
    "language": "c", 
    "name": "gpr_tls_test", 
    "src": [
      "test/core/support/tls_test.c"
    ], 
    "third_party": false, 
    "type": "target"
  }, 
  {
    "deps": [
      "gpr", 
      "gpr_test_util"
    ], 
    "headers": [], 
    "is_filegroup": false, 
    "language": "c", 
    "name": "gpr_useful_test", 
    "src": [
      "test/core/support/useful_test.c"
    ], 
    "third_party": false, 
    "type": "target"
  }, 
  {
    "deps": [
      "gpr", 
      "gpr_test_util", 
      "grpc", 
      "grpc_test_util"
    ], 
    "headers": [], 
    "is_filegroup": false, 
    "language": "c", 
    "name": "grpc_auth_context_test", 
    "src": [
      "test/core/security/auth_context_test.c"
    ], 
    "third_party": false, 
    "type": "target"
  }, 
  {
    "deps": [
      "gpr", 
      "gpr_test_util", 
      "grpc", 
      "grpc_test_util"
    ], 
    "headers": [], 
    "is_filegroup": false, 
    "language": "c", 
    "name": "grpc_b64_test", 
    "src": [
      "test/core/security/b64_test.c"
    ], 
    "third_party": false, 
    "type": "target"
  }, 
  {
    "deps": [
      "gpr", 
      "gpr_test_util", 
      "grpc", 
      "grpc_test_util"
    ], 
    "headers": [], 
    "is_filegroup": false, 
    "language": "c", 
    "name": "grpc_byte_buffer_reader_test", 
    "src": [
      "test/core/surface/byte_buffer_reader_test.c"
    ], 
    "third_party": false, 
    "type": "target"
  }, 
  {
    "deps": [
      "gpr", 
      "gpr_test_util", 
      "grpc", 
      "grpc_test_util"
    ], 
    "headers": [], 
    "is_filegroup": false, 
    "language": "c", 
    "name": "grpc_channel_args_test", 
    "src": [
      "test/core/channel/channel_args_test.c"
    ], 
    "third_party": false, 
    "type": "target"
  }, 
  {
    "deps": [
      "gpr", 
      "gpr_test_util", 
      "grpc", 
      "grpc_test_util"
    ], 
    "headers": [], 
    "is_filegroup": false, 
    "language": "c", 
    "name": "grpc_channel_stack_test", 
    "src": [
      "test/core/channel/channel_stack_test.c"
    ], 
    "third_party": false, 
    "type": "target"
  }, 
  {
    "deps": [
      "gpr", 
      "gpr_test_util", 
      "grpc", 
      "grpc_test_util"
    ], 
    "headers": [], 
    "is_filegroup": false, 
    "language": "c", 
    "name": "grpc_completion_queue_test", 
    "src": [
      "test/core/surface/completion_queue_test.c"
    ], 
    "third_party": false, 
    "type": "target"
  }, 
  {
    "deps": [
      "gpr", 
      "grpc"
    ], 
    "headers": [], 
    "is_filegroup": false, 
    "language": "c", 
    "name": "grpc_create_jwt", 
    "src": [
      "test/core/security/create_jwt.c"
    ], 
    "third_party": false, 
    "type": "target"
  }, 
  {
    "deps": [
      "gpr", 
      "gpr_test_util", 
      "grpc", 
      "grpc_test_util"
    ], 
    "headers": [], 
    "is_filegroup": false, 
    "language": "c", 
    "name": "grpc_credentials_test", 
    "src": [
      "test/core/security/credentials_test.c"
    ], 
    "third_party": false, 
    "type": "target"
  }, 
  {
    "deps": [
      "gpr", 
      "gpr_test_util", 
      "grpc", 
      "grpc_test_util"
    ], 
    "headers": [], 
    "is_filegroup": false, 
    "language": "c", 
    "name": "grpc_fetch_oauth2", 
    "src": [
      "test/core/security/fetch_oauth2.c"
    ], 
    "third_party": false, 
    "type": "target"
  }, 
  {
    "deps": [
      "gpr", 
      "gpr_test_util", 
      "grpc", 
      "grpc_test_util"
    ], 
    "headers": [], 
    "is_filegroup": false, 
    "language": "c", 
    "name": "grpc_invalid_channel_args_test", 
    "src": [
      "test/core/surface/invalid_channel_args_test.c"
    ], 
    "third_party": false, 
    "type": "target"
  }, 
  {
    "deps": [
      "gpr", 
      "gpr_test_util", 
      "grpc", 
      "grpc_test_util"
    ], 
    "headers": [], 
    "is_filegroup": false, 
    "language": "c", 
    "name": "grpc_json_token_test", 
    "src": [
      "test/core/security/json_token_test.c"
    ], 
    "third_party": false, 
    "type": "target"
  }, 
  {
    "deps": [
      "gpr", 
      "gpr_test_util", 
      "grpc", 
      "grpc_test_util"
    ], 
    "headers": [], 
    "is_filegroup": false, 
    "language": "c", 
    "name": "grpc_jwt_verifier_test", 
    "src": [
      "test/core/security/jwt_verifier_test.c"
    ], 
    "third_party": false, 
    "type": "target"
  }, 
  {
    "deps": [
      "gpr", 
      "grpc"
    ], 
    "headers": [], 
    "is_filegroup": false, 
    "language": "c", 
    "name": "grpc_print_google_default_creds_token", 
    "src": [
      "test/core/security/print_google_default_creds_token.c"
    ], 
    "third_party": false, 
    "type": "target"
  }, 
  {
    "deps": [
      "gpr", 
      "gpr_test_util", 
      "grpc", 
      "grpc_test_util"
    ], 
    "headers": [], 
    "is_filegroup": false, 
    "language": "c", 
    "name": "grpc_security_connector_test", 
    "src": [
      "test/core/security/security_connector_test.c"
    ], 
    "third_party": false, 
    "type": "target"
  }, 
  {
    "deps": [
      "gpr", 
      "grpc"
    ], 
    "headers": [], 
    "is_filegroup": false, 
    "language": "c", 
    "name": "grpc_verify_jwt", 
    "src": [
      "test/core/security/verify_jwt.c"
    ], 
    "third_party": false, 
    "type": "target"
  }, 
  {
    "deps": [
      "gpr", 
      "gpr_test_util", 
      "grpc", 
      "grpc_test_util"
    ], 
    "headers": [], 
    "is_filegroup": false, 
    "language": "c", 
    "name": "handshake_client", 
    "src": [
      "test/core/handshake/client_ssl.c"
    ], 
    "third_party": false, 
    "type": "target"
  }, 
  {
    "deps": [
      "gpr", 
      "gpr_test_util", 
      "grpc", 
      "grpc_test_util"
    ], 
    "headers": [], 
    "is_filegroup": false, 
    "language": "c", 
    "name": "handshake_server", 
    "src": [
      "test/core/handshake/server_ssl.c"
    ], 
    "third_party": false, 
    "type": "target"
  }, 
  {
    "deps": [
      "gpr", 
      "gpr_test_util", 
      "grpc", 
      "grpc_test_util"
    ], 
    "headers": [], 
    "is_filegroup": false, 
    "language": "c", 
    "name": "hpack_parser_fuzzer_test", 
    "src": [
      "test/core/transport/chttp2/hpack_parser_fuzzer_test.c"
    ], 
    "third_party": false, 
    "type": "target"
  }, 
  {
    "deps": [
      "gpr", 
      "gpr_test_util", 
      "grpc", 
      "grpc_test_util"
    ], 
    "headers": [], 
    "is_filegroup": false, 
    "language": "c", 
    "name": "hpack_parser_test", 
    "src": [
      "test/core/transport/chttp2/hpack_parser_test.c"
    ], 
    "third_party": false, 
    "type": "target"
  }, 
  {
    "deps": [
      "gpr", 
      "gpr_test_util", 
      "grpc", 
      "grpc_test_util"
    ], 
    "headers": [], 
    "is_filegroup": false, 
    "language": "c", 
    "name": "hpack_table_test", 
    "src": [
      "test/core/transport/chttp2/hpack_table_test.c"
    ], 
    "third_party": false, 
    "type": "target"
  }, 
  {
    "deps": [
      "gpr", 
      "gpr_test_util", 
      "grpc", 
      "grpc_test_util"
    ], 
    "headers": [], 
    "is_filegroup": false, 
    "language": "c", 
    "name": "http_parser_test", 
    "src": [
      "test/core/http/parser_test.c"
    ], 
    "third_party": false, 
    "type": "target"
  }, 
  {
    "deps": [
      "gpr", 
      "gpr_test_util", 
      "grpc", 
      "grpc_test_util"
    ], 
    "headers": [], 
    "is_filegroup": false, 
    "language": "c", 
    "name": "http_request_fuzzer_test", 
    "src": [
      "test/core/http/request_fuzzer.c"
    ], 
    "third_party": false, 
    "type": "target"
  }, 
  {
    "deps": [
      "gpr", 
      "gpr_test_util", 
      "grpc", 
      "grpc_test_util"
    ], 
    "headers": [], 
    "is_filegroup": false, 
    "language": "c", 
    "name": "http_response_fuzzer_test", 
    "src": [
      "test/core/http/response_fuzzer.c"
    ], 
    "third_party": false, 
    "type": "target"
  }, 
  {
    "deps": [
      "gpr", 
      "gpr_test_util", 
      "grpc", 
      "grpc_test_util"
    ], 
    "headers": [], 
    "is_filegroup": false, 
    "language": "c", 
    "name": "httpcli_format_request_test", 
    "src": [
      "test/core/http/format_request_test.c"
    ], 
    "third_party": false, 
    "type": "target"
  }, 
  {
    "deps": [
      "gpr", 
      "gpr_test_util", 
      "grpc", 
      "grpc_test_util"
    ], 
    "headers": [], 
    "is_filegroup": false, 
    "language": "c", 
    "name": "httpcli_test", 
    "src": [
      "test/core/http/httpcli_test.c"
    ], 
    "third_party": false, 
    "type": "target"
  }, 
  {
    "deps": [
      "gpr", 
      "gpr_test_util", 
      "grpc", 
      "grpc_test_util"
    ], 
    "headers": [], 
    "is_filegroup": false, 
    "language": "c", 
    "name": "httpscli_test", 
    "src": [
      "test/core/http/httpscli_test.c"
    ], 
    "third_party": false, 
    "type": "target"
  }, 
  {
    "deps": [
      "gpr", 
      "gpr_test_util", 
      "grpc", 
      "grpc_test_util"
    ], 
    "headers": [], 
    "is_filegroup": false, 
    "language": "c", 
    "name": "init_test", 
    "src": [
      "test/core/surface/init_test.c"
    ], 
    "third_party": false, 
    "type": "target"
  }, 
  {
    "deps": [
      "gpr", 
      "gpr_test_util", 
      "grpc", 
      "grpc_test_util"
    ], 
    "headers": [], 
    "is_filegroup": false, 
    "language": "c", 
    "name": "internal_api_canary_iomgr_test", 
    "src": [
      "test/core/internal_api_canaries/iomgr.c"
    ], 
    "third_party": false, 
    "type": "target"
  }, 
  {
    "deps": [
      "gpr", 
      "gpr_test_util", 
      "grpc", 
      "grpc_test_util"
    ], 
    "headers": [], 
    "is_filegroup": false, 
    "language": "c", 
    "name": "internal_api_canary_support_test", 
    "src": [
      "test/core/internal_api_canaries/iomgr.c"
    ], 
    "third_party": false, 
    "type": "target"
  }, 
  {
    "deps": [
      "gpr", 
      "gpr_test_util", 
      "grpc", 
      "grpc_test_util"
    ], 
    "headers": [], 
    "is_filegroup": false, 
    "language": "c", 
    "name": "internal_api_canary_transport_test", 
    "src": [
      "test/core/internal_api_canaries/iomgr.c"
    ], 
    "third_party": false, 
    "type": "target"
  }, 
  {
    "deps": [
      "gpr", 
      "gpr_test_util", 
      "grpc", 
      "grpc_test_util"
    ], 
    "headers": [], 
    "is_filegroup": false, 
    "language": "c", 
    "name": "invalid_call_argument_test", 
    "src": [
      "test/core/end2end/invalid_call_argument_test.c"
    ], 
    "third_party": false, 
    "type": "target"
  }, 
  {
    "deps": [
      "gpr", 
      "gpr_test_util", 
      "grpc", 
      "grpc_test_util"
    ], 
    "headers": [], 
    "is_filegroup": false, 
    "language": "c", 
    "name": "json_fuzzer_test", 
    "src": [
      "test/core/json/fuzzer.c"
    ], 
    "third_party": false, 
    "type": "target"
  }, 
  {
    "deps": [
      "gpr", 
      "grpc"
    ], 
    "headers": [], 
    "is_filegroup": false, 
    "language": "c", 
    "name": "json_rewrite", 
    "src": [
      "test/core/json/json_rewrite.c"
    ], 
    "third_party": false, 
    "type": "target"
  }, 
  {
    "deps": [
      "gpr", 
      "gpr_test_util", 
      "grpc", 
      "grpc_test_util"
    ], 
    "headers": [], 
    "is_filegroup": false, 
    "language": "c", 
    "name": "json_rewrite_test", 
    "src": [
      "test/core/json/json_rewrite_test.c"
    ], 
    "third_party": false, 
    "type": "target"
  }, 
  {
    "deps": [
      "gpr", 
      "gpr_test_util", 
      "grpc", 
      "grpc_test_util"
    ], 
    "headers": [], 
    "is_filegroup": false, 
    "language": "c", 
    "name": "json_stream_error_test", 
    "src": [
      "test/core/json/json_stream_error_test.c"
    ], 
    "third_party": false, 
    "type": "target"
  }, 
  {
    "deps": [
      "gpr", 
      "gpr_test_util", 
      "grpc", 
      "grpc_test_util"
    ], 
    "headers": [], 
    "is_filegroup": false, 
    "language": "c", 
    "name": "json_test", 
    "src": [
      "test/core/json/json_test.c"
    ], 
    "third_party": false, 
    "type": "target"
  }, 
  {
    "deps": [
      "gpr", 
      "gpr_test_util", 
      "grpc", 
      "grpc_test_util"
    ], 
    "headers": [], 
    "is_filegroup": false, 
    "language": "c", 
    "name": "lame_client_test", 
    "src": [
      "test/core/surface/lame_client_test.c"
    ], 
    "third_party": false, 
    "type": "target"
  }, 
  {
    "deps": [
      "gpr", 
      "gpr_test_util", 
      "grpc", 
      "grpc_test_util"
    ], 
    "headers": [], 
    "is_filegroup": false, 
    "language": "c", 
    "name": "lb_policies_test", 
    "src": [
      "test/core/client_channel/lb_policies_test.c"
    ], 
    "third_party": false, 
    "type": "target"
  }, 
  {
    "deps": [
      "gpr", 
      "gpr_test_util", 
      "grpc", 
      "grpc_test_util"
    ], 
    "headers": [], 
    "is_filegroup": false, 
    "language": "c", 
    "name": "load_file_test", 
    "src": [
      "test/core/iomgr/load_file_test.c"
    ], 
    "third_party": false, 
    "type": "target"
  }, 
  {
    "deps": [
      "gpr", 
      "gpr_test_util", 
      "grpc", 
      "grpc_test_util"
    ], 
    "headers": [], 
    "is_filegroup": false, 
    "language": "c", 
    "name": "low_level_ping_pong_benchmark", 
    "src": [
      "test/core/network_benchmarks/low_level_ping_pong.c"
    ], 
    "third_party": false, 
    "type": "target"
  }, 
  {
    "deps": [
      "gpr", 
      "gpr_test_util", 
      "grpc", 
      "grpc_test_util"
    ], 
    "headers": [], 
    "is_filegroup": false, 
    "language": "c", 
    "name": "memory_profile_client", 
    "src": [
      "test/core/memory_usage/client.c"
    ], 
    "third_party": false, 
    "type": "target"
  }, 
  {
    "deps": [
      "gpr", 
      "gpr_test_util", 
      "grpc", 
      "grpc_test_util"
    ], 
    "headers": [], 
    "is_filegroup": false, 
    "language": "c", 
    "name": "memory_profile_server", 
    "src": [
      "test/core/memory_usage/server.c"
    ], 
    "third_party": false, 
    "type": "target"
  }, 
  {
    "deps": [
      "gpr", 
      "gpr_test_util", 
      "grpc", 
      "grpc_test_util"
    ], 
    "headers": [], 
    "is_filegroup": false, 
    "language": "c", 
    "name": "memory_profile_test", 
    "src": [
      "test/core/memory_usage/memory_usage_test.c"
    ], 
    "third_party": false, 
    "type": "target"
  }, 
  {
    "deps": [
      "gpr", 
      "gpr_test_util", 
      "grpc", 
      "grpc_test_util"
    ], 
    "headers": [], 
    "is_filegroup": false, 
    "language": "c", 
    "name": "message_compress_test", 
    "src": [
      "test/core/compression/message_compress_test.c"
    ], 
    "third_party": false, 
    "type": "target"
  }, 
  {
    "deps": [
      "gpr", 
      "gpr_test_util", 
      "grpc", 
      "grpc_test_util"
    ], 
    "headers": [], 
    "is_filegroup": false, 
    "language": "c", 
    "name": "mlog_test", 
    "src": [
      "test/core/census/mlog_test.c"
    ], 
    "third_party": false, 
    "type": "target"
  }, 
  {
    "deps": [
      "gpr", 
      "gpr_test_util", 
      "grpc", 
      "grpc_test_util"
    ], 
    "headers": [], 
    "is_filegroup": false, 
    "language": "c", 
    "name": "multiple_server_queues_test", 
    "src": [
      "test/core/end2end/multiple_server_queues_test.c"
    ], 
    "third_party": false, 
    "type": "target"
  }, 
  {
    "deps": [
      "gpr", 
      "gpr_test_util"
    ], 
    "headers": [], 
    "is_filegroup": false, 
    "language": "c", 
    "name": "murmur_hash_test", 
    "src": [
      "test/core/support/murmur_hash_test.c"
    ], 
    "third_party": false, 
    "type": "target"
  }, 
  {
    "deps": [
      "gpr", 
      "gpr_test_util", 
      "grpc", 
      "grpc_test_util"
    ], 
    "headers": [], 
    "is_filegroup": false, 
    "language": "c", 
    "name": "nanopb_fuzzer_response_test", 
    "src": [
      "test/core/nanopb/fuzzer_response.c"
    ], 
    "third_party": false, 
    "type": "target"
  }, 
  {
    "deps": [
      "gpr", 
      "gpr_test_util", 
      "grpc", 
      "grpc_test_util"
    ], 
    "headers": [], 
    "is_filegroup": false, 
    "language": "c", 
    "name": "nanopb_fuzzer_serverlist_test", 
    "src": [
      "test/core/nanopb/fuzzer_serverlist.c"
    ], 
    "third_party": false, 
    "type": "target"
  }, 
  {
    "deps": [
      "gpr", 
      "gpr_test_util", 
      "grpc", 
      "grpc_test_util"
    ], 
    "headers": [], 
    "is_filegroup": false, 
    "language": "c", 
    "name": "no_server_test", 
    "src": [
      "test/core/end2end/no_server_test.c"
    ], 
    "third_party": false, 
    "type": "target"
  }, 
  {
    "deps": [
      "gpr", 
      "gpr_test_util", 
      "grpc", 
      "grpc_test_util"
    ], 
    "headers": [], 
    "is_filegroup": false, 
    "language": "c", 
    "name": "percent_decode_fuzzer", 
    "src": [
      "test/core/slice/percent_decode_fuzzer.c"
    ], 
    "third_party": false, 
    "type": "target"
  }, 
  {
    "deps": [
      "gpr", 
      "gpr_test_util", 
      "grpc", 
      "grpc_test_util"
    ], 
    "headers": [], 
    "is_filegroup": false, 
    "language": "c", 
    "name": "percent_encode_fuzzer", 
    "src": [
      "test/core/slice/percent_encode_fuzzer.c"
    ], 
    "third_party": false, 
    "type": "target"
  }, 
  {
    "deps": [
      "gpr", 
      "gpr_test_util", 
      "grpc", 
      "grpc_test_util"
    ], 
    "headers": [], 
    "is_filegroup": false, 
    "language": "c", 
    "name": "percent_encoding_test", 
    "src": [
      "test/core/slice/percent_encoding_test.c"
    ], 
    "third_party": false, 
    "type": "target"
  }, 
  {
    "deps": [
      "gpr", 
      "gpr_test_util", 
      "grpc", 
      "grpc_test_util"
    ], 
    "headers": [], 
    "is_filegroup": false, 
    "language": "c", 
    "name": "resolve_address_test", 
    "src": [
      "test/core/iomgr/resolve_address_test.c"
    ], 
    "third_party": false, 
    "type": "target"
  }, 
  {
    "deps": [
      "gpr", 
      "gpr_test_util", 
      "grpc", 
      "grpc_test_util"
    ], 
    "headers": [], 
    "is_filegroup": false, 
    "language": "c", 
    "name": "resource_quota_test", 
    "src": [
      "test/core/iomgr/resource_quota_test.c"
    ], 
    "third_party": false, 
    "type": "target"
  }, 
  {
    "deps": [
      "gpr", 
      "gpr_test_util", 
      "grpc", 
      "grpc_test_util"
    ], 
    "headers": [], 
    "is_filegroup": false, 
    "language": "c", 
    "name": "secure_channel_create_test", 
    "src": [
      "test/core/surface/secure_channel_create_test.c"
    ], 
    "third_party": false, 
    "type": "target"
  }, 
  {
    "deps": [
      "gpr", 
      "gpr_test_util", 
      "grpc", 
      "grpc_test_util"
    ], 
    "headers": [], 
    "is_filegroup": false, 
    "language": "c", 
    "name": "secure_endpoint_test", 
    "src": [
      "test/core/security/secure_endpoint_test.c"
    ], 
    "third_party": false, 
    "type": "target"
  }, 
  {
    "deps": [
      "gpr", 
      "gpr_test_util", 
      "grpc", 
      "grpc_test_util"
    ], 
    "headers": [], 
    "is_filegroup": false, 
    "language": "c", 
    "name": "sequential_connectivity_test", 
    "src": [
      "test/core/surface/sequential_connectivity_test.c"
    ], 
    "third_party": false, 
    "type": "target"
  }, 
  {
    "deps": [
      "gpr", 
      "gpr_test_util", 
      "grpc", 
      "grpc_test_util"
    ], 
    "headers": [], 
    "is_filegroup": false, 
    "language": "c", 
    "name": "server_chttp2_test", 
    "src": [
      "test/core/surface/server_chttp2_test.c"
    ], 
    "third_party": false, 
    "type": "target"
  }, 
  {
    "deps": [
      "gpr", 
      "gpr_test_util", 
      "grpc", 
      "grpc_test_util"
    ], 
    "headers": [], 
    "is_filegroup": false, 
    "language": "c", 
    "name": "server_fuzzer", 
    "src": [
      "test/core/end2end/fuzzers/server_fuzzer.c"
    ], 
    "third_party": false, 
    "type": "target"
  }, 
  {
    "deps": [
      "gpr", 
      "gpr_test_util", 
      "grpc", 
      "grpc_test_util"
    ], 
    "headers": [], 
    "is_filegroup": false, 
    "language": "c", 
    "name": "server_test", 
    "src": [
      "test/core/surface/server_test.c"
    ], 
    "third_party": false, 
    "type": "target"
  }, 
  {
    "deps": [
      "gpr", 
      "gpr_test_util", 
      "grpc", 
      "grpc_test_util", 
      "test_tcp_server"
    ], 
    "headers": [], 
    "is_filegroup": false, 
    "language": "c", 
    "name": "set_initial_connect_string_test", 
    "src": [
      "test/core/client_channel/set_initial_connect_string_test.c"
    ], 
    "third_party": false, 
    "type": "target"
  }, 
  {
    "deps": [
      "gpr", 
      "gpr_test_util", 
      "grpc", 
      "grpc_test_util"
    ], 
    "headers": [], 
    "is_filegroup": false, 
    "language": "c", 
    "name": "slice_buffer_test", 
    "src": [
      "test/core/slice/slice_buffer_test.c"
    ], 
    "third_party": false, 
    "type": "target"
  }, 
  {
    "deps": [
      "gpr", 
      "gpr_test_util", 
      "grpc", 
      "grpc_test_util"
    ], 
    "headers": [], 
    "is_filegroup": false, 
    "language": "c", 
    "name": "slice_string_helpers_test", 
    "src": [
      "test/core/slice/slice_string_helpers_test.c"
    ], 
    "third_party": false, 
    "type": "target"
  }, 
  {
    "deps": [
      "gpr", 
      "gpr_test_util", 
      "grpc", 
      "grpc_test_util"
    ], 
    "headers": [], 
    "is_filegroup": false, 
    "language": "c", 
    "name": "slice_test", 
    "src": [
      "test/core/slice/slice_test.c"
    ], 
    "third_party": false, 
    "type": "target"
  }, 
  {
    "deps": [
      "gpr", 
      "gpr_test_util", 
      "grpc", 
      "grpc_test_util"
    ], 
    "headers": [], 
    "is_filegroup": false, 
    "language": "c", 
    "name": "sockaddr_resolver_test", 
    "src": [
      "test/core/client_channel/resolvers/sockaddr_resolver_test.c"
    ], 
    "third_party": false, 
    "type": "target"
  }, 
  {
    "deps": [
      "gpr", 
      "gpr_test_util", 
      "grpc", 
      "grpc_test_util"
    ], 
    "headers": [], 
    "is_filegroup": false, 
    "language": "c", 
    "name": "sockaddr_utils_test", 
    "src": [
      "test/core/iomgr/sockaddr_utils_test.c"
    ], 
    "third_party": false, 
    "type": "target"
  }, 
  {
    "deps": [
      "gpr", 
      "gpr_test_util", 
      "grpc", 
      "grpc_test_util"
    ], 
    "headers": [], 
    "is_filegroup": false, 
    "language": "c", 
    "name": "socket_utils_test", 
    "src": [
      "test/core/iomgr/socket_utils_test.c"
    ], 
    "third_party": false, 
    "type": "target"
  }, 
  {
    "deps": [
      "gpr", 
      "gpr_test_util", 
      "grpc", 
      "grpc_test_util"
    ], 
    "headers": [], 
    "is_filegroup": false, 
    "language": "c", 
    "name": "ssl_server_fuzzer", 
    "src": [
      "test/core/security/ssl_server_fuzzer.c"
    ], 
    "third_party": false, 
    "type": "target"
  }, 
  {
    "deps": [
      "gpr", 
      "gpr_test_util", 
      "grpc", 
      "grpc_test_util"
    ], 
    "headers": [], 
    "is_filegroup": false, 
    "language": "c", 
    "name": "tcp_client_posix_test", 
    "src": [
      "test/core/iomgr/tcp_client_posix_test.c"
    ], 
    "third_party": false, 
    "type": "target"
  }, 
  {
    "deps": [
      "gpr", 
      "gpr_test_util", 
      "grpc", 
      "grpc_test_util"
    ], 
    "headers": [], 
    "is_filegroup": false, 
    "language": "c", 
    "name": "tcp_posix_test", 
    "src": [
      "test/core/iomgr/tcp_posix_test.c"
    ], 
    "third_party": false, 
    "type": "target"
  }, 
  {
    "deps": [
      "gpr", 
      "gpr_test_util", 
      "grpc", 
      "grpc_test_util"
    ], 
    "headers": [], 
    "is_filegroup": false, 
    "language": "c", 
    "name": "tcp_server_posix_test", 
    "src": [
      "test/core/iomgr/tcp_server_posix_test.c"
    ], 
    "third_party": false, 
    "type": "target"
  }, 
  {
    "deps": [
      "gpr", 
      "gpr_test_util", 
      "grpc", 
      "grpc_test_util"
    ], 
    "headers": [], 
    "is_filegroup": false, 
    "language": "c", 
    "name": "time_averaged_stats_test", 
    "src": [
      "test/core/iomgr/time_averaged_stats_test.c"
    ], 
    "third_party": false, 
    "type": "target"
  }, 
  {
    "deps": [
      "gpr", 
      "gpr_test_util", 
      "grpc", 
      "grpc_test_util"
    ], 
    "headers": [], 
    "is_filegroup": false, 
    "language": "c", 
    "name": "timeout_encoding_test", 
    "src": [
      "test/core/transport/timeout_encoding_test.c"
    ], 
    "third_party": false, 
    "type": "target"
  }, 
  {
    "deps": [
      "gpr", 
      "gpr_test_util", 
      "grpc", 
      "grpc_test_util"
    ], 
    "headers": [], 
    "is_filegroup": false, 
    "language": "c", 
    "name": "timer_heap_test", 
    "src": [
      "test/core/iomgr/timer_heap_test.c"
    ], 
    "third_party": false, 
    "type": "target"
  }, 
  {
    "deps": [
      "gpr", 
      "gpr_test_util", 
      "grpc", 
      "grpc_test_util"
    ], 
    "headers": [], 
    "is_filegroup": false, 
    "language": "c", 
    "name": "timer_list_test", 
    "src": [
      "test/core/iomgr/timer_list_test.c"
    ], 
    "third_party": false, 
    "type": "target"
  }, 
  {
    "deps": [
      "gpr", 
      "gpr_test_util", 
      "grpc", 
      "grpc_test_util"
    ], 
    "headers": [], 
    "is_filegroup": false, 
    "language": "c", 
    "name": "transport_connectivity_state_test", 
    "src": [
      "test/core/transport/connectivity_state_test.c"
    ], 
    "third_party": false, 
    "type": "target"
  }, 
  {
    "deps": [
      "gpr", 
      "gpr_test_util", 
      "grpc", 
      "grpc_test_util"
    ], 
    "headers": [], 
    "is_filegroup": false, 
    "language": "c", 
    "name": "transport_metadata_test", 
    "src": [
      "test/core/transport/metadata_test.c"
    ], 
    "third_party": false, 
    "type": "target"
  }, 
  {
    "deps": [
      "gpr", 
      "gpr_test_util", 
      "grpc", 
      "grpc_test_util"
    ], 
    "headers": [], 
    "is_filegroup": false, 
    "language": "c", 
    "name": "transport_pid_controller_test", 
    "src": [
      "test/core/transport/pid_controller_test.c"
    ], 
    "third_party": false, 
    "type": "target"
  }, 
  {
    "deps": [
      "gpr", 
      "gpr_test_util", 
      "grpc", 
      "grpc_test_util"
    ], 
    "headers": [], 
    "is_filegroup": false, 
    "language": "c", 
    "name": "transport_security_test", 
    "src": [
      "test/core/tsi/transport_security_test.c"
    ], 
    "third_party": false, 
    "type": "target"
  }, 
  {
    "deps": [
      "gpr", 
      "gpr_test_util", 
      "grpc", 
      "grpc_test_util"
    ], 
    "headers": [], 
    "is_filegroup": false, 
    "language": "c", 
    "name": "udp_server_test", 
    "src": [
      "test/core/iomgr/udp_server_test.c"
    ], 
    "third_party": false, 
    "type": "target"
  }, 
  {
    "deps": [
      "gpr", 
      "gpr_test_util", 
      "grpc", 
      "grpc_test_util"
    ], 
    "headers": [], 
    "is_filegroup": false, 
    "language": "c", 
    "name": "uri_fuzzer_test", 
    "src": [
      "test/core/client_channel/uri_fuzzer_test.c"
    ], 
    "third_party": false, 
    "type": "target"
  }, 
  {
    "deps": [
      "gpr", 
      "gpr_test_util", 
      "grpc", 
      "grpc_test_util"
    ], 
    "headers": [], 
    "is_filegroup": false, 
    "language": "c", 
    "name": "uri_parser_test", 
    "src": [
      "test/core/client_channel/uri_parser_test.c"
    ], 
    "third_party": false, 
    "type": "target"
  }, 
  {
    "deps": [
      "gpr", 
      "gpr_test_util", 
      "grpc", 
      "grpc_test_util"
    ], 
    "headers": [], 
    "is_filegroup": false, 
    "language": "c", 
    "name": "wakeup_fd_cv_test", 
    "src": [
      "test/core/iomgr/wakeup_fd_cv_test.c"
    ], 
    "third_party": false, 
    "type": "target"
  }, 
  {
    "deps": [
      "gpr", 
      "gpr_test_util", 
      "grpc", 
      "grpc++", 
      "grpc++_test_util", 
      "grpc_test_util"
    ], 
    "headers": [], 
    "is_filegroup": false, 
    "language": "c++", 
    "name": "alarm_cpp_test", 
    "src": [
      "test/cpp/common/alarm_cpp_test.cc"
    ], 
    "third_party": false, 
    "type": "target"
  }, 
  {
    "deps": [
      "gpr", 
      "gpr_test_util", 
      "grpc", 
      "grpc++", 
      "grpc++_test_util", 
      "grpc_test_util"
    ], 
    "headers": [], 
    "is_filegroup": false, 
    "language": "c++", 
    "name": "async_end2end_test", 
    "src": [
      "test/cpp/end2end/async_end2end_test.cc"
    ], 
    "third_party": false, 
    "type": "target"
  }, 
  {
    "deps": [
      "gpr", 
      "gpr_test_util", 
      "grpc", 
      "grpc++", 
      "grpc++_test_util", 
      "grpc_test_util"
    ], 
    "headers": [], 
    "is_filegroup": false, 
    "language": "c++", 
    "name": "auth_property_iterator_test", 
    "src": [
      "test/cpp/common/auth_property_iterator_test.cc"
    ], 
    "third_party": false, 
    "type": "target"
  }, 
  {
    "deps": [
      "benchmark", 
      "gpr", 
      "gpr_test_util", 
      "grpc", 
      "grpc++", 
      "grpc++_test_util", 
      "grpc_test_util"
    ], 
    "headers": [], 
    "is_filegroup": false, 
    "language": "c++", 
    "name": "bm_fullstack", 
    "src": [
      "test/cpp/microbenchmarks/bm_fullstack.cc"
    ], 
    "third_party": false, 
    "type": "target"
  }, 
  {
    "deps": [
      "gpr", 
      "grpc", 
      "grpc++"
    ], 
    "headers": [], 
    "is_filegroup": false, 
    "language": "c++", 
    "name": "channel_arguments_test", 
    "src": [
      "test/cpp/common/channel_arguments_test.cc"
    ], 
    "third_party": false, 
    "type": "target"
  }, 
  {
    "deps": [
      "gpr", 
      "grpc", 
      "grpc++"
    ], 
    "headers": [], 
    "is_filegroup": false, 
    "language": "c++", 
    "name": "channel_filter_test", 
    "src": [
      "test/cpp/common/channel_filter_test.cc"
    ], 
    "third_party": false, 
    "type": "target"
  }, 
  {
    "deps": [
      "gpr", 
      "gpr_test_util", 
      "grpc", 
      "grpc++", 
      "grpc++_test_util", 
      "grpc_cli_libs", 
      "grpc_test_util"
    ], 
    "headers": [], 
    "is_filegroup": false, 
    "language": "c++", 
    "name": "cli_call_test", 
    "src": [
      "test/cpp/util/cli_call_test.cc"
    ], 
    "third_party": false, 
    "type": "target"
  }, 
  {
    "deps": [
      "gpr", 
      "gpr_test_util", 
      "grpc", 
      "grpc++", 
      "grpc++_test_util", 
      "grpc_test_util"
    ], 
    "headers": [], 
    "is_filegroup": false, 
    "language": "c++", 
    "name": "client_crash_test", 
    "src": [
      "test/cpp/end2end/client_crash_test.cc"
    ], 
    "third_party": false, 
    "type": "target"
  }, 
  {
    "deps": [
      "gpr", 
      "gpr_test_util", 
      "grpc", 
      "grpc++", 
      "grpc++_test_util", 
      "grpc_test_util"
    ], 
    "headers": [], 
    "is_filegroup": false, 
    "language": "c++", 
    "name": "client_crash_test_server", 
    "src": [
      "test/cpp/end2end/client_crash_test_server.cc"
    ], 
    "third_party": false, 
    "type": "target"
  }, 
  {
    "deps": [
      "gpr", 
      "grpc", 
      "grpc++", 
      "grpc++_codegen_base"
    ], 
    "headers": [
      "src/proto/grpc/testing/control.grpc.pb.h", 
      "src/proto/grpc/testing/control.pb.h", 
      "src/proto/grpc/testing/messages.grpc.pb.h", 
      "src/proto/grpc/testing/messages.pb.h", 
      "src/proto/grpc/testing/payloads.grpc.pb.h", 
      "src/proto/grpc/testing/payloads.pb.h", 
      "src/proto/grpc/testing/services.grpc.pb.h", 
      "src/proto/grpc/testing/services.pb.h", 
      "src/proto/grpc/testing/stats.grpc.pb.h", 
      "src/proto/grpc/testing/stats.pb.h"
    ], 
    "is_filegroup": false, 
    "language": "c++", 
    "name": "codegen_test_full", 
    "src": [
      "test/cpp/codegen/codegen_test_full.cc"
    ], 
    "third_party": false, 
    "type": "target"
  }, 
  {
    "deps": [
      "grpc++_codegen_base", 
      "grpc++_codegen_base_src"
    ], 
    "headers": [
      "src/proto/grpc/testing/control.grpc.pb.h", 
      "src/proto/grpc/testing/control.pb.h", 
      "src/proto/grpc/testing/messages.grpc.pb.h", 
      "src/proto/grpc/testing/messages.pb.h", 
      "src/proto/grpc/testing/payloads.grpc.pb.h", 
      "src/proto/grpc/testing/payloads.pb.h", 
      "src/proto/grpc/testing/services.grpc.pb.h", 
      "src/proto/grpc/testing/services.pb.h", 
      "src/proto/grpc/testing/stats.grpc.pb.h", 
      "src/proto/grpc/testing/stats.pb.h"
    ], 
    "is_filegroup": false, 
    "language": "c++", 
    "name": "codegen_test_minimal", 
    "src": [
      "test/cpp/codegen/codegen_test_minimal.cc"
    ], 
    "third_party": false, 
    "type": "target"
  }, 
  {
    "deps": [
      "gpr", 
      "grpc", 
      "grpc++"
    ], 
    "headers": [], 
    "is_filegroup": false, 
    "language": "c++", 
    "name": "credentials_test", 
    "src": [
      "test/cpp/client/credentials_test.cc"
    ], 
    "third_party": false, 
    "type": "target"
  }, 
  {
    "deps": [
      "gpr", 
      "gpr_test_util", 
      "grpc", 
      "grpc++", 
      "grpc_test_util"
    ], 
    "headers": [], 
    "is_filegroup": false, 
    "language": "c++", 
    "name": "cxx_byte_buffer_test", 
    "src": [
      "test/cpp/util/byte_buffer_test.cc"
    ], 
    "third_party": false, 
    "type": "target"
  }, 
  {
    "deps": [
      "gpr", 
      "gpr_test_util", 
      "grpc", 
      "grpc++", 
      "grpc_test_util"
    ], 
    "headers": [], 
    "is_filegroup": false, 
    "language": "c++", 
    "name": "cxx_slice_test", 
    "src": [
      "test/cpp/util/slice_test.cc"
    ], 
    "third_party": false, 
    "type": "target"
  }, 
  {
    "deps": [
      "grpc++"
    ], 
    "headers": [], 
    "is_filegroup": false, 
    "language": "c++", 
    "name": "cxx_string_ref_test", 
    "src": [
      "test/cpp/util/string_ref_test.cc"
    ], 
    "third_party": false, 
    "type": "target"
  }, 
  {
    "deps": [
      "gpr", 
      "gpr_test_util", 
      "grpc", 
      "grpc++", 
      "grpc_test_util"
    ], 
    "headers": [], 
    "is_filegroup": false, 
    "language": "c++", 
    "name": "cxx_time_test", 
    "src": [
      "test/cpp/util/time_test.cc"
    ], 
    "third_party": false, 
    "type": "target"
  }, 
  {
    "deps": [
      "gpr", 
      "gpr_test_util", 
      "grpc", 
      "grpc++", 
      "grpc++_test_util", 
      "grpc_test_util"
    ], 
    "headers": [], 
    "is_filegroup": false, 
    "language": "c++", 
    "name": "end2end_test", 
    "src": [
      "test/cpp/end2end/end2end_test.cc"
    ], 
    "third_party": false, 
    "type": "target"
  }, 
  {
    "deps": [
      "gpr", 
      "gpr_test_util", 
      "grpc", 
      "grpc++", 
      "grpc++_test_util", 
      "grpc_test_util"
    ], 
    "headers": [], 
    "is_filegroup": false, 
    "language": "c++", 
    "name": "filter_end2end_test", 
    "src": [
      "test/cpp/end2end/filter_end2end_test.cc"
    ], 
    "third_party": false, 
    "type": "target"
  }, 
  {
    "deps": [
      "gpr", 
      "gpr_test_util", 
      "grpc", 
      "grpc++", 
      "grpc++_test_util", 
      "grpc_test_util"
    ], 
    "headers": [], 
    "is_filegroup": false, 
    "language": "c++", 
    "name": "generic_end2end_test", 
    "src": [
      "test/cpp/end2end/generic_end2end_test.cc"
    ], 
    "third_party": false, 
    "type": "target"
  }, 
  {
    "deps": [
      "gpr", 
      "grpc", 
      "grpc++"
    ], 
    "headers": [
      "src/proto/grpc/testing/compiler_test.grpc.pb.h", 
      "src/proto/grpc/testing/compiler_test.pb.h"
    ], 
    "is_filegroup": false, 
    "language": "c++", 
    "name": "golden_file_test", 
    "src": [
      "test/cpp/codegen/golden_file_test.cc"
    ], 
    "third_party": false, 
    "type": "target"
  }, 
  {
    "deps": [
      "gpr", 
      "grpc", 
      "grpc++", 
      "grpc++_proto_reflection_desc_db", 
      "grpc++_test_config", 
      "grpc_cli_libs"
    ], 
    "headers": [], 
    "is_filegroup": false, 
    "language": "c++", 
    "name": "grpc_cli", 
    "src": [
      "test/cpp/util/grpc_cli.cc"
    ], 
    "third_party": false, 
    "type": "target"
  }, 
  {
    "deps": [
      "grpc_plugin_support"
    ], 
    "headers": [], 
    "is_filegroup": false, 
    "language": "c++", 
    "name": "grpc_cpp_plugin", 
    "src": [
      "src/compiler/cpp_plugin.cc"
    ], 
    "third_party": false, 
    "type": "target"
  }, 
  {
    "deps": [
      "grpc_plugin_support"
    ], 
    "headers": [], 
    "is_filegroup": false, 
    "language": "c++", 
    "name": "grpc_csharp_plugin", 
    "src": [
      "src/compiler/csharp_plugin.cc"
    ], 
    "third_party": false, 
    "type": "target"
  }, 
  {
    "deps": [
      "grpc_plugin_support"
    ], 
    "headers": [], 
    "is_filegroup": false, 
    "language": "c++", 
    "name": "grpc_node_plugin", 
    "src": [
      "src/compiler/node_plugin.cc"
    ], 
    "third_party": false, 
    "type": "target"
  }, 
  {
    "deps": [
      "grpc_plugin_support"
    ], 
    "headers": [], 
    "is_filegroup": false, 
    "language": "c++", 
    "name": "grpc_objective_c_plugin", 
    "src": [
      "src/compiler/objective_c_plugin.cc"
    ], 
    "third_party": false, 
    "type": "target"
  }, 
  {
    "deps": [
      "grpc_plugin_support"
    ], 
    "headers": [], 
    "is_filegroup": false, 
    "language": "c++", 
    "name": "grpc_php_plugin", 
    "src": [
      "src/compiler/php_plugin.cc"
    ], 
    "third_party": false, 
    "type": "target"
  }, 
  {
    "deps": [
      "grpc_plugin_support"
    ], 
    "headers": [], 
    "is_filegroup": false, 
    "language": "c++", 
    "name": "grpc_python_plugin", 
    "src": [
      "src/compiler/python_plugin.cc"
    ], 
    "third_party": false, 
    "type": "target"
  }, 
  {
    "deps": [
      "grpc_plugin_support"
    ], 
    "headers": [], 
    "is_filegroup": false, 
    "language": "c++", 
    "name": "grpc_ruby_plugin", 
    "src": [
      "src/compiler/ruby_plugin.cc"
    ], 
    "third_party": false, 
    "type": "target"
  }, 
  {
    "deps": [
      "gpr", 
      "gpr_test_util", 
      "grpc", 
      "grpc++", 
      "grpc++_codegen_proto", 
      "grpc++_proto_reflection_desc_db", 
      "grpc++_reflection", 
      "grpc++_test_util", 
      "grpc_cli_libs", 
      "grpc_test_util"
    ], 
    "headers": [
      "src/proto/grpc/testing/echo.grpc.pb.h", 
      "src/proto/grpc/testing/echo.pb.h", 
      "src/proto/grpc/testing/echo_messages.grpc.pb.h", 
      "src/proto/grpc/testing/echo_messages.pb.h"
    ], 
    "is_filegroup": false, 
    "language": "c++", 
    "name": "grpc_tool_test", 
    "src": [
      "test/cpp/util/grpc_tool_test.cc"
    ], 
    "third_party": false, 
    "type": "target"
  }, 
  {
    "deps": [
      "grpc", 
      "grpc++", 
      "grpc++_test_util", 
      "grpc_test_util"
    ], 
    "headers": [
      "src/proto/grpc/lb/v1/load_balancer.grpc.pb.h", 
      "src/proto/grpc/lb/v1/load_balancer.pb.h"
    ], 
    "is_filegroup": false, 
    "language": "c++", 
    "name": "grpclb_api_test", 
    "src": [
      "test/cpp/grpclb/grpclb_api_test.cc"
    ], 
    "third_party": false, 
    "type": "target"
  }, 
  {
    "deps": [
      "gpr", 
      "gpr_test_util", 
      "grpc", 
      "grpc++", 
      "grpc++_test_util", 
      "grpc_test_util"
    ], 
    "headers": [
      "src/proto/grpc/lb/v1/load_balancer.grpc.pb.h", 
      "src/proto/grpc/lb/v1/load_balancer.pb.h"
    ], 
    "is_filegroup": false, 
    "language": "c++", 
    "name": "grpclb_test", 
    "src": [
      "test/cpp/grpclb/grpclb_test.cc"
    ], 
    "third_party": false, 
    "type": "target"
  }, 
  {
    "deps": [
      "grpc", 
      "grpc++", 
      "grpc++_test_config", 
      "grpc++_test_util", 
      "grpc_test_util", 
      "http2_client_main"
    ], 
    "headers": [], 
    "is_filegroup": false, 
    "language": "c++", 
    "name": "http2_client", 
    "src": [], 
    "third_party": false, 
    "type": "target"
  }, 
  {
    "deps": [
      "gpr", 
      "gpr_test_util", 
      "grpc", 
      "grpc++", 
      "grpc++_test_util", 
      "grpc_test_util"
    ], 
    "headers": [], 
    "is_filegroup": false, 
    "language": "c++", 
    "name": "hybrid_end2end_test", 
    "src": [
      "test/cpp/end2end/hybrid_end2end_test.cc"
    ], 
    "third_party": false, 
    "type": "target"
  }, 
  {
    "deps": [
      "gpr", 
      "gpr_test_util", 
      "grpc", 
      "grpc++", 
      "grpc++_test_config", 
      "grpc++_test_util", 
      "grpc_test_util", 
      "interop_client_helper", 
      "interop_client_main"
    ], 
    "headers": [], 
    "is_filegroup": false, 
    "language": "c++", 
    "name": "interop_client", 
    "src": [], 
    "third_party": false, 
    "type": "target"
  }, 
  {
    "deps": [
      "gpr", 
      "gpr_test_util", 
      "grpc", 
      "grpc++", 
      "grpc++_test_config", 
      "grpc++_test_util", 
      "grpc_test_util", 
      "interop_server_helper", 
      "interop_server_lib", 
      "interop_server_main"
    ], 
    "headers": [], 
    "is_filegroup": false, 
    "language": "c++", 
    "name": "interop_server", 
    "src": [], 
    "third_party": false, 
    "type": "target"
  }, 
  {
    "deps": [
      "gpr", 
      "gpr_test_util", 
      "grpc", 
      "grpc++_test_config", 
      "grpc_test_util"
    ], 
    "headers": [], 
    "is_filegroup": false, 
    "language": "c++", 
    "name": "interop_test", 
    "src": [
      "test/cpp/interop/interop_test.cc"
    ], 
    "third_party": false, 
    "type": "target"
  }, 
  {
    "deps": [
      "gpr", 
      "gpr_test_util", 
      "grpc", 
      "grpc++", 
      "grpc++_test_config", 
      "grpc++_test_util", 
      "grpc_test_util"
    ], 
    "headers": [], 
    "is_filegroup": false, 
    "language": "c++", 
    "name": "json_run_localhost", 
    "src": [
      "test/cpp/qps/json_run_localhost.cc"
    ], 
    "third_party": false, 
    "type": "target"
  }, 
  {
    "deps": [
      "gpr", 
      "grpc", 
      "grpc++", 
      "grpc++_test_config"
    ], 
    "headers": [
      "src/proto/grpc/testing/metrics.grpc.pb.h", 
      "src/proto/grpc/testing/metrics.pb.h", 
      "test/cpp/util/metrics_server.h"
    ], 
    "is_filegroup": false, 
    "language": "c++", 
    "name": "metrics_client", 
    "src": [
      "test/cpp/interop/metrics_client.cc", 
      "test/cpp/util/metrics_server.h"
    ], 
    "third_party": false, 
    "type": "target"
  }, 
  {
    "deps": [
      "gpr", 
      "gpr_test_util", 
      "grpc", 
      "grpc++", 
      "grpc++_test_util", 
      "grpc_test_util"
    ], 
    "headers": [], 
    "is_filegroup": false, 
    "language": "c++", 
    "name": "mock_test", 
    "src": [
      "test/cpp/end2end/mock_test.cc"
    ], 
    "third_party": false, 
    "type": "target"
  }, 
  {
    "deps": [
      "benchmark"
    ], 
    "headers": [], 
    "is_filegroup": false, 
    "language": "c++", 
    "name": "noop-benchmark", 
    "src": [
      "test/cpp/microbenchmarks/noop-benchmark.cc"
    ], 
    "third_party": false, 
    "type": "target"
  }, 
  {
    "deps": [
      "gpr", 
      "gpr_test_util", 
      "grpc", 
      "grpc++", 
      "grpc++_proto_reflection_desc_db", 
      "grpc++_reflection", 
      "grpc++_test_util", 
      "grpc_test_util"
    ], 
    "headers": [], 
    "is_filegroup": false, 
    "language": "c++", 
    "name": "proto_server_reflection_test", 
    "src": [
      "test/cpp/end2end/proto_server_reflection_test.cc"
    ], 
    "third_party": false, 
    "type": "target"
  }, 
  {
    "deps": [
      "gpr", 
      "gpr_test_util", 
      "grpc", 
      "grpc++", 
      "grpc++_test_util", 
      "grpc_test_util", 
      "qps"
    ], 
    "headers": [], 
    "is_filegroup": false, 
    "language": "c++", 
    "name": "qps_interarrival_test", 
    "src": [
      "test/cpp/qps/qps_interarrival_test.cc"
    ], 
    "third_party": false, 
    "type": "target"
  }, 
  {
    "deps": [
      "gpr", 
      "gpr_test_util", 
      "grpc", 
      "grpc++", 
      "grpc++_test_config", 
      "grpc++_test_util", 
      "grpc_test_util", 
      "qps"
    ], 
    "headers": [], 
    "is_filegroup": false, 
    "language": "c++", 
    "name": "qps_json_driver", 
    "src": [
      "test/cpp/qps/qps_json_driver.cc"
    ], 
    "third_party": false, 
    "type": "target"
  }, 
  {
    "deps": [
      "gpr", 
      "gpr_test_util", 
      "grpc", 
      "grpc++", 
      "grpc++_test_config", 
      "grpc++_test_util", 
      "grpc_test_util", 
      "qps"
    ], 
    "headers": [], 
    "is_filegroup": false, 
    "language": "c++", 
    "name": "qps_openloop_test", 
    "src": [
      "test/cpp/qps/qps_openloop_test.cc"
    ], 
    "third_party": false, 
    "type": "target"
  }, 
  {
    "deps": [
      "gpr", 
      "gpr_test_util", 
      "grpc", 
      "grpc++", 
      "grpc++_test_config", 
      "grpc++_test_util", 
      "grpc_test_util", 
      "qps"
    ], 
    "headers": [
      "test/cpp/qps/client.h", 
      "test/cpp/qps/server.h"
    ], 
    "is_filegroup": false, 
    "language": "c++", 
    "name": "qps_worker", 
    "src": [
      "test/cpp/qps/client.h", 
      "test/cpp/qps/server.h", 
      "test/cpp/qps/worker.cc"
    ], 
    "third_party": false, 
    "type": "target"
  }, 
  {
    "deps": [
      "gpr", 
      "gpr_test_util", 
      "grpc", 
      "grpc++", 
      "grpc++_test_config", 
      "grpc++_test_util", 
      "grpc_test_util"
    ], 
    "headers": [
      "src/proto/grpc/testing/empty.grpc.pb.h", 
      "src/proto/grpc/testing/empty.pb.h", 
      "src/proto/grpc/testing/messages.grpc.pb.h", 
      "src/proto/grpc/testing/messages.pb.h", 
      "src/proto/grpc/testing/test.grpc.pb.h", 
      "src/proto/grpc/testing/test.pb.h"
    ], 
    "is_filegroup": false, 
    "language": "c++", 
    "name": "reconnect_interop_client", 
    "src": [
      "test/cpp/interop/reconnect_interop_client.cc"
    ], 
    "third_party": false, 
    "type": "target"
  }, 
  {
    "deps": [
      "gpr", 
      "gpr_test_util", 
      "grpc", 
      "grpc++", 
      "grpc++_test_config", 
      "grpc++_test_util", 
      "grpc_test_util", 
      "reconnect_server", 
      "test_tcp_server"
    ], 
    "headers": [
      "src/proto/grpc/testing/empty.grpc.pb.h", 
      "src/proto/grpc/testing/empty.pb.h", 
      "src/proto/grpc/testing/messages.grpc.pb.h", 
      "src/proto/grpc/testing/messages.pb.h", 
      "src/proto/grpc/testing/test.grpc.pb.h", 
      "src/proto/grpc/testing/test.pb.h"
    ], 
    "is_filegroup": false, 
    "language": "c++", 
    "name": "reconnect_interop_server", 
    "src": [
      "test/cpp/interop/reconnect_interop_server.cc"
    ], 
    "third_party": false, 
    "type": "target"
  }, 
  {
    "deps": [
      "gpr", 
      "gpr_test_util", 
      "grpc", 
      "grpc++", 
      "grpc++_test_util", 
      "grpc_test_util"
    ], 
    "headers": [], 
    "is_filegroup": false, 
    "language": "c++", 
    "name": "round_robin_end2end_test", 
    "src": [
      "test/cpp/end2end/round_robin_end2end_test.cc"
    ], 
    "third_party": false, 
    "type": "target"
  }, 
  {
    "deps": [
      "gpr", 
      "gpr_test_util", 
      "grpc", 
      "grpc++", 
      "grpc++_test_util", 
      "grpc_test_util"
    ], 
    "headers": [], 
    "is_filegroup": false, 
    "language": "c++", 
    "name": "secure_auth_context_test", 
    "src": [
      "test/cpp/common/secure_auth_context_test.cc"
    ], 
    "third_party": false, 
    "type": "target"
  }, 
  {
    "deps": [
      "gpr", 
      "gpr_test_util", 
      "grpc", 
      "grpc++", 
      "grpc++_test_util", 
      "grpc_test_util", 
      "qps"
    ], 
    "headers": [], 
    "is_filegroup": false, 
    "language": "c++", 
    "name": "secure_sync_unary_ping_pong_test", 
    "src": [
      "test/cpp/qps/secure_sync_unary_ping_pong_test.cc"
    ], 
    "third_party": false, 
    "type": "target"
  }, 
  {
    "deps": [
      "gpr", 
      "gpr_test_util", 
      "grpc", 
      "grpc++", 
      "grpc++_test_util", 
      "grpc_test_util"
    ], 
    "headers": [], 
    "is_filegroup": false, 
    "language": "c++", 
    "name": "server_builder_plugin_test", 
    "src": [
      "test/cpp/end2end/server_builder_plugin_test.cc"
    ], 
    "third_party": false, 
    "type": "target"
  }, 
  {
    "deps": [
      "gpr", 
      "gpr_test_util", 
      "grpc", 
      "grpc++", 
      "grpc++_test", 
      "grpc_test_util"
    ], 
    "headers": [], 
    "is_filegroup": false, 
    "language": "c++", 
    "name": "server_context_test_spouse_test", 
    "src": [
      "test/cpp/test/server_context_test_spouse_test.cc"
    ], 
    "third_party": false, 
    "type": "target"
  }, 
  {
    "deps": [
      "gpr", 
      "gpr_test_util", 
      "grpc", 
      "grpc++", 
      "grpc++_test_util", 
      "grpc_test_util"
    ], 
    "headers": [], 
    "is_filegroup": false, 
    "language": "c++", 
    "name": "server_crash_test", 
    "src": [
      "test/cpp/end2end/server_crash_test.cc"
    ], 
    "third_party": false, 
    "type": "target"
  }, 
  {
    "deps": [
      "gpr", 
      "gpr_test_util", 
      "grpc", 
      "grpc++", 
      "grpc++_test_util", 
      "grpc_test_util"
    ], 
    "headers": [], 
    "is_filegroup": false, 
    "language": "c++", 
    "name": "server_crash_test_client", 
    "src": [
      "test/cpp/end2end/server_crash_test_client.cc"
    ], 
    "third_party": false, 
    "type": "target"
  }, 
  {
    "deps": [
      "gpr", 
      "gpr_test_util", 
      "grpc", 
      "grpc++", 
      "grpc++_test_util", 
      "grpc_test_util"
    ], 
    "headers": [], 
    "is_filegroup": false, 
    "language": "c++", 
    "name": "shutdown_test", 
    "src": [
      "test/cpp/end2end/shutdown_test.cc"
    ], 
    "third_party": false, 
    "type": "target"
  }, 
  {
    "deps": [
      "gpr", 
      "gpr_test_util", 
      "grpc", 
      "grpc++", 
      "grpc_test_util"
    ], 
    "headers": [], 
    "is_filegroup": false, 
    "language": "c++", 
    "name": "status_test", 
    "src": [
      "test/cpp/util/status_test.cc"
    ], 
    "third_party": false, 
    "type": "target"
  }, 
  {
    "deps": [
      "gpr", 
      "gpr_test_util", 
      "grpc", 
      "grpc++", 
      "grpc++_test_util", 
      "grpc_test_util"
    ], 
    "headers": [], 
    "is_filegroup": false, 
    "language": "c++", 
    "name": "streaming_throughput_test", 
    "src": [
      "test/cpp/end2end/streaming_throughput_test.cc"
    ], 
    "third_party": false, 
    "type": "target"
  }, 
  {
    "deps": [
      "gpr", 
      "gpr_test_util", 
      "grpc", 
      "grpc++", 
      "grpc++_test_config", 
      "grpc++_test_util", 
      "grpc_test_util"
    ], 
    "headers": [
      "src/proto/grpc/testing/empty.grpc.pb.h", 
      "src/proto/grpc/testing/empty.pb.h", 
      "src/proto/grpc/testing/messages.grpc.pb.h", 
      "src/proto/grpc/testing/messages.pb.h", 
      "src/proto/grpc/testing/metrics.grpc.pb.h", 
      "src/proto/grpc/testing/metrics.pb.h", 
      "src/proto/grpc/testing/test.grpc.pb.h", 
      "src/proto/grpc/testing/test.pb.h", 
      "test/cpp/interop/client_helper.h", 
      "test/cpp/interop/interop_client.h", 
      "test/cpp/interop/stress_interop_client.h", 
      "test/cpp/util/create_test_channel.h", 
      "test/cpp/util/metrics_server.h"
    ], 
    "is_filegroup": false, 
    "language": "c++", 
    "name": "stress_test", 
    "src": [
      "test/cpp/interop/client_helper.h", 
      "test/cpp/interop/interop_client.cc", 
      "test/cpp/interop/interop_client.h", 
      "test/cpp/interop/stress_interop_client.cc", 
      "test/cpp/interop/stress_interop_client.h", 
      "test/cpp/interop/stress_test.cc", 
      "test/cpp/util/create_test_channel.cc", 
      "test/cpp/util/create_test_channel.h", 
      "test/cpp/util/metrics_server.cc", 
      "test/cpp/util/metrics_server.h"
    ], 
    "third_party": false, 
    "type": "target"
  }, 
  {
    "deps": [
      "gpr", 
      "grpc", 
      "grpc++", 
      "grpc++_test_config"
    ], 
    "headers": [], 
    "is_filegroup": false, 
    "language": "c++", 
    "name": "thread_manager_test", 
    "src": [
      "test/cpp/thread_manager/thread_manager_test.cc"
    ], 
    "third_party": false, 
    "type": "target"
  }, 
  {
    "deps": [
      "gpr", 
      "gpr_test_util", 
      "grpc", 
      "grpc++", 
      "grpc++_test_util", 
      "grpc_test_util"
    ], 
    "headers": [], 
    "is_filegroup": false, 
    "language": "c++", 
    "name": "thread_stress_test", 
    "src": [
      "test/cpp/end2end/thread_stress_test.cc"
    ], 
    "third_party": false, 
    "type": "target"
  }, 
  {
    "deps": [
      "gpr", 
      "grpc"
    ], 
    "headers": [], 
    "is_filegroup": false, 
    "language": "c89", 
    "name": "public_headers_must_be_c89", 
    "src": [
      "test/core/surface/public_headers_must_be_c89.c"
    ], 
    "third_party": false, 
    "type": "target"
  }, 
  {
    "deps": [
      "boringssl", 
      "boringssl_aes_test_lib", 
      "boringssl_test_util"
    ], 
    "headers": [], 
    "is_filegroup": false, 
    "language": "c++", 
    "name": "boringssl_aes_test", 
    "src": [], 
    "third_party": true, 
    "type": "target"
  }, 
  {
    "deps": [
      "boringssl", 
      "boringssl_asn1_test_lib", 
      "boringssl_test_util"
    ], 
    "headers": [], 
    "is_filegroup": false, 
    "language": "c++", 
    "name": "boringssl_asn1_test", 
    "src": [], 
    "third_party": true, 
    "type": "target"
  }, 
  {
    "deps": [
      "boringssl", 
      "boringssl_base64_test_lib", 
      "boringssl_test_util"
    ], 
    "headers": [], 
    "is_filegroup": false, 
    "language": "c++", 
    "name": "boringssl_base64_test", 
    "src": [], 
    "third_party": true, 
    "type": "target"
  }, 
  {
    "deps": [
      "boringssl", 
      "boringssl_bio_test_lib", 
      "boringssl_test_util"
    ], 
    "headers": [], 
    "is_filegroup": false, 
    "language": "c++", 
    "name": "boringssl_bio_test", 
    "src": [], 
    "third_party": true, 
    "type": "target"
  }, 
  {
    "deps": [
      "boringssl", 
      "boringssl_bn_test_lib", 
      "boringssl_test_util"
    ], 
    "headers": [], 
    "is_filegroup": false, 
    "language": "c++", 
    "name": "boringssl_bn_test", 
    "src": [], 
    "third_party": true, 
    "type": "target"
  }, 
  {
    "deps": [
      "boringssl", 
      "boringssl_bytestring_test_lib", 
      "boringssl_test_util"
    ], 
    "headers": [], 
    "is_filegroup": false, 
    "language": "c++", 
    "name": "boringssl_bytestring_test", 
    "src": [], 
    "third_party": true, 
    "type": "target"
  }, 
  {
    "deps": [
      "boringssl", 
      "boringssl_chacha_test_lib", 
      "boringssl_test_util"
    ], 
    "headers": [], 
    "is_filegroup": false, 
    "language": "c++", 
    "name": "boringssl_chacha_test", 
    "src": [], 
    "third_party": true, 
    "type": "target"
  }, 
  {
    "deps": [
      "boringssl", 
      "boringssl_aead_test_lib", 
      "boringssl_test_util"
    ], 
    "headers": [], 
    "is_filegroup": false, 
    "language": "c++", 
    "name": "boringssl_aead_test", 
    "src": [], 
    "third_party": true, 
    "type": "target"
  }, 
  {
    "deps": [
      "boringssl", 
      "boringssl_cipher_test_lib", 
      "boringssl_test_util"
    ], 
    "headers": [], 
    "is_filegroup": false, 
    "language": "c++", 
    "name": "boringssl_cipher_test", 
    "src": [], 
    "third_party": true, 
    "type": "target"
  }, 
  {
    "deps": [
      "boringssl", 
      "boringssl_cmac_test_lib", 
      "boringssl_test_util"
    ], 
    "headers": [], 
    "is_filegroup": false, 
    "language": "c++", 
    "name": "boringssl_cmac_test", 
    "src": [], 
    "third_party": true, 
    "type": "target"
  }, 
  {
    "deps": [
      "boringssl", 
      "boringssl_constant_time_test_lib", 
      "boringssl_test_util"
    ], 
    "headers": [], 
    "is_filegroup": false, 
    "language": "c++", 
    "name": "boringssl_constant_time_test", 
    "src": [], 
    "third_party": true, 
    "type": "target"
  }, 
  {
    "deps": [
      "boringssl", 
      "boringssl_ed25519_test_lib", 
      "boringssl_test_util"
    ], 
    "headers": [], 
    "is_filegroup": false, 
    "language": "c++", 
    "name": "boringssl_ed25519_test", 
    "src": [], 
    "third_party": true, 
    "type": "target"
  }, 
  {
    "deps": [
      "boringssl", 
      "boringssl_spake25519_test_lib", 
      "boringssl_test_util"
    ], 
    "headers": [], 
    "is_filegroup": false, 
    "language": "c++", 
    "name": "boringssl_spake25519_test", 
    "src": [], 
    "third_party": true, 
    "type": "target"
  }, 
  {
    "deps": [
      "boringssl", 
      "boringssl_test_util", 
      "boringssl_x25519_test_lib"
    ], 
    "headers": [], 
    "is_filegroup": false, 
    "language": "c++", 
    "name": "boringssl_x25519_test", 
    "src": [], 
    "third_party": true, 
    "type": "target"
  }, 
  {
    "deps": [
      "boringssl", 
      "boringssl_dh_test_lib", 
      "boringssl_test_util"
    ], 
    "headers": [], 
    "is_filegroup": false, 
    "language": "c++", 
    "name": "boringssl_dh_test", 
    "src": [], 
    "third_party": true, 
    "type": "target"
  }, 
  {
    "deps": [
      "boringssl", 
      "boringssl_digest_test_lib", 
      "boringssl_test_util"
    ], 
    "headers": [], 
    "is_filegroup": false, 
    "language": "c++", 
    "name": "boringssl_digest_test", 
    "src": [], 
    "third_party": true, 
    "type": "target"
  }, 
  {
    "deps": [
      "boringssl", 
      "boringssl_dsa_test_lib", 
      "boringssl_test_util"
    ], 
    "headers": [], 
    "is_filegroup": false, 
    "language": "c++", 
    "name": "boringssl_dsa_test", 
    "src": [], 
    "third_party": true, 
    "type": "target"
  }, 
  {
    "deps": [
      "boringssl", 
      "boringssl_ec_test_lib", 
      "boringssl_test_util"
    ], 
    "headers": [], 
    "is_filegroup": false, 
    "language": "c++", 
    "name": "boringssl_ec_test", 
    "src": [], 
    "third_party": true, 
    "type": "target"
  }, 
  {
    "deps": [
      "boringssl", 
      "boringssl_example_mul_lib", 
      "boringssl_test_util"
    ], 
    "headers": [], 
    "is_filegroup": false, 
    "language": "c++", 
    "name": "boringssl_example_mul", 
    "src": [], 
    "third_party": true, 
    "type": "target"
  }, 
  {
    "deps": [
      "boringssl", 
      "boringssl_ecdh_test_lib", 
      "boringssl_test_util"
    ], 
    "headers": [], 
    "is_filegroup": false, 
    "language": "c++", 
    "name": "boringssl_ecdh_test", 
    "src": [], 
    "third_party": true, 
    "type": "target"
  }, 
  {
    "deps": [
      "boringssl", 
      "boringssl_ecdsa_sign_test_lib", 
      "boringssl_test_util"
    ], 
    "headers": [], 
    "is_filegroup": false, 
    "language": "c++", 
    "name": "boringssl_ecdsa_sign_test", 
    "src": [], 
    "third_party": true, 
    "type": "target"
  }, 
  {
    "deps": [
      "boringssl", 
      "boringssl_ecdsa_test_lib", 
      "boringssl_test_util"
    ], 
    "headers": [], 
    "is_filegroup": false, 
    "language": "c++", 
    "name": "boringssl_ecdsa_test", 
    "src": [], 
    "third_party": true, 
    "type": "target"
  }, 
  {
    "deps": [
      "boringssl", 
      "boringssl_ecdsa_verify_test_lib", 
      "boringssl_test_util"
    ], 
    "headers": [], 
    "is_filegroup": false, 
    "language": "c++", 
    "name": "boringssl_ecdsa_verify_test", 
    "src": [], 
    "third_party": true, 
    "type": "target"
  }, 
  {
    "deps": [
      "boringssl", 
      "boringssl_err_test_lib", 
      "boringssl_test_util"
    ], 
    "headers": [], 
    "is_filegroup": false, 
    "language": "c++", 
    "name": "boringssl_err_test", 
    "src": [], 
    "third_party": true, 
    "type": "target"
  }, 
  {
    "deps": [
      "boringssl", 
      "boringssl_evp_extra_test_lib", 
      "boringssl_test_util"
    ], 
    "headers": [], 
    "is_filegroup": false, 
    "language": "c++", 
    "name": "boringssl_evp_extra_test", 
    "src": [], 
    "third_party": true, 
    "type": "target"
  }, 
  {
    "deps": [
      "boringssl", 
      "boringssl_evp_test_lib", 
      "boringssl_test_util"
    ], 
    "headers": [], 
    "is_filegroup": false, 
    "language": "c++", 
    "name": "boringssl_evp_test", 
    "src": [], 
    "third_party": true, 
    "type": "target"
  }, 
  {
    "deps": [
      "boringssl", 
      "boringssl_pbkdf_test_lib", 
      "boringssl_test_util"
    ], 
    "headers": [], 
    "is_filegroup": false, 
    "language": "c++", 
    "name": "boringssl_pbkdf_test", 
    "src": [], 
    "third_party": true, 
    "type": "target"
  }, 
  {
    "deps": [
      "boringssl", 
      "boringssl_hkdf_test_lib", 
      "boringssl_test_util"
    ], 
    "headers": [], 
    "is_filegroup": false, 
    "language": "c++", 
    "name": "boringssl_hkdf_test", 
    "src": [], 
    "third_party": true, 
    "type": "target"
  }, 
  {
    "deps": [
      "boringssl", 
      "boringssl_hmac_test_lib", 
      "boringssl_test_util"
    ], 
    "headers": [], 
    "is_filegroup": false, 
    "language": "c++", 
    "name": "boringssl_hmac_test", 
    "src": [], 
    "third_party": true, 
    "type": "target"
  }, 
  {
    "deps": [
      "boringssl", 
      "boringssl_lhash_test_lib", 
      "boringssl_test_util"
    ], 
    "headers": [], 
    "is_filegroup": false, 
    "language": "c++", 
    "name": "boringssl_lhash_test", 
    "src": [], 
    "third_party": true, 
    "type": "target"
  }, 
  {
    "deps": [
      "boringssl", 
      "boringssl_gcm_test_lib", 
      "boringssl_test_util"
    ], 
    "headers": [], 
    "is_filegroup": false, 
    "language": "c++", 
    "name": "boringssl_gcm_test", 
    "src": [], 
    "third_party": true, 
    "type": "target"
  }, 
  {
    "deps": [
      "boringssl", 
      "boringssl_newhope_statistical_test_lib", 
      "boringssl_test_util"
    ], 
    "headers": [], 
    "is_filegroup": false, 
    "language": "c++", 
    "name": "boringssl_newhope_statistical_test", 
    "src": [], 
    "third_party": true, 
    "type": "target"
  }, 
  {
    "deps": [
      "boringssl", 
      "boringssl_newhope_test_lib", 
      "boringssl_test_util"
    ], 
    "headers": [], 
    "is_filegroup": false, 
    "language": "c++", 
    "name": "boringssl_newhope_test", 
    "src": [], 
    "third_party": true, 
    "type": "target"
  }, 
  {
    "deps": [
      "boringssl", 
      "boringssl_newhope_vectors_test_lib", 
      "boringssl_test_util"
    ], 
    "headers": [], 
    "is_filegroup": false, 
    "language": "c++", 
    "name": "boringssl_newhope_vectors_test", 
    "src": [], 
    "third_party": true, 
    "type": "target"
  }, 
  {
    "deps": [
      "boringssl", 
      "boringssl_obj_test_lib", 
      "boringssl_test_util"
    ], 
    "headers": [], 
    "is_filegroup": false, 
    "language": "c++", 
    "name": "boringssl_obj_test", 
    "src": [], 
    "third_party": true, 
    "type": "target"
  }, 
  {
    "deps": [
      "boringssl", 
      "boringssl_pkcs12_test_lib", 
      "boringssl_test_util"
    ], 
    "headers": [], 
    "is_filegroup": false, 
    "language": "c++", 
    "name": "boringssl_pkcs12_test", 
    "src": [], 
    "third_party": true, 
    "type": "target"
  }, 
  {
    "deps": [
      "boringssl", 
      "boringssl_pkcs8_test_lib", 
      "boringssl_test_util"
    ], 
    "headers": [], 
    "is_filegroup": false, 
    "language": "c++", 
    "name": "boringssl_pkcs8_test", 
    "src": [], 
    "third_party": true, 
    "type": "target"
  }, 
  {
    "deps": [
      "boringssl", 
      "boringssl_poly1305_test_lib", 
      "boringssl_test_util"
    ], 
    "headers": [], 
    "is_filegroup": false, 
    "language": "c++", 
    "name": "boringssl_poly1305_test", 
    "src": [], 
    "third_party": true, 
    "type": "target"
  }, 
  {
    "deps": [
      "boringssl", 
      "boringssl_refcount_test_lib", 
      "boringssl_test_util"
    ], 
    "headers": [], 
    "is_filegroup": false, 
    "language": "c++", 
    "name": "boringssl_refcount_test", 
    "src": [], 
    "third_party": true, 
    "type": "target"
  }, 
  {
    "deps": [
      "boringssl", 
      "boringssl_rsa_test_lib", 
      "boringssl_test_util"
    ], 
    "headers": [], 
    "is_filegroup": false, 
    "language": "c++", 
    "name": "boringssl_rsa_test", 
    "src": [], 
    "third_party": true, 
    "type": "target"
  }, 
  {
    "deps": [
      "boringssl", 
      "boringssl_test_util", 
      "boringssl_thread_test_lib"
    ], 
    "headers": [], 
    "is_filegroup": false, 
    "language": "c++", 
    "name": "boringssl_thread_test", 
    "src": [], 
    "third_party": true, 
    "type": "target"
  }, 
  {
    "deps": [
      "boringssl", 
      "boringssl_pkcs7_test_lib", 
      "boringssl_test_util"
    ], 
    "headers": [], 
    "is_filegroup": false, 
    "language": "c++", 
    "name": "boringssl_pkcs7_test", 
    "src": [], 
    "third_party": true, 
    "type": "target"
  }, 
  {
    "deps": [
      "boringssl", 
      "boringssl_test_util", 
      "boringssl_x509_test_lib"
    ], 
    "headers": [], 
    "is_filegroup": false, 
    "language": "c++", 
    "name": "boringssl_x509_test", 
    "src": [], 
    "third_party": true, 
    "type": "target"
  }, 
  {
    "deps": [
      "boringssl", 
      "boringssl_tab_test_lib", 
      "boringssl_test_util"
    ], 
    "headers": [], 
    "is_filegroup": false, 
    "language": "c++", 
    "name": "boringssl_tab_test", 
    "src": [], 
    "third_party": true, 
    "type": "target"
  }, 
  {
    "deps": [
      "boringssl", 
      "boringssl_test_util", 
      "boringssl_v3name_test_lib"
    ], 
    "headers": [], 
    "is_filegroup": false, 
    "language": "c++", 
    "name": "boringssl_v3name_test", 
    "src": [], 
    "third_party": true, 
    "type": "target"
  }, 
  {
    "deps": [
      "boringssl", 
      "boringssl_ssl_test_lib", 
      "boringssl_test_util"
    ], 
    "headers": [], 
    "is_filegroup": false, 
    "language": "c++", 
    "name": "boringssl_ssl_test", 
    "src": [], 
    "third_party": true, 
    "type": "target"
  }, 
  {
    "deps": [
      "bad_client_test", 
      "gpr", 
      "gpr_test_util", 
      "grpc_test_util_unsecure", 
      "grpc_unsecure"
    ], 
    "headers": [], 
    "is_filegroup": false, 
    "language": "c", 
    "name": "badreq_bad_client_test", 
    "src": [
      "test/core/bad_client/tests/badreq.c"
    ], 
    "third_party": false, 
    "type": "target"
  }, 
  {
    "deps": [
      "bad_client_test", 
      "gpr", 
      "gpr_test_util", 
      "grpc_test_util_unsecure", 
      "grpc_unsecure"
    ], 
    "headers": [], 
    "is_filegroup": false, 
    "language": "c", 
    "name": "connection_prefix_bad_client_test", 
    "src": [
      "test/core/bad_client/tests/connection_prefix.c"
    ], 
    "third_party": false, 
    "type": "target"
  }, 
  {
    "deps": [
      "bad_client_test", 
      "gpr", 
      "gpr_test_util", 
      "grpc_test_util_unsecure", 
      "grpc_unsecure"
    ], 
    "headers": [], 
    "is_filegroup": false, 
    "language": "c", 
    "name": "head_of_line_blocking_bad_client_test", 
    "src": [
      "test/core/bad_client/tests/head_of_line_blocking.c"
    ], 
    "third_party": false, 
    "type": "target"
  }, 
  {
    "deps": [
      "bad_client_test", 
      "gpr", 
      "gpr_test_util", 
      "grpc_test_util_unsecure", 
      "grpc_unsecure"
    ], 
    "headers": [], 
    "is_filegroup": false, 
    "language": "c", 
    "name": "headers_bad_client_test", 
    "src": [
      "test/core/bad_client/tests/headers.c"
    ], 
    "third_party": false, 
    "type": "target"
  }, 
  {
    "deps": [
      "bad_client_test", 
      "gpr", 
      "gpr_test_util", 
      "grpc_test_util_unsecure", 
      "grpc_unsecure"
    ], 
    "headers": [], 
    "is_filegroup": false, 
    "language": "c", 
    "name": "initial_settings_frame_bad_client_test", 
    "src": [
      "test/core/bad_client/tests/initial_settings_frame.c"
    ], 
    "third_party": false, 
    "type": "target"
  }, 
  {
    "deps": [
      "bad_client_test", 
      "gpr", 
      "gpr_test_util", 
      "grpc_test_util_unsecure", 
      "grpc_unsecure"
    ], 
    "headers": [], 
    "is_filegroup": false, 
    "language": "c", 
    "name": "large_metadata_bad_client_test", 
    "src": [
      "test/core/bad_client/tests/large_metadata.c"
    ], 
    "third_party": false, 
    "type": "target"
  }, 
  {
    "deps": [
      "bad_client_test", 
      "gpr", 
      "gpr_test_util", 
      "grpc_test_util_unsecure", 
      "grpc_unsecure"
    ], 
    "headers": [], 
    "is_filegroup": false, 
    "language": "c", 
    "name": "server_registered_method_bad_client_test", 
    "src": [
      "test/core/bad_client/tests/server_registered_method.c"
    ], 
    "third_party": false, 
    "type": "target"
  }, 
  {
    "deps": [
      "bad_client_test", 
      "gpr", 
      "gpr_test_util", 
      "grpc_test_util_unsecure", 
      "grpc_unsecure"
    ], 
    "headers": [], 
    "is_filegroup": false, 
    "language": "c", 
    "name": "simple_request_bad_client_test", 
    "src": [
      "test/core/bad_client/tests/simple_request.c"
    ], 
    "third_party": false, 
    "type": "target"
  }, 
  {
    "deps": [
      "bad_client_test", 
      "gpr", 
      "gpr_test_util", 
      "grpc_test_util_unsecure", 
      "grpc_unsecure"
    ], 
    "headers": [], 
    "is_filegroup": false, 
    "language": "c", 
    "name": "unknown_frame_bad_client_test", 
    "src": [
      "test/core/bad_client/tests/unknown_frame.c"
    ], 
    "third_party": false, 
    "type": "target"
  }, 
  {
    "deps": [
      "bad_client_test", 
      "gpr", 
      "gpr_test_util", 
      "grpc_test_util_unsecure", 
      "grpc_unsecure"
    ], 
    "headers": [], 
    "is_filegroup": false, 
    "language": "c", 
    "name": "window_overflow_bad_client_test", 
    "src": [
      "test/core/bad_client/tests/window_overflow.c"
    ], 
    "third_party": false, 
    "type": "target"
  }, 
  {
    "deps": [
      "bad_ssl_test_server", 
      "gpr", 
      "gpr_test_util", 
      "grpc", 
      "grpc_test_util"
    ], 
    "headers": [], 
    "is_filegroup": false, 
    "language": "c", 
    "name": "bad_ssl_cert_server", 
    "src": [
      "test/core/bad_ssl/servers/cert.c"
    ], 
    "third_party": false, 
    "type": "target"
  }, 
  {
    "deps": [
      "gpr", 
      "gpr_test_util", 
      "grpc", 
      "grpc_test_util"
    ], 
    "headers": [], 
    "is_filegroup": false, 
    "language": "c", 
    "name": "bad_ssl_cert_test", 
    "src": [
      "test/core/bad_ssl/bad_ssl_test.c"
    ], 
    "third_party": false, 
    "type": "target"
  }, 
  {
    "deps": [
      "end2end_tests", 
      "gpr", 
      "gpr_test_util", 
      "grpc", 
      "grpc_test_util"
    ], 
    "headers": [], 
    "is_filegroup": false, 
    "language": "c", 
    "name": "h2_census_test", 
    "src": [
      "test/core/end2end/fixtures/h2_census.c"
    ], 
    "third_party": false, 
    "type": "target"
  }, 
  {
    "deps": [
      "end2end_tests", 
      "gpr", 
      "gpr_test_util", 
      "grpc", 
      "grpc_test_util"
    ], 
    "headers": [], 
    "is_filegroup": false, 
    "language": "c", 
    "name": "h2_compress_test", 
    "src": [
      "test/core/end2end/fixtures/h2_compress.c"
    ], 
    "third_party": false, 
    "type": "target"
  }, 
  {
    "deps": [
      "end2end_tests", 
      "gpr", 
      "gpr_test_util", 
      "grpc", 
      "grpc_test_util"
    ], 
    "headers": [], 
    "is_filegroup": false, 
    "language": "c", 
    "name": "h2_fakesec_test", 
    "src": [
      "test/core/end2end/fixtures/h2_fakesec.c"
    ], 
    "third_party": false, 
    "type": "target"
  }, 
  {
    "deps": [
      "end2end_tests", 
      "gpr", 
      "gpr_test_util", 
      "grpc", 
      "grpc_test_util"
    ], 
    "headers": [], 
    "is_filegroup": false, 
    "language": "c", 
    "name": "h2_fd_test", 
    "src": [
      "test/core/end2end/fixtures/h2_fd.c"
    ], 
    "third_party": false, 
    "type": "target"
  }, 
  {
    "deps": [
      "end2end_tests", 
      "gpr", 
      "gpr_test_util", 
      "grpc", 
      "grpc_test_util"
    ], 
    "headers": [], 
    "is_filegroup": false, 
    "language": "c", 
    "name": "h2_full_test", 
    "src": [
      "test/core/end2end/fixtures/h2_full.c"
    ], 
    "third_party": false, 
    "type": "target"
  }, 
  {
    "deps": [
      "end2end_tests", 
      "gpr", 
      "gpr_test_util", 
      "grpc", 
      "grpc_test_util"
    ], 
    "headers": [], 
    "is_filegroup": false, 
    "language": "c", 
    "name": "h2_full+pipe_test", 
    "src": [
      "test/core/end2end/fixtures/h2_full+pipe.c"
    ], 
    "third_party": false, 
    "type": "target"
  }, 
  {
    "deps": [
      "end2end_tests", 
      "gpr", 
      "gpr_test_util", 
      "grpc", 
      "grpc_test_util"
    ], 
    "headers": [], 
    "is_filegroup": false, 
    "language": "c", 
    "name": "h2_full+trace_test", 
    "src": [
      "test/core/end2end/fixtures/h2_full+trace.c"
    ], 
    "third_party": false, 
    "type": "target"
  }, 
  {
    "deps": [
      "end2end_tests", 
      "gpr", 
      "gpr_test_util", 
      "grpc", 
      "grpc_test_util"
    ], 
    "headers": [], 
    "is_filegroup": false, 
    "language": "c", 
    "name": "h2_http_proxy_test", 
    "src": [
      "test/core/end2end/fixtures/h2_http_proxy.c"
    ], 
    "third_party": false, 
    "type": "target"
  }, 
  {
    "deps": [
      "end2end_tests", 
      "gpr", 
      "gpr_test_util", 
      "grpc", 
      "grpc_test_util"
    ], 
    "headers": [], 
    "is_filegroup": false, 
    "language": "c", 
    "name": "h2_load_reporting_test", 
    "src": [
      "test/core/end2end/fixtures/h2_load_reporting.c"
    ], 
    "third_party": false, 
    "type": "target"
  }, 
  {
    "deps": [
      "end2end_tests", 
      "gpr", 
      "gpr_test_util", 
      "grpc", 
      "grpc_test_util"
    ], 
    "headers": [], 
    "is_filegroup": false, 
    "language": "c", 
    "name": "h2_oauth2_test", 
    "src": [
      "test/core/end2end/fixtures/h2_oauth2.c"
    ], 
    "third_party": false, 
    "type": "target"
  }, 
  {
    "deps": [
      "end2end_tests", 
      "gpr", 
      "gpr_test_util", 
      "grpc", 
      "grpc_test_util"
    ], 
    "headers": [], 
    "is_filegroup": false, 
    "language": "c", 
    "name": "h2_proxy_test", 
    "src": [
      "test/core/end2end/fixtures/h2_proxy.c"
    ], 
    "third_party": false, 
    "type": "target"
  }, 
  {
    "deps": [
      "end2end_tests", 
      "gpr", 
      "gpr_test_util", 
      "grpc", 
      "grpc_test_util"
    ], 
    "headers": [], 
    "is_filegroup": false, 
    "language": "c", 
    "name": "h2_sockpair_test", 
    "src": [
      "test/core/end2end/fixtures/h2_sockpair.c"
    ], 
    "third_party": false, 
    "type": "target"
  }, 
  {
    "deps": [
      "end2end_tests", 
      "gpr", 
      "gpr_test_util", 
      "grpc", 
      "grpc_test_util"
    ], 
    "headers": [], 
    "is_filegroup": false, 
    "language": "c", 
    "name": "h2_sockpair+trace_test", 
    "src": [
      "test/core/end2end/fixtures/h2_sockpair+trace.c"
    ], 
    "third_party": false, 
    "type": "target"
  }, 
  {
    "deps": [
      "end2end_tests", 
      "gpr", 
      "gpr_test_util", 
      "grpc", 
      "grpc_test_util"
    ], 
    "headers": [], 
    "is_filegroup": false, 
    "language": "c", 
    "name": "h2_sockpair_1byte_test", 
    "src": [
      "test/core/end2end/fixtures/h2_sockpair_1byte.c"
    ], 
    "third_party": false, 
    "type": "target"
  }, 
  {
    "deps": [
      "end2end_tests", 
      "gpr", 
      "gpr_test_util", 
      "grpc", 
      "grpc_test_util"
    ], 
    "headers": [], 
    "is_filegroup": false, 
    "language": "c", 
    "name": "h2_ssl_test", 
    "src": [
      "test/core/end2end/fixtures/h2_ssl.c"
    ], 
    "third_party": false, 
    "type": "target"
  }, 
  {
    "deps": [
      "end2end_tests", 
      "gpr", 
      "gpr_test_util", 
      "grpc", 
      "grpc_test_util"
    ], 
    "headers": [], 
    "is_filegroup": false, 
    "language": "c", 
    "name": "h2_ssl_cert_test", 
    "src": [
      "test/core/end2end/fixtures/h2_ssl_cert.c"
    ], 
    "third_party": false, 
    "type": "target"
  }, 
  {
    "deps": [
      "end2end_tests", 
      "gpr", 
      "gpr_test_util", 
      "grpc", 
      "grpc_test_util"
    ], 
    "headers": [], 
    "is_filegroup": false, 
    "language": "c", 
    "name": "h2_ssl_proxy_test", 
    "src": [
      "test/core/end2end/fixtures/h2_ssl_proxy.c"
    ], 
    "third_party": false, 
    "type": "target"
  }, 
  {
    "deps": [
      "end2end_tests", 
      "gpr", 
      "gpr_test_util", 
      "grpc", 
      "grpc_test_util"
    ], 
    "headers": [], 
    "is_filegroup": false, 
    "language": "c", 
    "name": "h2_uds_test", 
    "src": [
      "test/core/end2end/fixtures/h2_uds.c"
    ], 
    "third_party": false, 
    "type": "target"
  }, 
  {
    "deps": [
      "end2end_nosec_tests", 
      "gpr", 
      "gpr_test_util", 
      "grpc_test_util_unsecure", 
      "grpc_unsecure"
    ], 
    "headers": [], 
    "is_filegroup": false, 
    "language": "c", 
    "name": "h2_census_nosec_test", 
    "src": [
      "test/core/end2end/fixtures/h2_census.c"
    ], 
    "third_party": false, 
    "type": "target"
  }, 
  {
    "deps": [
      "end2end_nosec_tests", 
      "gpr", 
      "gpr_test_util", 
      "grpc_test_util_unsecure", 
      "grpc_unsecure"
    ], 
    "headers": [], 
    "is_filegroup": false, 
    "language": "c", 
    "name": "h2_compress_nosec_test", 
    "src": [
      "test/core/end2end/fixtures/h2_compress.c"
    ], 
    "third_party": false, 
    "type": "target"
  }, 
  {
    "deps": [
      "end2end_nosec_tests", 
      "gpr", 
      "gpr_test_util", 
      "grpc_test_util_unsecure", 
      "grpc_unsecure"
    ], 
    "headers": [], 
    "is_filegroup": false, 
    "language": "c", 
    "name": "h2_fd_nosec_test", 
    "src": [
      "test/core/end2end/fixtures/h2_fd.c"
    ], 
    "third_party": false, 
    "type": "target"
  }, 
  {
    "deps": [
      "end2end_nosec_tests", 
      "gpr", 
      "gpr_test_util", 
      "grpc_test_util_unsecure", 
      "grpc_unsecure"
    ], 
    "headers": [], 
    "is_filegroup": false, 
    "language": "c", 
    "name": "h2_full_nosec_test", 
    "src": [
      "test/core/end2end/fixtures/h2_full.c"
    ], 
    "third_party": false, 
    "type": "target"
  }, 
  {
    "deps": [
      "end2end_nosec_tests", 
      "gpr", 
      "gpr_test_util", 
      "grpc_test_util_unsecure", 
      "grpc_unsecure"
    ], 
    "headers": [], 
    "is_filegroup": false, 
    "language": "c", 
    "name": "h2_full+pipe_nosec_test", 
    "src": [
      "test/core/end2end/fixtures/h2_full+pipe.c"
    ], 
    "third_party": false, 
    "type": "target"
  }, 
  {
    "deps": [
      "end2end_nosec_tests", 
      "gpr", 
      "gpr_test_util", 
      "grpc_test_util_unsecure", 
      "grpc_unsecure"
    ], 
    "headers": [], 
    "is_filegroup": false, 
    "language": "c", 
    "name": "h2_full+trace_nosec_test", 
    "src": [
      "test/core/end2end/fixtures/h2_full+trace.c"
    ], 
    "third_party": false, 
    "type": "target"
  }, 
  {
    "deps": [
      "end2end_nosec_tests", 
      "gpr", 
      "gpr_test_util", 
      "grpc_test_util_unsecure", 
      "grpc_unsecure"
    ], 
    "headers": [], 
    "is_filegroup": false, 
    "language": "c", 
    "name": "h2_http_proxy_nosec_test", 
    "src": [
      "test/core/end2end/fixtures/h2_http_proxy.c"
    ], 
    "third_party": false, 
    "type": "target"
  }, 
  {
    "deps": [
      "end2end_nosec_tests", 
      "gpr", 
      "gpr_test_util", 
      "grpc_test_util_unsecure", 
      "grpc_unsecure"
    ], 
    "headers": [], 
    "is_filegroup": false, 
    "language": "c", 
    "name": "h2_load_reporting_nosec_test", 
    "src": [
      "test/core/end2end/fixtures/h2_load_reporting.c"
    ], 
    "third_party": false, 
    "type": "target"
  }, 
  {
    "deps": [
      "end2end_nosec_tests", 
      "gpr", 
      "gpr_test_util", 
      "grpc_test_util_unsecure", 
      "grpc_unsecure"
    ], 
    "headers": [], 
    "is_filegroup": false, 
    "language": "c", 
    "name": "h2_proxy_nosec_test", 
    "src": [
      "test/core/end2end/fixtures/h2_proxy.c"
    ], 
    "third_party": false, 
    "type": "target"
  }, 
  {
    "deps": [
      "end2end_nosec_tests", 
      "gpr", 
      "gpr_test_util", 
      "grpc_test_util_unsecure", 
      "grpc_unsecure"
    ], 
    "headers": [], 
    "is_filegroup": false, 
    "language": "c", 
    "name": "h2_sockpair_nosec_test", 
    "src": [
      "test/core/end2end/fixtures/h2_sockpair.c"
    ], 
    "third_party": false, 
    "type": "target"
  }, 
  {
    "deps": [
      "end2end_nosec_tests", 
      "gpr", 
      "gpr_test_util", 
      "grpc_test_util_unsecure", 
      "grpc_unsecure"
    ], 
    "headers": [], 
    "is_filegroup": false, 
    "language": "c", 
    "name": "h2_sockpair+trace_nosec_test", 
    "src": [
      "test/core/end2end/fixtures/h2_sockpair+trace.c"
    ], 
    "third_party": false, 
    "type": "target"
  }, 
  {
    "deps": [
      "end2end_nosec_tests", 
      "gpr", 
      "gpr_test_util", 
      "grpc_test_util_unsecure", 
      "grpc_unsecure"
    ], 
    "headers": [], 
    "is_filegroup": false, 
    "language": "c", 
    "name": "h2_sockpair_1byte_nosec_test", 
    "src": [
      "test/core/end2end/fixtures/h2_sockpair_1byte.c"
    ], 
    "third_party": false, 
    "type": "target"
  }, 
  {
    "deps": [
      "end2end_nosec_tests", 
      "gpr", 
      "gpr_test_util", 
      "grpc_test_util_unsecure", 
      "grpc_unsecure"
    ], 
    "headers": [], 
    "is_filegroup": false, 
    "language": "c", 
    "name": "h2_uds_nosec_test", 
    "src": [
      "test/core/end2end/fixtures/h2_uds.c"
    ], 
    "third_party": false, 
    "type": "target"
  }, 
  {
    "deps": [
      "gpr", 
      "gpr_test_util", 
      "grpc", 
      "grpc_test_util"
    ], 
    "headers": [], 
    "is_filegroup": false, 
    "language": "c", 
    "name": "api_fuzzer_one_entry", 
    "src": [
      "test/core/end2end/fuzzers/api_fuzzer.c", 
      "test/core/util/one_corpus_entry_fuzzer.c"
    ], 
    "third_party": false, 
    "type": "target"
  }, 
  {
    "deps": [
      "gpr", 
      "gpr_test_util", 
      "grpc", 
      "grpc_test_util"
    ], 
    "headers": [], 
    "is_filegroup": false, 
    "language": "c", 
    "name": "client_fuzzer_one_entry", 
    "src": [
      "test/core/end2end/fuzzers/client_fuzzer.c", 
      "test/core/util/one_corpus_entry_fuzzer.c"
    ], 
    "third_party": false, 
    "type": "target"
  }, 
  {
    "deps": [
      "gpr", 
      "gpr_test_util", 
      "grpc", 
      "grpc_test_util"
    ], 
    "headers": [], 
    "is_filegroup": false, 
    "language": "c", 
    "name": "hpack_parser_fuzzer_test_one_entry", 
    "src": [
      "test/core/transport/chttp2/hpack_parser_fuzzer_test.c", 
      "test/core/util/one_corpus_entry_fuzzer.c"
    ], 
    "third_party": false, 
    "type": "target"
  }, 
  {
    "deps": [
      "gpr", 
      "gpr_test_util", 
      "grpc", 
      "grpc_test_util"
    ], 
    "headers": [], 
    "is_filegroup": false, 
    "language": "c", 
    "name": "http_request_fuzzer_test_one_entry", 
    "src": [
      "test/core/http/request_fuzzer.c", 
      "test/core/util/one_corpus_entry_fuzzer.c"
    ], 
    "third_party": false, 
    "type": "target"
  }, 
  {
    "deps": [
      "gpr", 
      "gpr_test_util", 
      "grpc", 
      "grpc_test_util"
    ], 
    "headers": [], 
    "is_filegroup": false, 
    "language": "c", 
    "name": "http_response_fuzzer_test_one_entry", 
    "src": [
      "test/core/http/response_fuzzer.c", 
      "test/core/util/one_corpus_entry_fuzzer.c"
    ], 
    "third_party": false, 
    "type": "target"
  }, 
  {
    "deps": [
      "gpr", 
      "gpr_test_util", 
      "grpc", 
      "grpc_test_util"
    ], 
    "headers": [], 
    "is_filegroup": false, 
    "language": "c", 
    "name": "json_fuzzer_test_one_entry", 
    "src": [
      "test/core/json/fuzzer.c", 
      "test/core/util/one_corpus_entry_fuzzer.c"
    ], 
    "third_party": false, 
    "type": "target"
  }, 
  {
    "deps": [
      "gpr", 
      "gpr_test_util", 
      "grpc", 
      "grpc_test_util"
    ], 
    "headers": [], 
    "is_filegroup": false, 
    "language": "c", 
    "name": "nanopb_fuzzer_response_test_one_entry", 
    "src": [
      "test/core/nanopb/fuzzer_response.c", 
      "test/core/util/one_corpus_entry_fuzzer.c"
    ], 
    "third_party": false, 
    "type": "target"
  }, 
  {
    "deps": [
      "gpr", 
      "gpr_test_util", 
      "grpc", 
      "grpc_test_util"
    ], 
    "headers": [], 
    "is_filegroup": false, 
    "language": "c", 
    "name": "nanopb_fuzzer_serverlist_test_one_entry", 
    "src": [
      "test/core/nanopb/fuzzer_serverlist.c", 
      "test/core/util/one_corpus_entry_fuzzer.c"
    ], 
    "third_party": false, 
    "type": "target"
  }, 
  {
    "deps": [
      "gpr", 
      "gpr_test_util", 
      "grpc", 
      "grpc_test_util"
    ], 
    "headers": [], 
    "is_filegroup": false, 
    "language": "c", 
    "name": "percent_decode_fuzzer_one_entry", 
    "src": [
      "test/core/slice/percent_decode_fuzzer.c", 
      "test/core/util/one_corpus_entry_fuzzer.c"
    ], 
    "third_party": false, 
    "type": "target"
  }, 
  {
    "deps": [
      "gpr", 
      "gpr_test_util", 
      "grpc", 
      "grpc_test_util"
    ], 
    "headers": [], 
    "is_filegroup": false, 
    "language": "c", 
    "name": "percent_encode_fuzzer_one_entry", 
    "src": [
      "test/core/slice/percent_encode_fuzzer.c", 
      "test/core/util/one_corpus_entry_fuzzer.c"
    ], 
    "third_party": false, 
    "type": "target"
  }, 
  {
    "deps": [
      "gpr", 
      "gpr_test_util", 
      "grpc", 
      "grpc_test_util"
    ], 
    "headers": [], 
    "is_filegroup": false, 
    "language": "c", 
    "name": "server_fuzzer_one_entry", 
    "src": [
      "test/core/end2end/fuzzers/server_fuzzer.c", 
      "test/core/util/one_corpus_entry_fuzzer.c"
    ], 
    "third_party": false, 
    "type": "target"
  }, 
  {
    "deps": [
      "gpr", 
      "gpr_test_util", 
      "grpc", 
      "grpc_test_util"
    ], 
    "headers": [], 
    "is_filegroup": false, 
    "language": "c", 
    "name": "ssl_server_fuzzer_one_entry", 
    "src": [
      "test/core/security/ssl_server_fuzzer.c", 
      "test/core/util/one_corpus_entry_fuzzer.c"
    ], 
    "third_party": false, 
    "type": "target"
  }, 
  {
    "deps": [
      "gpr", 
      "gpr_test_util", 
      "grpc", 
      "grpc_test_util"
    ], 
    "headers": [], 
    "is_filegroup": false, 
    "language": "c", 
    "name": "uri_fuzzer_test_one_entry", 
    "src": [
      "test/core/client_channel/uri_fuzzer_test.c", 
      "test/core/util/one_corpus_entry_fuzzer.c"
    ], 
    "third_party": false, 
    "type": "target"
  }, 
  {
    "deps": [
      "gpr_base"
    ], 
    "headers": [], 
    "is_filegroup": false, 
    "language": "c", 
    "name": "gpr", 
    "src": [], 
    "third_party": false, 
    "type": "lib"
  }, 
  {
    "deps": [
      "gpr"
    ], 
    "headers": [
      "test/core/util/test_config.h"
    ], 
    "is_filegroup": false, 
    "language": "c", 
    "name": "gpr_test_util", 
    "src": [
      "test/core/util/test_config.c", 
      "test/core/util/test_config.h"
    ], 
    "third_party": false, 
    "type": "lib"
  }, 
  {
    "deps": [
      "census", 
      "gpr", 
      "grpc_base", 
      "grpc_lb_policy_grpclb", 
      "grpc_lb_policy_pick_first", 
      "grpc_lb_policy_round_robin", 
      "grpc_load_reporting", 
      "grpc_resolver_dns_native", 
      "grpc_resolver_sockaddr", 
      "grpc_secure", 
      "grpc_transport_chttp2_client_insecure", 
      "grpc_transport_chttp2_client_secure", 
      "grpc_transport_chttp2_server_insecure", 
      "grpc_transport_chttp2_server_secure"
    ], 
    "headers": [], 
    "is_filegroup": false, 
    "language": "c", 
    "name": "grpc", 
    "src": [
      "src/core/lib/surface/init.c"
    ], 
    "third_party": false, 
    "type": "lib"
  }, 
  {
    "deps": [
      "gpr", 
      "grpc_base", 
      "grpc_transport_chttp2_client_secure", 
      "grpc_transport_cronet_client_secure"
    ], 
    "headers": [], 
    "is_filegroup": false, 
    "language": "c", 
    "name": "grpc_cronet", 
    "src": [
      "src/core/lib/surface/init.c"
    ], 
    "third_party": false, 
    "type": "lib"
  }, 
  {
    "deps": [
      "gpr", 
      "grpc"
    ], 
    "headers": [], 
    "is_filegroup": false, 
    "language": "c", 
    "name": "grpc_dll", 
    "src": [], 
    "third_party": false, 
    "type": "lib"
  }, 
  {
    "deps": [
      "gpr", 
      "gpr_test_util", 
      "grpc", 
      "grpc_base", 
      "grpc_test_util_base"
    ], 
    "headers": [
      "test/core/end2end/data/ssl_test_data.h", 
      "test/core/security/oauth2_utils.h"
    ], 
    "is_filegroup": false, 
    "language": "c", 
    "name": "grpc_test_util", 
    "src": [
      "test/core/end2end/data/client_certs.c", 
      "test/core/end2end/data/server1_cert.c", 
      "test/core/end2end/data/server1_key.c", 
      "test/core/end2end/data/ssl_test_data.h", 
      "test/core/end2end/data/test_root_cert.c", 
      "test/core/security/oauth2_utils.c", 
      "test/core/security/oauth2_utils.h"
    ], 
    "third_party": false, 
    "type": "lib"
  }, 
  {
    "deps": [
      "gpr", 
      "gpr_test_util", 
      "grpc", 
      "grpc_test_util_base", 
      "grpc_unsecure"
    ], 
    "headers": [], 
    "is_filegroup": false, 
    "language": "c", 
    "name": "grpc_test_util_unsecure", 
    "src": [], 
    "third_party": false, 
    "type": "lib"
  }, 
  {
    "deps": [
      "census", 
      "gpr", 
      "grpc_base", 
      "grpc_lb_policy_grpclb", 
      "grpc_lb_policy_pick_first", 
      "grpc_lb_policy_round_robin", 
      "grpc_load_reporting", 
      "grpc_resolver_dns_native", 
      "grpc_resolver_sockaddr", 
      "grpc_transport_chttp2_client_insecure", 
      "grpc_transport_chttp2_server_insecure"
    ], 
    "headers": [], 
    "is_filegroup": false, 
    "language": "c", 
    "name": "grpc_unsecure", 
    "src": [
      "src/core/lib/surface/init.c", 
      "src/core/lib/surface/init_unsecure.c"
    ], 
    "third_party": false, 
    "type": "lib"
  }, 
  {
    "deps": [
      "gpr", 
      "gpr_test_util", 
      "grpc", 
      "grpc_test_util", 
      "test_tcp_server"
    ], 
    "headers": [
      "test/core/util/reconnect_server.h"
    ], 
    "is_filegroup": false, 
    "language": "c", 
    "name": "reconnect_server", 
    "src": [
      "test/core/util/reconnect_server.c", 
      "test/core/util/reconnect_server.h"
    ], 
    "third_party": false, 
    "type": "lib"
  }, 
  {
    "deps": [
      "gpr", 
      "gpr_test_util", 
      "grpc", 
      "grpc_test_util"
    ], 
    "headers": [
      "test/core/util/test_tcp_server.h"
    ], 
    "is_filegroup": false, 
    "language": "c", 
    "name": "test_tcp_server", 
    "src": [
      "test/core/util/test_tcp_server.c", 
      "test/core/util/test_tcp_server.h"
    ], 
    "third_party": false, 
    "type": "lib"
  }, 
  {
    "deps": [
      "grpc", 
      "grpc++_base", 
      "grpc++_codegen_base", 
      "grpc++_codegen_base_src"
    ], 
    "headers": [
      "include/grpc++/impl/codegen/core_codegen.h", 
      "src/cpp/client/secure_credentials.h", 
      "src/cpp/common/secure_auth_context.h", 
      "src/cpp/server/secure_server_credentials.h"
    ], 
    "is_filegroup": false, 
    "language": "c++", 
    "name": "grpc++", 
    "src": [
      "include/grpc++/impl/codegen/core_codegen.h", 
      "src/cpp/client/insecure_credentials.cc", 
      "src/cpp/client/secure_credentials.cc", 
      "src/cpp/client/secure_credentials.h", 
      "src/cpp/common/auth_property_iterator.cc", 
      "src/cpp/common/secure_auth_context.cc", 
      "src/cpp/common/secure_auth_context.h", 
      "src/cpp/common/secure_channel_arguments.cc", 
      "src/cpp/common/secure_create_auth_context.cc", 
      "src/cpp/server/insecure_server_credentials.cc", 
      "src/cpp/server/secure_server_credentials.cc", 
      "src/cpp/server/secure_server_credentials.h"
    ], 
    "third_party": false, 
    "type": "lib"
  }, 
  {
    "deps": [
      "census", 
      "gpr", 
      "grpc++_base", 
      "grpc++_codegen_base", 
      "grpc++_codegen_base_src", 
      "grpc_cronet", 
      "grpc_transport_chttp2_client_insecure", 
      "grpc_transport_chttp2_server_insecure"
    ], 
    "headers": [], 
    "is_filegroup": false, 
    "language": "c++", 
    "name": "grpc++_cronet", 
    "src": [
      "src/cpp/client/cronet_credentials.cc", 
      "src/cpp/client/insecure_credentials.cc", 
      "src/cpp/common/insecure_create_auth_context.cc", 
      "src/cpp/server/insecure_server_credentials.cc"
    ], 
    "third_party": false, 
    "type": "lib"
  }, 
  {
    "deps": [
      "grpc++", 
      "grpc++_config_proto", 
      "grpc++_reflection_proto"
    ], 
    "headers": [
      "test/cpp/util/proto_reflection_descriptor_database.h"
    ], 
    "is_filegroup": false, 
    "language": "c++", 
    "name": "grpc++_proto_reflection_desc_db", 
    "src": [
      "test/cpp/util/proto_reflection_descriptor_database.cc", 
      "test/cpp/util/proto_reflection_descriptor_database.h"
    ], 
    "third_party": false, 
    "type": "lib"
  }, 
  {
    "deps": [
      "grpc++", 
      "grpc++_reflection_proto"
    ], 
    "headers": [
      "include/grpc++/ext/proto_server_reflection_plugin.h", 
      "src/cpp/ext/proto_server_reflection.h"
    ], 
    "is_filegroup": false, 
    "language": "c++", 
    "name": "grpc++_reflection", 
    "src": [
      "include/grpc++/ext/proto_server_reflection_plugin.h", 
      "src/cpp/ext/proto_server_reflection.cc", 
      "src/cpp/ext/proto_server_reflection.h", 
      "src/cpp/ext/proto_server_reflection_plugin.cc"
    ], 
    "third_party": false, 
    "type": "lib"
  }, 
  {
    "deps": [
      "grpc++"
    ], 
    "headers": [
      "include/grpc++/test/server_context_test_spouse.h"
    ], 
    "is_filegroup": false, 
    "language": "c++", 
    "name": "grpc++_test", 
    "src": [
      "include/grpc++/test/server_context_test_spouse.h", 
      "src/cpp/test/server_context_test_spouse.cc"
    ], 
    "third_party": false, 
    "type": "lib"
  }, 
  {
    "deps": [], 
    "headers": [
      "test/cpp/util/test_config.h"
    ], 
    "is_filegroup": false, 
    "language": "c++", 
    "name": "grpc++_test_config", 
    "src": [
      "test/cpp/util/test_config.h", 
      "test/cpp/util/test_config_cc.cc"
    ], 
    "third_party": false, 
    "type": "lib"
  }, 
  {
    "deps": [
      "grpc++", 
      "grpc++_codegen_base", 
      "grpc++_codegen_base_src", 
      "grpc++_codegen_proto", 
      "grpc++_config_proto", 
      "grpc_test_util", 
      "thrift_util"
    ], 
    "headers": [
      "src/proto/grpc/testing/duplicate/echo_duplicate.grpc.pb.h", 
      "src/proto/grpc/testing/duplicate/echo_duplicate.pb.h", 
      "src/proto/grpc/testing/echo.grpc.pb.h", 
      "src/proto/grpc/testing/echo.pb.h", 
      "src/proto/grpc/testing/echo_messages.grpc.pb.h", 
      "src/proto/grpc/testing/echo_messages.pb.h", 
      "test/cpp/end2end/test_service_impl.h", 
      "test/cpp/util/byte_buffer_proto_helper.h", 
      "test/cpp/util/create_test_channel.h", 
      "test/cpp/util/string_ref_helper.h", 
      "test/cpp/util/subprocess.h", 
      "test/cpp/util/test_credentials_provider.h"
    ], 
    "is_filegroup": false, 
    "language": "c++", 
    "name": "grpc++_test_util", 
    "src": [
      "test/cpp/end2end/test_service_impl.cc", 
      "test/cpp/end2end/test_service_impl.h", 
      "test/cpp/util/byte_buffer_proto_helper.cc", 
      "test/cpp/util/byte_buffer_proto_helper.h", 
      "test/cpp/util/create_test_channel.cc", 
      "test/cpp/util/create_test_channel.h", 
      "test/cpp/util/string_ref_helper.cc", 
      "test/cpp/util/string_ref_helper.h", 
      "test/cpp/util/subprocess.cc", 
      "test/cpp/util/subprocess.h", 
      "test/cpp/util/test_credentials_provider.cc", 
      "test/cpp/util/test_credentials_provider.h"
    ], 
    "third_party": false, 
    "type": "lib"
  }, 
  {
    "deps": [
      "gpr", 
      "grpc++_base", 
      "grpc++_codegen_base", 
      "grpc++_codegen_base_src", 
      "grpc_unsecure"
    ], 
    "headers": [], 
    "is_filegroup": false, 
    "language": "c++", 
    "name": "grpc++_unsecure", 
    "src": [
      "src/cpp/client/insecure_credentials.cc", 
      "src/cpp/common/insecure_create_auth_context.cc", 
      "src/cpp/server/insecure_server_credentials.cc"
    ], 
    "third_party": false, 
    "type": "lib"
  }, 
  {
    "deps": [
      "grpc++", 
      "grpc++_config_proto", 
      "grpc++_proto_reflection_desc_db", 
      "grpc++_reflection_proto"
    ], 
    "headers": [
      "test/cpp/util/cli_call.h", 
      "test/cpp/util/cli_credentials.h", 
      "test/cpp/util/config_grpc_cli.h", 
      "test/cpp/util/grpc_tool.h", 
      "test/cpp/util/proto_file_parser.h", 
      "test/cpp/util/service_describer.h"
    ], 
    "is_filegroup": false, 
    "language": "c++", 
    "name": "grpc_cli_libs", 
    "src": [
      "test/cpp/util/cli_call.cc", 
      "test/cpp/util/cli_call.h", 
      "test/cpp/util/cli_credentials.cc", 
      "test/cpp/util/cli_credentials.h", 
      "test/cpp/util/config_grpc_cli.h", 
      "test/cpp/util/grpc_tool.cc", 
      "test/cpp/util/grpc_tool.h", 
      "test/cpp/util/proto_file_parser.cc", 
      "test/cpp/util/proto_file_parser.h", 
      "test/cpp/util/service_describer.cc", 
      "test/cpp/util/service_describer.h"
    ], 
    "third_party": false, 
    "type": "lib"
  }, 
  {
    "deps": [
      "grpc++_config_proto"
    ], 
    "headers": [
      "src/compiler/config.h", 
      "src/compiler/cpp_generator.h", 
      "src/compiler/cpp_generator_helpers.h", 
      "src/compiler/csharp_generator.h", 
      "src/compiler/csharp_generator_helpers.h", 
      "src/compiler/generator_helpers.h", 
      "src/compiler/node_generator.h", 
      "src/compiler/node_generator_helpers.h", 
      "src/compiler/objective_c_generator.h", 
      "src/compiler/objective_c_generator_helpers.h", 
      "src/compiler/php_generator.h", 
      "src/compiler/php_generator_helpers.h", 
      "src/compiler/python_generator.h", 
      "src/compiler/ruby_generator.h", 
      "src/compiler/ruby_generator_helpers-inl.h", 
      "src/compiler/ruby_generator_map-inl.h", 
      "src/compiler/ruby_generator_string-inl.h"
    ], 
    "is_filegroup": false, 
    "language": "c++", 
    "name": "grpc_plugin_support", 
    "src": [
      "src/compiler/config.h", 
      "src/compiler/cpp_generator.cc", 
      "src/compiler/cpp_generator.h", 
      "src/compiler/cpp_generator_helpers.h", 
      "src/compiler/csharp_generator.cc", 
      "src/compiler/csharp_generator.h", 
      "src/compiler/csharp_generator_helpers.h", 
      "src/compiler/generator_helpers.h", 
      "src/compiler/node_generator.cc", 
      "src/compiler/node_generator.h", 
      "src/compiler/node_generator_helpers.h", 
      "src/compiler/objective_c_generator.cc", 
      "src/compiler/objective_c_generator.h", 
      "src/compiler/objective_c_generator_helpers.h", 
      "src/compiler/php_generator.cc", 
      "src/compiler/php_generator.h", 
      "src/compiler/php_generator_helpers.h", 
      "src/compiler/python_generator.cc", 
      "src/compiler/python_generator.h", 
      "src/compiler/ruby_generator.cc", 
      "src/compiler/ruby_generator.h", 
      "src/compiler/ruby_generator_helpers-inl.h", 
      "src/compiler/ruby_generator_map-inl.h", 
      "src/compiler/ruby_generator_string-inl.h"
    ], 
    "third_party": false, 
    "type": "lib"
  }, 
  {
    "deps": [
      "grpc", 
      "grpc++", 
      "grpc++_test_config", 
      "grpc++_test_util", 
      "grpc_test_util"
    ], 
    "headers": [
      "src/proto/grpc/testing/empty.grpc.pb.h", 
      "src/proto/grpc/testing/empty.pb.h", 
      "src/proto/grpc/testing/messages.grpc.pb.h", 
      "src/proto/grpc/testing/messages.pb.h", 
      "src/proto/grpc/testing/test.grpc.pb.h", 
      "src/proto/grpc/testing/test.pb.h", 
      "test/cpp/interop/http2_client.h"
    ], 
    "is_filegroup": false, 
    "language": "c++", 
    "name": "http2_client_main", 
    "src": [
      "test/cpp/interop/http2_client.cc", 
      "test/cpp/interop/http2_client.h"
    ], 
    "third_party": false, 
    "type": "lib"
  }, 
  {
    "deps": [
      "gpr", 
      "grpc", 
      "grpc++", 
      "grpc++_test_util", 
      "grpc_test_util"
    ], 
    "headers": [
      "src/proto/grpc/testing/messages.grpc.pb.h", 
      "src/proto/grpc/testing/messages.pb.h", 
      "test/cpp/interop/client_helper.h"
    ], 
    "is_filegroup": false, 
    "language": "c++", 
    "name": "interop_client_helper", 
    "src": [
      "test/cpp/interop/client_helper.cc", 
      "test/cpp/interop/client_helper.h"
    ], 
    "third_party": false, 
    "type": "lib"
  }, 
  {
    "deps": [
      "gpr", 
      "gpr_test_util", 
      "grpc", 
      "grpc++", 
      "grpc++_test_config", 
      "grpc++_test_util", 
      "grpc_test_util", 
      "interop_client_helper"
    ], 
    "headers": [
      "src/proto/grpc/testing/empty.grpc.pb.h", 
      "src/proto/grpc/testing/empty.pb.h", 
      "src/proto/grpc/testing/messages.grpc.pb.h", 
      "src/proto/grpc/testing/messages.pb.h", 
      "src/proto/grpc/testing/test.grpc.pb.h", 
      "src/proto/grpc/testing/test.pb.h", 
      "test/cpp/interop/interop_client.h"
    ], 
    "is_filegroup": false, 
    "language": "c++", 
    "name": "interop_client_main", 
    "src": [
      "test/cpp/interop/client.cc", 
      "test/cpp/interop/interop_client.cc", 
      "test/cpp/interop/interop_client.h"
    ], 
    "third_party": false, 
    "type": "lib"
  }, 
  {
    "deps": [
      "gpr", 
      "grpc", 
      "grpc++", 
      "grpc++_test_util", 
      "grpc_test_util"
    ], 
    "headers": [
      "test/cpp/interop/server_helper.h"
    ], 
    "is_filegroup": false, 
    "language": "c++", 
    "name": "interop_server_helper", 
    "src": [
      "test/cpp/interop/server_helper.cc", 
      "test/cpp/interop/server_helper.h"
    ], 
    "third_party": false, 
    "type": "lib"
  }, 
  {
    "deps": [
      "gpr", 
      "gpr_test_util", 
      "grpc", 
      "grpc++", 
      "grpc++_test_config", 
      "grpc++_test_util", 
      "grpc_test_util", 
      "interop_server_helper"
    ], 
    "headers": [
      "src/proto/grpc/testing/empty.grpc.pb.h", 
      "src/proto/grpc/testing/empty.pb.h", 
      "src/proto/grpc/testing/messages.grpc.pb.h", 
      "src/proto/grpc/testing/messages.pb.h", 
      "src/proto/grpc/testing/test.grpc.pb.h", 
      "src/proto/grpc/testing/test.pb.h"
    ], 
    "is_filegroup": false, 
    "language": "c++", 
    "name": "interop_server_lib", 
    "src": [
      "test/cpp/interop/interop_server.cc"
    ], 
    "third_party": false, 
    "type": "lib"
  }, 
  {
    "deps": [
      "interop_server_lib"
    ], 
    "headers": [], 
    "is_filegroup": false, 
    "language": "c++", 
    "name": "interop_server_main", 
    "src": [
      "test/cpp/interop/interop_server_bootstrap.cc"
    ], 
    "third_party": false, 
    "type": "lib"
  }, 
  {
    "deps": [
      "grpc++", 
      "grpc++_test_util", 
      "grpc_test_util"
    ], 
    "headers": [
      "src/proto/grpc/testing/control.grpc.pb.h", 
      "src/proto/grpc/testing/control.pb.h", 
      "src/proto/grpc/testing/messages.grpc.pb.h", 
      "src/proto/grpc/testing/messages.pb.h", 
      "src/proto/grpc/testing/payloads.grpc.pb.h", 
      "src/proto/grpc/testing/payloads.pb.h", 
      "src/proto/grpc/testing/services.grpc.pb.h", 
      "src/proto/grpc/testing/services.pb.h", 
      "src/proto/grpc/testing/stats.grpc.pb.h", 
      "src/proto/grpc/testing/stats.pb.h", 
      "test/cpp/qps/client.h", 
      "test/cpp/qps/driver.h", 
      "test/cpp/qps/histogram.h", 
      "test/cpp/qps/interarrival.h", 
      "test/cpp/qps/parse_json.h", 
      "test/cpp/qps/qps_worker.h", 
      "test/cpp/qps/report.h", 
      "test/cpp/qps/server.h", 
      "test/cpp/qps/stats.h", 
      "test/cpp/qps/usage_timer.h", 
      "test/cpp/util/benchmark_config.h"
    ], 
    "is_filegroup": false, 
    "language": "c++", 
    "name": "qps", 
    "src": [
      "test/cpp/qps/client.h", 
      "test/cpp/qps/client_async.cc", 
      "test/cpp/qps/client_sync.cc", 
      "test/cpp/qps/driver.cc", 
      "test/cpp/qps/driver.h", 
      "test/cpp/qps/histogram.h", 
      "test/cpp/qps/interarrival.h", 
      "test/cpp/qps/parse_json.cc", 
      "test/cpp/qps/parse_json.h", 
      "test/cpp/qps/qps_worker.cc", 
      "test/cpp/qps/qps_worker.h", 
      "test/cpp/qps/report.cc", 
      "test/cpp/qps/report.h", 
      "test/cpp/qps/server.h", 
      "test/cpp/qps/server_async.cc", 
      "test/cpp/qps/server_sync.cc", 
      "test/cpp/qps/stats.h", 
      "test/cpp/qps/usage_timer.cc", 
      "test/cpp/qps/usage_timer.h", 
      "test/cpp/util/benchmark_config.cc", 
      "test/cpp/util/benchmark_config.h"
    ], 
    "third_party": false, 
    "type": "lib"
  }, 
  {
    "deps": [
      "gpr", 
      "grpc"
    ], 
    "headers": [], 
    "is_filegroup": false, 
    "language": "csharp", 
    "name": "grpc_csharp_ext", 
    "src": [
      "src/csharp/ext/grpc_csharp_ext.c"
    ], 
    "third_party": false, 
    "type": "lib"
  }, 
  {
    "deps": [], 
    "headers": [
      "third_party/boringssl/crypto/aes/internal.h", 
      "third_party/boringssl/crypto/asn1/asn1_locl.h", 
      "third_party/boringssl/crypto/bio/internal.h", 
      "third_party/boringssl/crypto/bn/internal.h", 
      "third_party/boringssl/crypto/bn/rsaz_exp.h", 
      "third_party/boringssl/crypto/bytestring/internal.h", 
      "third_party/boringssl/crypto/cipher/internal.h", 
      "third_party/boringssl/crypto/conf/conf_def.h", 
      "third_party/boringssl/crypto/conf/internal.h", 
      "third_party/boringssl/crypto/curve25519/internal.h", 
      "third_party/boringssl/crypto/des/internal.h", 
      "third_party/boringssl/crypto/digest/internal.h", 
      "third_party/boringssl/crypto/digest/md32_common.h", 
      "third_party/boringssl/crypto/ec/internal.h", 
      "third_party/boringssl/crypto/ec/p256-x86_64-table.h", 
      "third_party/boringssl/crypto/evp/internal.h", 
      "third_party/boringssl/crypto/internal.h", 
      "third_party/boringssl/crypto/modes/internal.h", 
      "third_party/boringssl/crypto/newhope/internal.h", 
      "third_party/boringssl/crypto/obj/obj_dat.h", 
      "third_party/boringssl/crypto/obj/obj_xref.h", 
      "third_party/boringssl/crypto/pkcs8/internal.h", 
      "third_party/boringssl/crypto/poly1305/internal.h", 
      "third_party/boringssl/crypto/rand/internal.h", 
      "third_party/boringssl/crypto/rsa/internal.h", 
      "third_party/boringssl/crypto/x509/charmap.h", 
      "third_party/boringssl/crypto/x509/internal.h", 
      "third_party/boringssl/crypto/x509/vpm_int.h", 
      "third_party/boringssl/crypto/x509v3/ext_dat.h", 
      "third_party/boringssl/crypto/x509v3/pcy_int.h", 
      "third_party/boringssl/include/openssl/aead.h", 
      "third_party/boringssl/include/openssl/aes.h", 
      "third_party/boringssl/include/openssl/arm_arch.h", 
      "third_party/boringssl/include/openssl/asn1.h", 
      "third_party/boringssl/include/openssl/asn1_mac.h", 
      "third_party/boringssl/include/openssl/asn1t.h", 
      "third_party/boringssl/include/openssl/base.h", 
      "third_party/boringssl/include/openssl/base64.h", 
      "third_party/boringssl/include/openssl/bio.h", 
      "third_party/boringssl/include/openssl/blowfish.h", 
      "third_party/boringssl/include/openssl/bn.h", 
      "third_party/boringssl/include/openssl/buf.h", 
      "third_party/boringssl/include/openssl/buffer.h", 
      "third_party/boringssl/include/openssl/bytestring.h", 
      "third_party/boringssl/include/openssl/cast.h", 
      "third_party/boringssl/include/openssl/chacha.h", 
      "third_party/boringssl/include/openssl/cipher.h", 
      "third_party/boringssl/include/openssl/cmac.h", 
      "third_party/boringssl/include/openssl/conf.h", 
      "third_party/boringssl/include/openssl/cpu.h", 
      "third_party/boringssl/include/openssl/crypto.h", 
      "third_party/boringssl/include/openssl/curve25519.h", 
      "third_party/boringssl/include/openssl/des.h", 
      "third_party/boringssl/include/openssl/dh.h", 
      "third_party/boringssl/include/openssl/digest.h", 
      "third_party/boringssl/include/openssl/dsa.h", 
      "third_party/boringssl/include/openssl/dtls1.h", 
      "third_party/boringssl/include/openssl/ec.h", 
      "third_party/boringssl/include/openssl/ec_key.h", 
      "third_party/boringssl/include/openssl/ecdh.h", 
      "third_party/boringssl/include/openssl/ecdsa.h", 
      "third_party/boringssl/include/openssl/engine.h", 
      "third_party/boringssl/include/openssl/err.h", 
      "third_party/boringssl/include/openssl/evp.h", 
      "third_party/boringssl/include/openssl/ex_data.h", 
      "third_party/boringssl/include/openssl/hkdf.h", 
      "third_party/boringssl/include/openssl/hmac.h", 
      "third_party/boringssl/include/openssl/lhash.h", 
      "third_party/boringssl/include/openssl/lhash_macros.h", 
      "third_party/boringssl/include/openssl/md4.h", 
      "third_party/boringssl/include/openssl/md5.h", 
      "third_party/boringssl/include/openssl/mem.h", 
      "third_party/boringssl/include/openssl/newhope.h", 
      "third_party/boringssl/include/openssl/nid.h", 
      "third_party/boringssl/include/openssl/obj.h", 
      "third_party/boringssl/include/openssl/obj_mac.h", 
      "third_party/boringssl/include/openssl/objects.h", 
      "third_party/boringssl/include/openssl/opensslconf.h", 
      "third_party/boringssl/include/openssl/opensslv.h", 
      "third_party/boringssl/include/openssl/ossl_typ.h", 
      "third_party/boringssl/include/openssl/pem.h", 
      "third_party/boringssl/include/openssl/pkcs12.h", 
      "third_party/boringssl/include/openssl/pkcs7.h", 
      "third_party/boringssl/include/openssl/pkcs8.h", 
      "third_party/boringssl/include/openssl/poly1305.h", 
      "third_party/boringssl/include/openssl/rand.h", 
      "third_party/boringssl/include/openssl/rc4.h", 
      "third_party/boringssl/include/openssl/ripemd.h", 
      "third_party/boringssl/include/openssl/rsa.h", 
      "third_party/boringssl/include/openssl/safestack.h", 
      "third_party/boringssl/include/openssl/sha.h", 
      "third_party/boringssl/include/openssl/srtp.h", 
      "third_party/boringssl/include/openssl/ssl.h", 
      "third_party/boringssl/include/openssl/ssl3.h", 
      "third_party/boringssl/include/openssl/stack.h", 
      "third_party/boringssl/include/openssl/stack_macros.h", 
      "third_party/boringssl/include/openssl/thread.h", 
      "third_party/boringssl/include/openssl/time_support.h", 
      "third_party/boringssl/include/openssl/tls1.h", 
      "third_party/boringssl/include/openssl/type_check.h", 
      "third_party/boringssl/include/openssl/x509.h", 
      "third_party/boringssl/include/openssl/x509_vfy.h", 
      "third_party/boringssl/include/openssl/x509v3.h", 
      "third_party/boringssl/ssl/internal.h"
    ], 
    "is_filegroup": false, 
    "language": "c", 
    "name": "boringssl", 
    "src": [
      "src/boringssl/err_data.c"
    ], 
    "third_party": true, 
    "type": "lib"
  }, 
  {
    "deps": [], 
    "headers": [], 
    "is_filegroup": false, 
    "language": "c++", 
    "name": "boringssl_test_util", 
    "src": [], 
    "third_party": true, 
    "type": "lib"
  }, 
  {
    "deps": [
      "boringssl", 
      "boringssl_test_util"
    ], 
    "headers": [], 
    "is_filegroup": false, 
    "language": "c++", 
    "name": "boringssl_aes_test_lib", 
    "src": [], 
    "third_party": true, 
    "type": "lib"
  }, 
  {
    "deps": [
      "boringssl", 
      "boringssl_test_util"
    ], 
    "headers": [], 
    "is_filegroup": false, 
    "language": "c++", 
    "name": "boringssl_asn1_test_lib", 
    "src": [], 
    "third_party": true, 
    "type": "lib"
  }, 
  {
    "deps": [
      "boringssl", 
      "boringssl_test_util"
    ], 
    "headers": [], 
    "is_filegroup": false, 
    "language": "c++", 
    "name": "boringssl_base64_test_lib", 
    "src": [], 
    "third_party": true, 
    "type": "lib"
  }, 
  {
    "deps": [
      "boringssl", 
      "boringssl_test_util"
    ], 
    "headers": [], 
    "is_filegroup": false, 
    "language": "c++", 
    "name": "boringssl_bio_test_lib", 
    "src": [], 
    "third_party": true, 
    "type": "lib"
  }, 
  {
    "deps": [
      "boringssl", 
      "boringssl_test_util"
    ], 
    "headers": [], 
    "is_filegroup": false, 
    "language": "c++", 
    "name": "boringssl_bn_test_lib", 
    "src": [], 
    "third_party": true, 
    "type": "lib"
  }, 
  {
    "deps": [
      "boringssl", 
      "boringssl_test_util"
    ], 
    "headers": [], 
    "is_filegroup": false, 
    "language": "c++", 
    "name": "boringssl_bytestring_test_lib", 
    "src": [], 
    "third_party": true, 
    "type": "lib"
  }, 
  {
    "deps": [
      "boringssl", 
      "boringssl_test_util"
    ], 
    "headers": [], 
    "is_filegroup": false, 
    "language": "c++", 
    "name": "boringssl_chacha_test_lib", 
    "src": [], 
    "third_party": true, 
    "type": "lib"
  }, 
  {
    "deps": [
      "boringssl", 
      "boringssl_test_util"
    ], 
    "headers": [], 
    "is_filegroup": false, 
    "language": "c++", 
    "name": "boringssl_aead_test_lib", 
    "src": [], 
    "third_party": true, 
    "type": "lib"
  }, 
  {
    "deps": [
      "boringssl", 
      "boringssl_test_util"
    ], 
    "headers": [], 
    "is_filegroup": false, 
    "language": "c++", 
    "name": "boringssl_cipher_test_lib", 
    "src": [], 
    "third_party": true, 
    "type": "lib"
  }, 
  {
    "deps": [
      "boringssl", 
      "boringssl_test_util"
    ], 
    "headers": [], 
    "is_filegroup": false, 
    "language": "c++", 
    "name": "boringssl_cmac_test_lib", 
    "src": [], 
    "third_party": true, 
    "type": "lib"
  }, 
  {
    "deps": [
      "boringssl", 
      "boringssl_test_util"
    ], 
    "headers": [], 
    "is_filegroup": false, 
    "language": "c", 
    "name": "boringssl_constant_time_test_lib", 
    "src": [], 
    "third_party": true, 
    "type": "lib"
  }, 
  {
    "deps": [
      "boringssl", 
      "boringssl_test_util"
    ], 
    "headers": [], 
    "is_filegroup": false, 
    "language": "c++", 
    "name": "boringssl_ed25519_test_lib", 
    "src": [], 
    "third_party": true, 
    "type": "lib"
  }, 
  {
    "deps": [
      "boringssl", 
      "boringssl_test_util"
    ], 
    "headers": [], 
    "is_filegroup": false, 
    "language": "c++", 
    "name": "boringssl_spake25519_test_lib", 
    "src": [], 
    "third_party": true, 
    "type": "lib"
  }, 
  {
    "deps": [
      "boringssl", 
      "boringssl_test_util"
    ], 
    "headers": [], 
    "is_filegroup": false, 
    "language": "c++", 
    "name": "boringssl_x25519_test_lib", 
    "src": [], 
    "third_party": true, 
    "type": "lib"
  }, 
  {
    "deps": [
      "boringssl", 
      "boringssl_test_util"
    ], 
    "headers": [], 
    "is_filegroup": false, 
    "language": "c++", 
    "name": "boringssl_dh_test_lib", 
    "src": [], 
    "third_party": true, 
    "type": "lib"
  }, 
  {
    "deps": [
      "boringssl", 
      "boringssl_test_util"
    ], 
    "headers": [], 
    "is_filegroup": false, 
    "language": "c++", 
    "name": "boringssl_digest_test_lib", 
    "src": [], 
    "third_party": true, 
    "type": "lib"
  }, 
  {
    "deps": [
      "boringssl", 
      "boringssl_test_util"
    ], 
    "headers": [], 
    "is_filegroup": false, 
    "language": "c", 
    "name": "boringssl_dsa_test_lib", 
    "src": [], 
    "third_party": true, 
    "type": "lib"
  }, 
  {
    "deps": [
      "boringssl", 
      "boringssl_test_util"
    ], 
    "headers": [], 
    "is_filegroup": false, 
    "language": "c++", 
    "name": "boringssl_ec_test_lib", 
    "src": [], 
    "third_party": true, 
    "type": "lib"
  }, 
  {
    "deps": [
      "boringssl", 
      "boringssl_test_util"
    ], 
    "headers": [], 
    "is_filegroup": false, 
    "language": "c", 
    "name": "boringssl_example_mul_lib", 
    "src": [], 
    "third_party": true, 
    "type": "lib"
  }, 
  {
    "deps": [
      "boringssl", 
      "boringssl_test_util"
    ], 
    "headers": [], 
    "is_filegroup": false, 
    "language": "c++", 
    "name": "boringssl_ecdh_test_lib", 
    "src": [], 
    "third_party": true, 
    "type": "lib"
  }, 
  {
    "deps": [
      "boringssl", 
      "boringssl_test_util"
    ], 
    "headers": [], 
    "is_filegroup": false, 
    "language": "c++", 
    "name": "boringssl_ecdsa_sign_test_lib", 
    "src": [], 
    "third_party": true, 
    "type": "lib"
  }, 
  {
    "deps": [
      "boringssl", 
      "boringssl_test_util"
    ], 
    "headers": [], 
    "is_filegroup": false, 
    "language": "c++", 
    "name": "boringssl_ecdsa_test_lib", 
    "src": [], 
    "third_party": true, 
    "type": "lib"
  }, 
  {
    "deps": [
      "boringssl", 
      "boringssl_test_util"
    ], 
    "headers": [], 
    "is_filegroup": false, 
    "language": "c++", 
    "name": "boringssl_ecdsa_verify_test_lib", 
    "src": [], 
    "third_party": true, 
    "type": "lib"
  }, 
  {
    "deps": [
      "boringssl", 
      "boringssl_test_util"
    ], 
    "headers": [], 
    "is_filegroup": false, 
    "language": "c++", 
    "name": "boringssl_err_test_lib", 
    "src": [], 
    "third_party": true, 
    "type": "lib"
  }, 
  {
    "deps": [
      "boringssl", 
      "boringssl_test_util"
    ], 
    "headers": [], 
    "is_filegroup": false, 
    "language": "c++", 
    "name": "boringssl_evp_extra_test_lib", 
    "src": [], 
    "third_party": true, 
    "type": "lib"
  }, 
  {
    "deps": [
      "boringssl", 
      "boringssl_test_util"
    ], 
    "headers": [], 
    "is_filegroup": false, 
    "language": "c++", 
    "name": "boringssl_evp_test_lib", 
    "src": [], 
    "third_party": true, 
    "type": "lib"
  }, 
  {
    "deps": [
      "boringssl", 
      "boringssl_test_util"
    ], 
    "headers": [], 
    "is_filegroup": false, 
    "language": "c++", 
    "name": "boringssl_pbkdf_test_lib", 
    "src": [], 
    "third_party": true, 
    "type": "lib"
  }, 
  {
    "deps": [
      "boringssl", 
      "boringssl_test_util"
    ], 
    "headers": [], 
    "is_filegroup": false, 
    "language": "c", 
    "name": "boringssl_hkdf_test_lib", 
    "src": [], 
    "third_party": true, 
    "type": "lib"
  }, 
  {
    "deps": [
      "boringssl", 
      "boringssl_test_util"
    ], 
    "headers": [], 
    "is_filegroup": false, 
    "language": "c++", 
    "name": "boringssl_hmac_test_lib", 
    "src": [], 
    "third_party": true, 
    "type": "lib"
  }, 
  {
    "deps": [
      "boringssl", 
      "boringssl_test_util"
    ], 
    "headers": [], 
    "is_filegroup": false, 
    "language": "c", 
    "name": "boringssl_lhash_test_lib", 
    "src": [], 
    "third_party": true, 
    "type": "lib"
  }, 
  {
    "deps": [
      "boringssl", 
      "boringssl_test_util"
    ], 
    "headers": [], 
    "is_filegroup": false, 
    "language": "c++", 
    "name": "boringssl_gcm_test_lib", 
    "src": [], 
    "third_party": true, 
    "type": "lib"
  }, 
  {
    "deps": [
      "boringssl", 
      "boringssl_test_util"
    ], 
    "headers": [], 
    "is_filegroup": false, 
    "language": "c++", 
    "name": "boringssl_newhope_statistical_test_lib", 
    "src": [], 
    "third_party": true, 
    "type": "lib"
  }, 
  {
    "deps": [
      "boringssl", 
      "boringssl_test_util"
    ], 
    "headers": [], 
    "is_filegroup": false, 
    "language": "c++", 
    "name": "boringssl_newhope_test_lib", 
    "src": [], 
    "third_party": true, 
    "type": "lib"
  }, 
  {
    "deps": [
      "boringssl", 
      "boringssl_test_util"
    ], 
    "headers": [], 
    "is_filegroup": false, 
    "language": "c++", 
    "name": "boringssl_newhope_vectors_test_lib", 
    "src": [], 
    "third_party": true, 
    "type": "lib"
  }, 
  {
    "deps": [
      "boringssl", 
      "boringssl_test_util"
    ], 
    "headers": [], 
    "is_filegroup": false, 
    "language": "c++", 
    "name": "boringssl_obj_test_lib", 
    "src": [], 
    "third_party": true, 
    "type": "lib"
  }, 
  {
    "deps": [
      "boringssl", 
      "boringssl_test_util"
    ], 
    "headers": [], 
    "is_filegroup": false, 
    "language": "c++", 
    "name": "boringssl_pkcs12_test_lib", 
    "src": [], 
    "third_party": true, 
    "type": "lib"
  }, 
  {
    "deps": [
      "boringssl", 
      "boringssl_test_util"
    ], 
    "headers": [], 
    "is_filegroup": false, 
    "language": "c++", 
    "name": "boringssl_pkcs8_test_lib", 
    "src": [], 
    "third_party": true, 
    "type": "lib"
  }, 
  {
    "deps": [
      "boringssl", 
      "boringssl_test_util"
    ], 
    "headers": [], 
    "is_filegroup": false, 
    "language": "c++", 
    "name": "boringssl_poly1305_test_lib", 
    "src": [], 
    "third_party": true, 
    "type": "lib"
  }, 
  {
    "deps": [
      "boringssl", 
      "boringssl_test_util"
    ], 
    "headers": [], 
    "is_filegroup": false, 
    "language": "c", 
    "name": "boringssl_refcount_test_lib", 
    "src": [], 
    "third_party": true, 
    "type": "lib"
  }, 
  {
    "deps": [
      "boringssl", 
      "boringssl_test_util"
    ], 
    "headers": [], 
    "is_filegroup": false, 
    "language": "c++", 
    "name": "boringssl_rsa_test_lib", 
    "src": [], 
    "third_party": true, 
    "type": "lib"
  }, 
  {
    "deps": [
      "boringssl", 
      "boringssl_test_util"
    ], 
    "headers": [], 
    "is_filegroup": false, 
    "language": "c", 
    "name": "boringssl_thread_test_lib", 
    "src": [], 
    "third_party": true, 
    "type": "lib"
  }, 
  {
    "deps": [
      "boringssl", 
      "boringssl_test_util"
    ], 
    "headers": [], 
    "is_filegroup": false, 
    "language": "c", 
    "name": "boringssl_pkcs7_test_lib", 
    "src": [], 
    "third_party": true, 
    "type": "lib"
  }, 
  {
    "deps": [
      "boringssl", 
      "boringssl_test_util"
    ], 
    "headers": [], 
    "is_filegroup": false, 
    "language": "c++", 
    "name": "boringssl_x509_test_lib", 
    "src": [], 
    "third_party": true, 
    "type": "lib"
  }, 
  {
    "deps": [
      "boringssl", 
      "boringssl_test_util"
    ], 
    "headers": [], 
    "is_filegroup": false, 
    "language": "c", 
    "name": "boringssl_tab_test_lib", 
    "src": [], 
    "third_party": true, 
    "type": "lib"
  }, 
  {
    "deps": [
      "boringssl", 
      "boringssl_test_util"
    ], 
    "headers": [], 
    "is_filegroup": false, 
    "language": "c", 
    "name": "boringssl_v3name_test_lib", 
    "src": [], 
    "third_party": true, 
    "type": "lib"
  }, 
  {
    "deps": [
      "boringssl", 
      "boringssl_test_util"
    ], 
    "headers": [], 
    "is_filegroup": false, 
    "language": "c++", 
    "name": "boringssl_ssl_test_lib", 
    "src": [], 
    "third_party": true, 
    "type": "lib"
  }, 
  {
    "deps": [], 
    "headers": [
      "third_party/benchmark/include/benchmark/benchmark.h", 
      "third_party/benchmark/include/benchmark/benchmark_api.h", 
      "third_party/benchmark/include/benchmark/macros.h", 
      "third_party/benchmark/include/benchmark/reporter.h", 
      "third_party/benchmark/src/arraysize.h", 
      "third_party/benchmark/src/benchmark_api_internal.h", 
      "third_party/benchmark/src/check.h", 
      "third_party/benchmark/src/colorprint.h", 
      "third_party/benchmark/src/commandlineflags.h", 
      "third_party/benchmark/src/complexity.h", 
      "third_party/benchmark/src/cycleclock.h", 
      "third_party/benchmark/src/internal_macros.h", 
      "third_party/benchmark/src/log.h", 
      "third_party/benchmark/src/mutex.h", 
      "third_party/benchmark/src/re.h", 
      "third_party/benchmark/src/sleep.h", 
      "third_party/benchmark/src/stat.h", 
      "third_party/benchmark/src/string_util.h", 
      "third_party/benchmark/src/sysinfo.h", 
      "third_party/benchmark/src/timers.h"
    ], 
    "is_filegroup": false, 
    "language": "c++", 
    "name": "benchmark", 
    "src": [], 
    "third_party": false, 
    "type": "lib"
  }, 
  {
    "deps": [], 
    "headers": [
      "third_party/zlib/crc32.h", 
      "third_party/zlib/deflate.h", 
      "third_party/zlib/gzguts.h", 
      "third_party/zlib/inffast.h", 
      "third_party/zlib/inffixed.h", 
      "third_party/zlib/inflate.h", 
      "third_party/zlib/inftrees.h", 
      "third_party/zlib/trees.h", 
      "third_party/zlib/zconf.h", 
      "third_party/zlib/zlib.h", 
      "third_party/zlib/zutil.h"
    ], 
    "is_filegroup": false, 
    "language": "c", 
    "name": "z", 
    "src": [], 
    "third_party": true, 
    "type": "lib"
  }, 
  {
    "deps": [
      "gpr", 
      "gpr_test_util", 
      "grpc_test_util_unsecure", 
      "grpc_unsecure"
    ], 
    "headers": [
      "test/core/bad_client/bad_client.h"
    ], 
    "is_filegroup": false, 
    "language": "c", 
    "name": "bad_client_test", 
    "src": [
      "test/core/bad_client/bad_client.c", 
      "test/core/bad_client/bad_client.h"
    ], 
    "third_party": false, 
    "type": "lib"
  }, 
  {
    "deps": [
      "gpr", 
      "gpr_test_util", 
      "grpc", 
      "grpc_test_util"
    ], 
    "headers": [
      "test/core/bad_ssl/server_common.h"
    ], 
    "is_filegroup": false, 
    "language": "c", 
    "name": "bad_ssl_test_server", 
    "src": [
      "test/core/bad_ssl/server_common.c", 
      "test/core/bad_ssl/server_common.h"
    ], 
    "third_party": false, 
    "type": "lib"
  }, 
  {
    "deps": [
      "gpr", 
      "gpr_test_util", 
      "grpc", 
      "grpc_test_util"
    ], 
    "headers": [
      "test/core/end2end/end2end_tests.h", 
      "test/core/end2end/tests/cancel_test_helpers.h"
    ], 
    "is_filegroup": false, 
    "language": "c", 
    "name": "end2end_tests", 
    "src": [
      "test/core/end2end/end2end_test_utils.c", 
      "test/core/end2end/end2end_tests.c", 
      "test/core/end2end/end2end_tests.h", 
      "test/core/end2end/tests/authority_not_supported.c", 
      "test/core/end2end/tests/bad_hostname.c", 
      "test/core/end2end/tests/binary_metadata.c", 
      "test/core/end2end/tests/call_creds.c", 
      "test/core/end2end/tests/cancel_after_accept.c", 
      "test/core/end2end/tests/cancel_after_client_done.c", 
      "test/core/end2end/tests/cancel_after_invoke.c", 
      "test/core/end2end/tests/cancel_before_invoke.c", 
      "test/core/end2end/tests/cancel_in_a_vacuum.c", 
      "test/core/end2end/tests/cancel_test_helpers.h", 
      "test/core/end2end/tests/cancel_with_status.c", 
      "test/core/end2end/tests/compressed_payload.c", 
      "test/core/end2end/tests/connectivity.c", 
      "test/core/end2end/tests/default_host.c", 
      "test/core/end2end/tests/disappearing_server.c", 
      "test/core/end2end/tests/empty_batch.c", 
      "test/core/end2end/tests/filter_call_init_fails.c", 
      "test/core/end2end/tests/filter_causes_close.c", 
      "test/core/end2end/tests/filter_latency.c", 
      "test/core/end2end/tests/graceful_server_shutdown.c", 
      "test/core/end2end/tests/high_initial_seqno.c", 
      "test/core/end2end/tests/hpack_size.c", 
      "test/core/end2end/tests/idempotent_request.c", 
      "test/core/end2end/tests/invoke_large_request.c", 
      "test/core/end2end/tests/large_metadata.c", 
      "test/core/end2end/tests/load_reporting_hook.c", 
      "test/core/end2end/tests/max_concurrent_streams.c", 
      "test/core/end2end/tests/max_message_length.c", 
      "test/core/end2end/tests/negative_deadline.c", 
      "test/core/end2end/tests/network_status_change.c", 
      "test/core/end2end/tests/no_logging.c", 
      "test/core/end2end/tests/no_op.c", 
      "test/core/end2end/tests/payload.c", 
      "test/core/end2end/tests/ping.c", 
      "test/core/end2end/tests/ping_pong_streaming.c", 
      "test/core/end2end/tests/registered_call.c", 
      "test/core/end2end/tests/request_with_flags.c", 
      "test/core/end2end/tests/request_with_payload.c", 
      "test/core/end2end/tests/resource_quota_server.c", 
      "test/core/end2end/tests/server_finishes_request.c", 
      "test/core/end2end/tests/shutdown_finishes_calls.c", 
      "test/core/end2end/tests/shutdown_finishes_tags.c", 
      "test/core/end2end/tests/simple_cacheable_request.c", 
      "test/core/end2end/tests/simple_delayed_request.c", 
      "test/core/end2end/tests/simple_metadata.c", 
      "test/core/end2end/tests/simple_request.c", 
      "test/core/end2end/tests/streaming_error_response.c", 
      "test/core/end2end/tests/trailing_metadata.c", 
      "test/core/end2end/tests/write_buffering.c", 
      "test/core/end2end/tests/write_buffering_at_end.c"
    ], 
    "third_party": false, 
    "type": "lib"
  }, 
  {
    "deps": [
      "gpr", 
      "gpr_test_util", 
      "grpc_test_util_unsecure", 
      "grpc_unsecure"
    ], 
    "headers": [
      "test/core/end2end/end2end_tests.h", 
      "test/core/end2end/tests/cancel_test_helpers.h"
    ], 
    "is_filegroup": false, 
    "language": "c", 
    "name": "end2end_nosec_tests", 
    "src": [
      "test/core/end2end/end2end_nosec_tests.c", 
      "test/core/end2end/end2end_test_utils.c", 
      "test/core/end2end/end2end_tests.h", 
      "test/core/end2end/tests/authority_not_supported.c", 
      "test/core/end2end/tests/bad_hostname.c", 
      "test/core/end2end/tests/binary_metadata.c", 
      "test/core/end2end/tests/cancel_after_accept.c", 
      "test/core/end2end/tests/cancel_after_client_done.c", 
      "test/core/end2end/tests/cancel_after_invoke.c", 
      "test/core/end2end/tests/cancel_before_invoke.c", 
      "test/core/end2end/tests/cancel_in_a_vacuum.c", 
      "test/core/end2end/tests/cancel_test_helpers.h", 
      "test/core/end2end/tests/cancel_with_status.c", 
      "test/core/end2end/tests/compressed_payload.c", 
      "test/core/end2end/tests/connectivity.c", 
      "test/core/end2end/tests/default_host.c", 
      "test/core/end2end/tests/disappearing_server.c", 
      "test/core/end2end/tests/empty_batch.c", 
      "test/core/end2end/tests/filter_call_init_fails.c", 
      "test/core/end2end/tests/filter_causes_close.c", 
      "test/core/end2end/tests/filter_latency.c", 
      "test/core/end2end/tests/graceful_server_shutdown.c", 
      "test/core/end2end/tests/high_initial_seqno.c", 
      "test/core/end2end/tests/hpack_size.c", 
      "test/core/end2end/tests/idempotent_request.c", 
      "test/core/end2end/tests/invoke_large_request.c", 
      "test/core/end2end/tests/large_metadata.c", 
      "test/core/end2end/tests/load_reporting_hook.c", 
      "test/core/end2end/tests/max_concurrent_streams.c", 
      "test/core/end2end/tests/max_message_length.c", 
      "test/core/end2end/tests/negative_deadline.c", 
      "test/core/end2end/tests/network_status_change.c", 
      "test/core/end2end/tests/no_logging.c", 
      "test/core/end2end/tests/no_op.c", 
      "test/core/end2end/tests/payload.c", 
      "test/core/end2end/tests/ping.c", 
      "test/core/end2end/tests/ping_pong_streaming.c", 
      "test/core/end2end/tests/registered_call.c", 
      "test/core/end2end/tests/request_with_flags.c", 
      "test/core/end2end/tests/request_with_payload.c", 
      "test/core/end2end/tests/resource_quota_server.c", 
      "test/core/end2end/tests/server_finishes_request.c", 
      "test/core/end2end/tests/shutdown_finishes_calls.c", 
      "test/core/end2end/tests/shutdown_finishes_tags.c", 
      "test/core/end2end/tests/simple_cacheable_request.c", 
      "test/core/end2end/tests/simple_delayed_request.c", 
      "test/core/end2end/tests/simple_metadata.c", 
      "test/core/end2end/tests/simple_request.c", 
      "test/core/end2end/tests/streaming_error_response.c", 
      "test/core/end2end/tests/trailing_metadata.c", 
      "test/core/end2end/tests/write_buffering.c", 
      "test/core/end2end/tests/write_buffering_at_end.c"
    ], 
    "third_party": false, 
    "type": "lib"
  }, 
  {
    "deps": [
      "gpr", 
      "grpc_base", 
      "nanopb"
    ], 
    "headers": [
      "include/grpc/census.h", 
      "src/core/ext/census/aggregation.h", 
      "src/core/ext/census/base_resources.h", 
      "src/core/ext/census/census_interface.h", 
      "src/core/ext/census/census_rpc_stats.h", 
      "src/core/ext/census/gen/census.pb.h", 
      "src/core/ext/census/gen/trace_context.pb.h", 
      "src/core/ext/census/grpc_filter.h", 
      "src/core/ext/census/mlog.h", 
      "src/core/ext/census/resource.h", 
      "src/core/ext/census/rpc_metric_id.h", 
      "src/core/ext/census/trace_context.h"
    ], 
    "is_filegroup": true, 
    "language": "c", 
    "name": "census", 
    "src": [
      "include/grpc/census.h", 
      "src/core/ext/census/aggregation.h", 
      "src/core/ext/census/base_resources.c", 
      "src/core/ext/census/base_resources.h", 
      "src/core/ext/census/census_interface.h", 
      "src/core/ext/census/census_rpc_stats.h", 
      "src/core/ext/census/context.c", 
      "src/core/ext/census/gen/census.pb.c", 
      "src/core/ext/census/gen/census.pb.h", 
      "src/core/ext/census/gen/trace_context.pb.c", 
      "src/core/ext/census/gen/trace_context.pb.h", 
      "src/core/ext/census/grpc_context.c", 
      "src/core/ext/census/grpc_filter.c", 
      "src/core/ext/census/grpc_filter.h", 
      "src/core/ext/census/grpc_plugin.c", 
      "src/core/ext/census/initialize.c", 
      "src/core/ext/census/mlog.c", 
      "src/core/ext/census/mlog.h", 
      "src/core/ext/census/operation.c", 
      "src/core/ext/census/placeholders.c", 
      "src/core/ext/census/resource.c", 
      "src/core/ext/census/resource.h", 
      "src/core/ext/census/rpc_metric_id.h", 
      "src/core/ext/census/trace_context.c", 
      "src/core/ext/census/trace_context.h", 
      "src/core/ext/census/tracing.c"
    ], 
    "third_party": false, 
    "type": "filegroup"
  }, 
  {
    "deps": [
      "gpr_codegen"
    ], 
    "headers": [
      "include/grpc/support/alloc.h", 
      "include/grpc/support/atm.h", 
      "include/grpc/support/atm_gcc_atomic.h", 
      "include/grpc/support/atm_gcc_sync.h", 
      "include/grpc/support/atm_windows.h", 
      "include/grpc/support/avl.h", 
      "include/grpc/support/cmdline.h", 
      "include/grpc/support/cpu.h", 
      "include/grpc/support/histogram.h", 
      "include/grpc/support/host_port.h", 
      "include/grpc/support/log.h", 
      "include/grpc/support/log_windows.h", 
      "include/grpc/support/port_platform.h", 
      "include/grpc/support/string_util.h", 
      "include/grpc/support/subprocess.h", 
      "include/grpc/support/sync.h", 
      "include/grpc/support/sync_generic.h", 
      "include/grpc/support/sync_posix.h", 
      "include/grpc/support/sync_windows.h", 
      "include/grpc/support/thd.h", 
      "include/grpc/support/time.h", 
      "include/grpc/support/tls.h", 
      "include/grpc/support/tls_gcc.h", 
      "include/grpc/support/tls_msvc.h", 
      "include/grpc/support/tls_pthread.h", 
      "include/grpc/support/useful.h", 
      "src/core/lib/profiling/timers.h", 
      "src/core/lib/support/backoff.h", 
      "src/core/lib/support/block_annotate.h", 
      "src/core/lib/support/env.h", 
      "src/core/lib/support/mpscq.h", 
      "src/core/lib/support/murmur_hash.h", 
      "src/core/lib/support/stack_lockfree.h", 
      "src/core/lib/support/string.h", 
      "src/core/lib/support/string_windows.h", 
      "src/core/lib/support/thd_internal.h", 
      "src/core/lib/support/time_precise.h", 
      "src/core/lib/support/tmpfile.h"
    ], 
    "is_filegroup": true, 
    "language": "c", 
    "name": "gpr_base", 
    "src": [
      "include/grpc/support/alloc.h", 
      "include/grpc/support/atm.h", 
      "include/grpc/support/atm_gcc_atomic.h", 
      "include/grpc/support/atm_gcc_sync.h", 
      "include/grpc/support/atm_windows.h", 
      "include/grpc/support/avl.h", 
      "include/grpc/support/cmdline.h", 
      "include/grpc/support/cpu.h", 
      "include/grpc/support/histogram.h", 
      "include/grpc/support/host_port.h", 
      "include/grpc/support/log.h", 
      "include/grpc/support/log_windows.h", 
      "include/grpc/support/port_platform.h", 
      "include/grpc/support/string_util.h", 
      "include/grpc/support/subprocess.h", 
      "include/grpc/support/sync.h", 
      "include/grpc/support/sync_generic.h", 
      "include/grpc/support/sync_posix.h", 
      "include/grpc/support/sync_windows.h", 
      "include/grpc/support/thd.h", 
      "include/grpc/support/time.h", 
      "include/grpc/support/tls.h", 
      "include/grpc/support/tls_gcc.h", 
      "include/grpc/support/tls_msvc.h", 
      "include/grpc/support/tls_pthread.h", 
      "include/grpc/support/useful.h", 
      "src/core/lib/profiling/basic_timers.c", 
      "src/core/lib/profiling/stap_timers.c", 
      "src/core/lib/profiling/timers.h", 
      "src/core/lib/support/alloc.c", 
      "src/core/lib/support/avl.c", 
      "src/core/lib/support/backoff.c", 
      "src/core/lib/support/backoff.h", 
      "src/core/lib/support/block_annotate.h", 
      "src/core/lib/support/cmdline.c", 
      "src/core/lib/support/cpu_iphone.c", 
      "src/core/lib/support/cpu_linux.c", 
      "src/core/lib/support/cpu_posix.c", 
      "src/core/lib/support/cpu_windows.c", 
      "src/core/lib/support/env.h", 
      "src/core/lib/support/env_linux.c", 
      "src/core/lib/support/env_posix.c", 
      "src/core/lib/support/env_windows.c", 
      "src/core/lib/support/histogram.c", 
      "src/core/lib/support/host_port.c", 
      "src/core/lib/support/log.c", 
      "src/core/lib/support/log_android.c", 
      "src/core/lib/support/log_linux.c", 
      "src/core/lib/support/log_posix.c", 
      "src/core/lib/support/log_windows.c", 
      "src/core/lib/support/mpscq.c", 
      "src/core/lib/support/mpscq.h", 
      "src/core/lib/support/murmur_hash.c", 
      "src/core/lib/support/murmur_hash.h", 
      "src/core/lib/support/stack_lockfree.c", 
      "src/core/lib/support/stack_lockfree.h", 
      "src/core/lib/support/string.c", 
      "src/core/lib/support/string.h", 
      "src/core/lib/support/string_posix.c", 
      "src/core/lib/support/string_util_windows.c", 
      "src/core/lib/support/string_windows.c", 
      "src/core/lib/support/string_windows.h", 
      "src/core/lib/support/subprocess_posix.c", 
      "src/core/lib/support/subprocess_windows.c", 
      "src/core/lib/support/sync.c", 
      "src/core/lib/support/sync_posix.c", 
      "src/core/lib/support/sync_windows.c", 
      "src/core/lib/support/thd.c", 
      "src/core/lib/support/thd_internal.h", 
      "src/core/lib/support/thd_posix.c", 
      "src/core/lib/support/thd_windows.c", 
      "src/core/lib/support/time.c", 
      "src/core/lib/support/time_posix.c", 
      "src/core/lib/support/time_precise.c", 
      "src/core/lib/support/time_precise.h", 
      "src/core/lib/support/time_windows.c", 
      "src/core/lib/support/tls_pthread.c", 
      "src/core/lib/support/tmpfile.h", 
      "src/core/lib/support/tmpfile_msys.c", 
      "src/core/lib/support/tmpfile_posix.c", 
      "src/core/lib/support/tmpfile_windows.c", 
      "src/core/lib/support/wrap_memcpy.c"
    ], 
    "third_party": false, 
    "type": "filegroup"
  }, 
  {
    "deps": [], 
    "headers": [
      "include/grpc/impl/codegen/atm.h", 
      "include/grpc/impl/codegen/atm_gcc_atomic.h", 
      "include/grpc/impl/codegen/atm_gcc_sync.h", 
      "include/grpc/impl/codegen/atm_windows.h", 
      "include/grpc/impl/codegen/gpr_slice.h", 
      "include/grpc/impl/codegen/gpr_types.h", 
      "include/grpc/impl/codegen/port_platform.h", 
      "include/grpc/impl/codegen/slice.h", 
      "include/grpc/impl/codegen/sync.h", 
      "include/grpc/impl/codegen/sync_generic.h", 
      "include/grpc/impl/codegen/sync_posix.h", 
      "include/grpc/impl/codegen/sync_windows.h"
    ], 
    "is_filegroup": true, 
    "language": "c", 
    "name": "gpr_codegen", 
    "src": [
      "include/grpc/impl/codegen/atm.h", 
      "include/grpc/impl/codegen/atm_gcc_atomic.h", 
      "include/grpc/impl/codegen/atm_gcc_sync.h", 
      "include/grpc/impl/codegen/atm_windows.h", 
      "include/grpc/impl/codegen/gpr_slice.h", 
      "include/grpc/impl/codegen/gpr_types.h", 
      "include/grpc/impl/codegen/port_platform.h", 
      "include/grpc/impl/codegen/slice.h", 
      "include/grpc/impl/codegen/sync.h", 
      "include/grpc/impl/codegen/sync_generic.h", 
      "include/grpc/impl/codegen/sync_posix.h", 
      "include/grpc/impl/codegen/sync_windows.h"
    ], 
    "third_party": false, 
    "type": "filegroup"
  }, 
  {
    "deps": [
      "gpr", 
      "grpc_codegen"
    ], 
    "headers": [
      "include/grpc/byte_buffer.h", 
      "include/grpc/byte_buffer_reader.h", 
      "include/grpc/compression.h", 
      "include/grpc/grpc.h", 
      "include/grpc/grpc_posix.h", 
      "include/grpc/grpc_security_constants.h", 
      "include/grpc/slice.h", 
      "include/grpc/slice_buffer.h", 
      "include/grpc/status.h", 
      "src/core/lib/channel/channel_args.h", 
      "src/core/lib/channel/channel_stack.h", 
      "src/core/lib/channel/channel_stack_builder.h", 
      "src/core/lib/channel/compress_filter.h", 
      "src/core/lib/channel/connected_channel.h", 
      "src/core/lib/channel/context.h", 
      "src/core/lib/channel/deadline_filter.h", 
      "src/core/lib/channel/handshaker.h", 
      "src/core/lib/channel/handshaker_factory.h", 
      "src/core/lib/channel/handshaker_registry.h", 
      "src/core/lib/channel/http_client_filter.h", 
      "src/core/lib/channel/http_server_filter.h", 
      "src/core/lib/channel/message_size_filter.h", 
      "src/core/lib/compression/algorithm_metadata.h", 
      "src/core/lib/compression/message_compress.h", 
      "src/core/lib/debug/trace.h", 
      "src/core/lib/http/format_request.h", 
      "src/core/lib/http/httpcli.h", 
      "src/core/lib/http/parser.h", 
      "src/core/lib/iomgr/closure.h", 
      "src/core/lib/iomgr/combiner.h", 
      "src/core/lib/iomgr/endpoint.h", 
      "src/core/lib/iomgr/endpoint_pair.h", 
      "src/core/lib/iomgr/error.h", 
      "src/core/lib/iomgr/ev_epoll_linux.h", 
      "src/core/lib/iomgr/ev_poll_posix.h", 
      "src/core/lib/iomgr/ev_posix.h", 
      "src/core/lib/iomgr/exec_ctx.h", 
      "src/core/lib/iomgr/executor.h", 
      "src/core/lib/iomgr/iocp_windows.h", 
      "src/core/lib/iomgr/iomgr.h", 
      "src/core/lib/iomgr/iomgr_internal.h", 
      "src/core/lib/iomgr/iomgr_posix.h", 
      "src/core/lib/iomgr/load_file.h", 
      "src/core/lib/iomgr/network_status_tracker.h", 
      "src/core/lib/iomgr/polling_entity.h", 
      "src/core/lib/iomgr/pollset.h", 
      "src/core/lib/iomgr/pollset_set.h", 
      "src/core/lib/iomgr/pollset_set_windows.h", 
      "src/core/lib/iomgr/pollset_uv.h", 
      "src/core/lib/iomgr/pollset_windows.h", 
      "src/core/lib/iomgr/port.h", 
      "src/core/lib/iomgr/resolve_address.h", 
      "src/core/lib/iomgr/resource_quota.h", 
      "src/core/lib/iomgr/sockaddr.h", 
      "src/core/lib/iomgr/sockaddr_posix.h", 
      "src/core/lib/iomgr/sockaddr_utils.h", 
      "src/core/lib/iomgr/sockaddr_windows.h", 
      "src/core/lib/iomgr/socket_mutator.h", 
      "src/core/lib/iomgr/socket_utils.h", 
      "src/core/lib/iomgr/socket_utils_posix.h", 
      "src/core/lib/iomgr/socket_windows.h", 
      "src/core/lib/iomgr/tcp_client.h", 
      "src/core/lib/iomgr/tcp_client_posix.h", 
      "src/core/lib/iomgr/tcp_posix.h", 
      "src/core/lib/iomgr/tcp_server.h", 
      "src/core/lib/iomgr/tcp_uv.h", 
      "src/core/lib/iomgr/tcp_windows.h", 
      "src/core/lib/iomgr/time_averaged_stats.h", 
      "src/core/lib/iomgr/timer.h", 
      "src/core/lib/iomgr/timer_generic.h", 
      "src/core/lib/iomgr/timer_heap.h", 
      "src/core/lib/iomgr/timer_uv.h", 
      "src/core/lib/iomgr/udp_server.h", 
      "src/core/lib/iomgr/unix_sockets_posix.h", 
      "src/core/lib/iomgr/wakeup_fd_cv.h", 
      "src/core/lib/iomgr/wakeup_fd_pipe.h", 
      "src/core/lib/iomgr/wakeup_fd_posix.h", 
      "src/core/lib/iomgr/workqueue.h", 
      "src/core/lib/iomgr/workqueue_uv.h", 
      "src/core/lib/iomgr/workqueue_windows.h", 
      "src/core/lib/json/json.h", 
      "src/core/lib/json/json_common.h", 
      "src/core/lib/json/json_reader.h", 
      "src/core/lib/json/json_writer.h", 
      "src/core/lib/slice/percent_encoding.h", 
      "src/core/lib/slice/slice_internal.h", 
      "src/core/lib/slice/slice_string_helpers.h", 
      "src/core/lib/surface/api_trace.h", 
      "src/core/lib/surface/call.h", 
      "src/core/lib/surface/call_test_only.h", 
      "src/core/lib/surface/channel.h", 
      "src/core/lib/surface/channel_init.h", 
      "src/core/lib/surface/channel_stack_type.h", 
      "src/core/lib/surface/completion_queue.h", 
      "src/core/lib/surface/event_string.h", 
      "src/core/lib/surface/init.h", 
      "src/core/lib/surface/lame_client.h", 
      "src/core/lib/surface/server.h", 
<<<<<<< HEAD
      "src/core/lib/surface/validate_metadata.h", 
      "src/core/lib/transport/bdp_estimator.h", 
=======
>>>>>>> 1291fd4b
      "src/core/lib/transport/byte_stream.h", 
      "src/core/lib/transport/connectivity_state.h", 
      "src/core/lib/transport/mdstr_hash_table.h", 
      "src/core/lib/transport/metadata.h", 
      "src/core/lib/transport/metadata_batch.h", 
      "src/core/lib/transport/pid_controller.h", 
      "src/core/lib/transport/service_config.h", 
      "src/core/lib/transport/static_metadata.h", 
      "src/core/lib/transport/timeout_encoding.h", 
      "src/core/lib/transport/transport.h", 
      "src/core/lib/transport/transport_impl.h"
    ], 
    "is_filegroup": true, 
    "language": "c", 
    "name": "grpc_base", 
    "src": [
      "include/grpc/byte_buffer.h", 
      "include/grpc/byte_buffer_reader.h", 
      "include/grpc/compression.h", 
      "include/grpc/grpc.h", 
      "include/grpc/grpc_posix.h", 
      "include/grpc/grpc_security_constants.h", 
      "include/grpc/slice.h", 
      "include/grpc/slice_buffer.h", 
      "include/grpc/status.h", 
      "src/core/lib/channel/channel_args.c", 
      "src/core/lib/channel/channel_args.h", 
      "src/core/lib/channel/channel_stack.c", 
      "src/core/lib/channel/channel_stack.h", 
      "src/core/lib/channel/channel_stack_builder.c", 
      "src/core/lib/channel/channel_stack_builder.h", 
      "src/core/lib/channel/compress_filter.c", 
      "src/core/lib/channel/compress_filter.h", 
      "src/core/lib/channel/connected_channel.c", 
      "src/core/lib/channel/connected_channel.h", 
      "src/core/lib/channel/context.h", 
      "src/core/lib/channel/deadline_filter.c", 
      "src/core/lib/channel/deadline_filter.h", 
      "src/core/lib/channel/handshaker.c", 
      "src/core/lib/channel/handshaker.h", 
      "src/core/lib/channel/handshaker_factory.c", 
      "src/core/lib/channel/handshaker_factory.h", 
      "src/core/lib/channel/handshaker_registry.c", 
      "src/core/lib/channel/handshaker_registry.h", 
      "src/core/lib/channel/http_client_filter.c", 
      "src/core/lib/channel/http_client_filter.h", 
      "src/core/lib/channel/http_server_filter.c", 
      "src/core/lib/channel/http_server_filter.h", 
      "src/core/lib/channel/message_size_filter.c", 
      "src/core/lib/channel/message_size_filter.h", 
      "src/core/lib/compression/algorithm_metadata.h", 
      "src/core/lib/compression/compression.c", 
      "src/core/lib/compression/message_compress.c", 
      "src/core/lib/compression/message_compress.h", 
      "src/core/lib/debug/trace.c", 
      "src/core/lib/debug/trace.h", 
      "src/core/lib/http/format_request.c", 
      "src/core/lib/http/format_request.h", 
      "src/core/lib/http/httpcli.c", 
      "src/core/lib/http/httpcli.h", 
      "src/core/lib/http/parser.c", 
      "src/core/lib/http/parser.h", 
      "src/core/lib/iomgr/closure.c", 
      "src/core/lib/iomgr/closure.h", 
      "src/core/lib/iomgr/combiner.c", 
      "src/core/lib/iomgr/combiner.h", 
      "src/core/lib/iomgr/endpoint.c", 
      "src/core/lib/iomgr/endpoint.h", 
      "src/core/lib/iomgr/endpoint_pair.h", 
      "src/core/lib/iomgr/endpoint_pair_posix.c", 
      "src/core/lib/iomgr/endpoint_pair_uv.c", 
      "src/core/lib/iomgr/endpoint_pair_windows.c", 
      "src/core/lib/iomgr/error.c", 
      "src/core/lib/iomgr/error.h", 
      "src/core/lib/iomgr/ev_epoll_linux.c", 
      "src/core/lib/iomgr/ev_epoll_linux.h", 
      "src/core/lib/iomgr/ev_poll_posix.c", 
      "src/core/lib/iomgr/ev_poll_posix.h", 
      "src/core/lib/iomgr/ev_posix.c", 
      "src/core/lib/iomgr/ev_posix.h", 
      "src/core/lib/iomgr/exec_ctx.c", 
      "src/core/lib/iomgr/exec_ctx.h", 
      "src/core/lib/iomgr/executor.c", 
      "src/core/lib/iomgr/executor.h", 
      "src/core/lib/iomgr/iocp_windows.c", 
      "src/core/lib/iomgr/iocp_windows.h", 
      "src/core/lib/iomgr/iomgr.c", 
      "src/core/lib/iomgr/iomgr.h", 
      "src/core/lib/iomgr/iomgr_internal.h", 
      "src/core/lib/iomgr/iomgr_posix.c", 
      "src/core/lib/iomgr/iomgr_posix.h", 
      "src/core/lib/iomgr/iomgr_uv.c", 
      "src/core/lib/iomgr/iomgr_windows.c", 
      "src/core/lib/iomgr/load_file.c", 
      "src/core/lib/iomgr/load_file.h", 
      "src/core/lib/iomgr/network_status_tracker.c", 
      "src/core/lib/iomgr/network_status_tracker.h", 
      "src/core/lib/iomgr/polling_entity.c", 
      "src/core/lib/iomgr/polling_entity.h", 
      "src/core/lib/iomgr/pollset.h", 
      "src/core/lib/iomgr/pollset_set.h", 
      "src/core/lib/iomgr/pollset_set_uv.c", 
      "src/core/lib/iomgr/pollset_set_windows.c", 
      "src/core/lib/iomgr/pollset_set_windows.h", 
      "src/core/lib/iomgr/pollset_uv.c", 
      "src/core/lib/iomgr/pollset_uv.h", 
      "src/core/lib/iomgr/pollset_windows.c", 
      "src/core/lib/iomgr/pollset_windows.h", 
      "src/core/lib/iomgr/port.h", 
      "src/core/lib/iomgr/resolve_address.h", 
      "src/core/lib/iomgr/resolve_address_posix.c", 
      "src/core/lib/iomgr/resolve_address_uv.c", 
      "src/core/lib/iomgr/resolve_address_windows.c", 
      "src/core/lib/iomgr/resource_quota.c", 
      "src/core/lib/iomgr/resource_quota.h", 
      "src/core/lib/iomgr/sockaddr.h", 
      "src/core/lib/iomgr/sockaddr_posix.h", 
      "src/core/lib/iomgr/sockaddr_utils.c", 
      "src/core/lib/iomgr/sockaddr_utils.h", 
      "src/core/lib/iomgr/sockaddr_windows.h", 
      "src/core/lib/iomgr/socket_mutator.c", 
      "src/core/lib/iomgr/socket_mutator.h", 
      "src/core/lib/iomgr/socket_utils.h", 
      "src/core/lib/iomgr/socket_utils_common_posix.c", 
      "src/core/lib/iomgr/socket_utils_linux.c", 
      "src/core/lib/iomgr/socket_utils_posix.c", 
      "src/core/lib/iomgr/socket_utils_posix.h", 
      "src/core/lib/iomgr/socket_utils_uv.c", 
      "src/core/lib/iomgr/socket_utils_windows.c", 
      "src/core/lib/iomgr/socket_windows.c", 
      "src/core/lib/iomgr/socket_windows.h", 
      "src/core/lib/iomgr/tcp_client.h", 
      "src/core/lib/iomgr/tcp_client_posix.c", 
      "src/core/lib/iomgr/tcp_client_posix.h", 
      "src/core/lib/iomgr/tcp_client_uv.c", 
      "src/core/lib/iomgr/tcp_client_windows.c", 
      "src/core/lib/iomgr/tcp_posix.c", 
      "src/core/lib/iomgr/tcp_posix.h", 
      "src/core/lib/iomgr/tcp_server.h", 
      "src/core/lib/iomgr/tcp_server_posix.c", 
      "src/core/lib/iomgr/tcp_server_uv.c", 
      "src/core/lib/iomgr/tcp_server_windows.c", 
      "src/core/lib/iomgr/tcp_uv.c", 
      "src/core/lib/iomgr/tcp_uv.h", 
      "src/core/lib/iomgr/tcp_windows.c", 
      "src/core/lib/iomgr/tcp_windows.h", 
      "src/core/lib/iomgr/time_averaged_stats.c", 
      "src/core/lib/iomgr/time_averaged_stats.h", 
      "src/core/lib/iomgr/timer.h", 
      "src/core/lib/iomgr/timer_generic.c", 
      "src/core/lib/iomgr/timer_generic.h", 
      "src/core/lib/iomgr/timer_heap.c", 
      "src/core/lib/iomgr/timer_heap.h", 
      "src/core/lib/iomgr/timer_uv.c", 
      "src/core/lib/iomgr/timer_uv.h", 
      "src/core/lib/iomgr/udp_server.c", 
      "src/core/lib/iomgr/udp_server.h", 
      "src/core/lib/iomgr/unix_sockets_posix.c", 
      "src/core/lib/iomgr/unix_sockets_posix.h", 
      "src/core/lib/iomgr/unix_sockets_posix_noop.c", 
      "src/core/lib/iomgr/wakeup_fd_cv.c", 
      "src/core/lib/iomgr/wakeup_fd_cv.h", 
      "src/core/lib/iomgr/wakeup_fd_eventfd.c", 
      "src/core/lib/iomgr/wakeup_fd_nospecial.c", 
      "src/core/lib/iomgr/wakeup_fd_pipe.c", 
      "src/core/lib/iomgr/wakeup_fd_pipe.h", 
      "src/core/lib/iomgr/wakeup_fd_posix.c", 
      "src/core/lib/iomgr/wakeup_fd_posix.h", 
      "src/core/lib/iomgr/workqueue.h", 
      "src/core/lib/iomgr/workqueue_uv.c", 
      "src/core/lib/iomgr/workqueue_uv.h", 
      "src/core/lib/iomgr/workqueue_windows.c", 
      "src/core/lib/iomgr/workqueue_windows.h", 
      "src/core/lib/json/json.c", 
      "src/core/lib/json/json.h", 
      "src/core/lib/json/json_common.h", 
      "src/core/lib/json/json_reader.c", 
      "src/core/lib/json/json_reader.h", 
      "src/core/lib/json/json_string.c", 
      "src/core/lib/json/json_writer.c", 
      "src/core/lib/json/json_writer.h", 
      "src/core/lib/slice/percent_encoding.c", 
      "src/core/lib/slice/percent_encoding.h", 
      "src/core/lib/slice/slice.c", 
      "src/core/lib/slice/slice_buffer.c", 
      "src/core/lib/slice/slice_internal.h", 
      "src/core/lib/slice/slice_string_helpers.c", 
      "src/core/lib/slice/slice_string_helpers.h", 
      "src/core/lib/surface/alarm.c", 
      "src/core/lib/surface/api_trace.c", 
      "src/core/lib/surface/api_trace.h", 
      "src/core/lib/surface/byte_buffer.c", 
      "src/core/lib/surface/byte_buffer_reader.c", 
      "src/core/lib/surface/call.c", 
      "src/core/lib/surface/call.h", 
      "src/core/lib/surface/call_details.c", 
      "src/core/lib/surface/call_log_batch.c", 
      "src/core/lib/surface/call_test_only.h", 
      "src/core/lib/surface/channel.c", 
      "src/core/lib/surface/channel.h", 
      "src/core/lib/surface/channel_init.c", 
      "src/core/lib/surface/channel_init.h", 
      "src/core/lib/surface/channel_ping.c", 
      "src/core/lib/surface/channel_stack_type.c", 
      "src/core/lib/surface/channel_stack_type.h", 
      "src/core/lib/surface/completion_queue.c", 
      "src/core/lib/surface/completion_queue.h", 
      "src/core/lib/surface/event_string.c", 
      "src/core/lib/surface/event_string.h", 
      "src/core/lib/surface/init.h", 
      "src/core/lib/surface/lame_client.c", 
      "src/core/lib/surface/lame_client.h", 
      "src/core/lib/surface/metadata_array.c", 
      "src/core/lib/surface/server.c", 
      "src/core/lib/surface/server.h", 
      "src/core/lib/surface/validate_metadata.c", 
      "src/core/lib/surface/version.c", 
      "src/core/lib/transport/bdp_estimator.c", 
      "src/core/lib/transport/bdp_estimator.h", 
      "src/core/lib/transport/byte_stream.c", 
      "src/core/lib/transport/byte_stream.h", 
      "src/core/lib/transport/connectivity_state.c", 
      "src/core/lib/transport/connectivity_state.h", 
      "src/core/lib/transport/mdstr_hash_table.c", 
      "src/core/lib/transport/mdstr_hash_table.h", 
      "src/core/lib/transport/metadata.c", 
      "src/core/lib/transport/metadata.h", 
      "src/core/lib/transport/metadata_batch.c", 
      "src/core/lib/transport/metadata_batch.h", 
      "src/core/lib/transport/pid_controller.c", 
      "src/core/lib/transport/pid_controller.h", 
      "src/core/lib/transport/service_config.c", 
      "src/core/lib/transport/service_config.h", 
      "src/core/lib/transport/static_metadata.c", 
      "src/core/lib/transport/static_metadata.h", 
      "src/core/lib/transport/timeout_encoding.c", 
      "src/core/lib/transport/timeout_encoding.h", 
      "src/core/lib/transport/transport.c", 
      "src/core/lib/transport/transport.h", 
      "src/core/lib/transport/transport_impl.h", 
      "src/core/lib/transport/transport_op_string.c"
    ], 
    "third_party": false, 
    "type": "filegroup"
  }, 
  {
    "deps": [
      "gpr", 
      "grpc_base"
    ], 
    "headers": [
      "src/core/ext/client_channel/client_channel.h", 
      "src/core/ext/client_channel/client_channel_factory.h", 
      "src/core/ext/client_channel/connector.h", 
      "src/core/ext/client_channel/http_connect_handshaker.h", 
      "src/core/ext/client_channel/http_proxy.h", 
      "src/core/ext/client_channel/initial_connect_string.h", 
      "src/core/ext/client_channel/lb_policy.h", 
      "src/core/ext/client_channel/lb_policy_factory.h", 
      "src/core/ext/client_channel/lb_policy_registry.h", 
      "src/core/ext/client_channel/parse_address.h", 
      "src/core/ext/client_channel/proxy_mapper.h", 
      "src/core/ext/client_channel/proxy_mapper_registry.h", 
      "src/core/ext/client_channel/resolver.h", 
      "src/core/ext/client_channel/resolver_factory.h", 
      "src/core/ext/client_channel/resolver_registry.h", 
      "src/core/ext/client_channel/subchannel.h", 
      "src/core/ext/client_channel/subchannel_index.h", 
      "src/core/ext/client_channel/uri_parser.h"
    ], 
    "is_filegroup": true, 
    "language": "c", 
    "name": "grpc_client_channel", 
    "src": [
      "src/core/ext/client_channel/channel_connectivity.c", 
      "src/core/ext/client_channel/client_channel.c", 
      "src/core/ext/client_channel/client_channel.h", 
      "src/core/ext/client_channel/client_channel_factory.c", 
      "src/core/ext/client_channel/client_channel_factory.h", 
      "src/core/ext/client_channel/client_channel_plugin.c", 
      "src/core/ext/client_channel/connector.c", 
      "src/core/ext/client_channel/connector.h", 
      "src/core/ext/client_channel/default_initial_connect_string.c", 
      "src/core/ext/client_channel/http_connect_handshaker.c", 
      "src/core/ext/client_channel/http_connect_handshaker.h", 
      "src/core/ext/client_channel/http_proxy.c", 
      "src/core/ext/client_channel/http_proxy.h", 
      "src/core/ext/client_channel/initial_connect_string.c", 
      "src/core/ext/client_channel/initial_connect_string.h", 
      "src/core/ext/client_channel/lb_policy.c", 
      "src/core/ext/client_channel/lb_policy.h", 
      "src/core/ext/client_channel/lb_policy_factory.c", 
      "src/core/ext/client_channel/lb_policy_factory.h", 
      "src/core/ext/client_channel/lb_policy_registry.c", 
      "src/core/ext/client_channel/lb_policy_registry.h", 
      "src/core/ext/client_channel/parse_address.c", 
      "src/core/ext/client_channel/parse_address.h", 
      "src/core/ext/client_channel/proxy_mapper.c", 
      "src/core/ext/client_channel/proxy_mapper.h", 
      "src/core/ext/client_channel/proxy_mapper_registry.c", 
      "src/core/ext/client_channel/proxy_mapper_registry.h", 
      "src/core/ext/client_channel/resolver.c", 
      "src/core/ext/client_channel/resolver.h", 
      "src/core/ext/client_channel/resolver_factory.c", 
      "src/core/ext/client_channel/resolver_factory.h", 
      "src/core/ext/client_channel/resolver_registry.c", 
      "src/core/ext/client_channel/resolver_registry.h", 
      "src/core/ext/client_channel/subchannel.c", 
      "src/core/ext/client_channel/subchannel.h", 
      "src/core/ext/client_channel/subchannel_index.c", 
      "src/core/ext/client_channel/subchannel_index.h", 
      "src/core/ext/client_channel/uri_parser.c", 
      "src/core/ext/client_channel/uri_parser.h"
    ], 
    "third_party": false, 
    "type": "filegroup"
  }, 
  {
    "deps": [
      "gpr_codegen"
    ], 
    "headers": [
      "include/grpc/impl/codegen/byte_buffer_reader.h", 
      "include/grpc/impl/codegen/compression_types.h", 
      "include/grpc/impl/codegen/connectivity_state.h", 
      "include/grpc/impl/codegen/exec_ctx_fwd.h", 
      "include/grpc/impl/codegen/grpc_types.h", 
      "include/grpc/impl/codegen/propagation_bits.h", 
      "include/grpc/impl/codegen/status.h"
    ], 
    "is_filegroup": true, 
    "language": "c", 
    "name": "grpc_codegen", 
    "src": [
      "include/grpc/impl/codegen/byte_buffer_reader.h", 
      "include/grpc/impl/codegen/compression_types.h", 
      "include/grpc/impl/codegen/connectivity_state.h", 
      "include/grpc/impl/codegen/exec_ctx_fwd.h", 
      "include/grpc/impl/codegen/grpc_types.h", 
      "include/grpc/impl/codegen/propagation_bits.h", 
      "include/grpc/impl/codegen/status.h"
    ], 
    "third_party": false, 
    "type": "filegroup"
  }, 
  {
    "deps": [
      "gpr", 
      "grpc_base", 
      "grpc_client_channel", 
      "nanopb"
    ], 
    "headers": [
      "src/core/ext/lb_policy/grpclb/grpclb.h", 
      "src/core/ext/lb_policy/grpclb/load_balancer_api.h", 
      "src/core/ext/lb_policy/grpclb/proto/grpc/lb/v1/load_balancer.pb.h"
    ], 
    "is_filegroup": true, 
    "language": "c", 
    "name": "grpc_lb_policy_grpclb", 
    "src": [
      "src/core/ext/lb_policy/grpclb/grpclb.c", 
      "src/core/ext/lb_policy/grpclb/grpclb.h", 
      "src/core/ext/lb_policy/grpclb/load_balancer_api.c", 
      "src/core/ext/lb_policy/grpclb/load_balancer_api.h", 
      "src/core/ext/lb_policy/grpclb/proto/grpc/lb/v1/load_balancer.pb.c", 
      "src/core/ext/lb_policy/grpclb/proto/grpc/lb/v1/load_balancer.pb.h"
    ], 
    "third_party": false, 
    "type": "filegroup"
  }, 
  {
    "deps": [
      "gpr", 
      "grpc_base", 
      "grpc_client_channel"
    ], 
    "headers": [], 
    "is_filegroup": true, 
    "language": "c", 
    "name": "grpc_lb_policy_pick_first", 
    "src": [
      "src/core/ext/lb_policy/pick_first/pick_first.c"
    ], 
    "third_party": false, 
    "type": "filegroup"
  }, 
  {
    "deps": [
      "gpr", 
      "grpc_base", 
      "grpc_client_channel"
    ], 
    "headers": [], 
    "is_filegroup": true, 
    "language": "c", 
    "name": "grpc_lb_policy_round_robin", 
    "src": [
      "src/core/ext/lb_policy/round_robin/round_robin.c"
    ], 
    "third_party": false, 
    "type": "filegroup"
  }, 
  {
    "deps": [
      "gpr", 
      "grpc_base"
    ], 
    "headers": [
      "src/core/ext/load_reporting/load_reporting.h", 
      "src/core/ext/load_reporting/load_reporting_filter.h"
    ], 
    "is_filegroup": true, 
    "language": "c", 
    "name": "grpc_load_reporting", 
    "src": [
      "src/core/ext/load_reporting/load_reporting.c", 
      "src/core/ext/load_reporting/load_reporting.h", 
      "src/core/ext/load_reporting/load_reporting_filter.c", 
      "src/core/ext/load_reporting/load_reporting_filter.h"
    ], 
    "third_party": false, 
    "type": "filegroup"
  }, 
  {
    "deps": [
      "gpr", 
      "grpc_base", 
      "grpc_client_channel"
    ], 
    "headers": [], 
    "is_filegroup": true, 
    "language": "c", 
    "name": "grpc_resolver_dns_native", 
    "src": [
      "src/core/ext/resolver/dns/native/dns_resolver.c"
    ], 
    "third_party": false, 
    "type": "filegroup"
  }, 
  {
    "deps": [
      "gpr", 
      "grpc_base", 
      "grpc_client_channel"
    ], 
    "headers": [], 
    "is_filegroup": true, 
    "language": "c", 
    "name": "grpc_resolver_sockaddr", 
    "src": [
      "src/core/ext/resolver/sockaddr/sockaddr_resolver.c"
    ], 
    "third_party": false, 
    "type": "filegroup"
  }, 
  {
    "deps": [
      "gpr", 
      "grpc_base", 
      "grpc_transport_chttp2_alpn", 
      "tsi"
    ], 
    "headers": [
      "include/grpc/grpc_security.h", 
      "src/core/lib/security/context/security_context.h", 
      "src/core/lib/security/credentials/composite/composite_credentials.h", 
      "src/core/lib/security/credentials/credentials.h", 
      "src/core/lib/security/credentials/fake/fake_credentials.h", 
      "src/core/lib/security/credentials/google_default/google_default_credentials.h", 
      "src/core/lib/security/credentials/iam/iam_credentials.h", 
      "src/core/lib/security/credentials/jwt/json_token.h", 
      "src/core/lib/security/credentials/jwt/jwt_credentials.h", 
      "src/core/lib/security/credentials/jwt/jwt_verifier.h", 
      "src/core/lib/security/credentials/oauth2/oauth2_credentials.h", 
      "src/core/lib/security/credentials/plugin/plugin_credentials.h", 
      "src/core/lib/security/credentials/ssl/ssl_credentials.h", 
      "src/core/lib/security/transport/auth_filters.h", 
      "src/core/lib/security/transport/secure_endpoint.h", 
      "src/core/lib/security/transport/security_connector.h", 
      "src/core/lib/security/transport/security_handshaker.h", 
      "src/core/lib/security/transport/tsi_error.h", 
      "src/core/lib/security/util/b64.h", 
      "src/core/lib/security/util/json_util.h"
    ], 
    "is_filegroup": true, 
    "language": "c", 
    "name": "grpc_secure", 
    "src": [
      "include/grpc/grpc_security.h", 
      "src/core/lib/http/httpcli_security_connector.c", 
      "src/core/lib/security/context/security_context.c", 
      "src/core/lib/security/context/security_context.h", 
      "src/core/lib/security/credentials/composite/composite_credentials.c", 
      "src/core/lib/security/credentials/composite/composite_credentials.h", 
      "src/core/lib/security/credentials/credentials.c", 
      "src/core/lib/security/credentials/credentials.h", 
      "src/core/lib/security/credentials/credentials_metadata.c", 
      "src/core/lib/security/credentials/fake/fake_credentials.c", 
      "src/core/lib/security/credentials/fake/fake_credentials.h", 
      "src/core/lib/security/credentials/google_default/credentials_generic.c", 
      "src/core/lib/security/credentials/google_default/google_default_credentials.c", 
      "src/core/lib/security/credentials/google_default/google_default_credentials.h", 
      "src/core/lib/security/credentials/iam/iam_credentials.c", 
      "src/core/lib/security/credentials/iam/iam_credentials.h", 
      "src/core/lib/security/credentials/jwt/json_token.c", 
      "src/core/lib/security/credentials/jwt/json_token.h", 
      "src/core/lib/security/credentials/jwt/jwt_credentials.c", 
      "src/core/lib/security/credentials/jwt/jwt_credentials.h", 
      "src/core/lib/security/credentials/jwt/jwt_verifier.c", 
      "src/core/lib/security/credentials/jwt/jwt_verifier.h", 
      "src/core/lib/security/credentials/oauth2/oauth2_credentials.c", 
      "src/core/lib/security/credentials/oauth2/oauth2_credentials.h", 
      "src/core/lib/security/credentials/plugin/plugin_credentials.c", 
      "src/core/lib/security/credentials/plugin/plugin_credentials.h", 
      "src/core/lib/security/credentials/ssl/ssl_credentials.c", 
      "src/core/lib/security/credentials/ssl/ssl_credentials.h", 
      "src/core/lib/security/transport/auth_filters.h", 
      "src/core/lib/security/transport/client_auth_filter.c", 
      "src/core/lib/security/transport/secure_endpoint.c", 
      "src/core/lib/security/transport/secure_endpoint.h", 
      "src/core/lib/security/transport/security_connector.c", 
      "src/core/lib/security/transport/security_connector.h", 
      "src/core/lib/security/transport/security_handshaker.c", 
      "src/core/lib/security/transport/security_handshaker.h", 
      "src/core/lib/security/transport/server_auth_filter.c", 
      "src/core/lib/security/transport/tsi_error.c", 
      "src/core/lib/security/transport/tsi_error.h", 
      "src/core/lib/security/util/b64.c", 
      "src/core/lib/security/util/b64.h", 
      "src/core/lib/security/util/json_util.c", 
      "src/core/lib/security/util/json_util.h", 
      "src/core/lib/surface/init_secure.c"
    ], 
    "third_party": false, 
    "type": "filegroup"
  }, 
  {
    "deps": [
      "gpr_test_util", 
      "grpc"
    ], 
    "headers": [
      "test/core/end2end/cq_verifier.h", 
      "test/core/end2end/fake_resolver.h", 
      "test/core/end2end/fixtures/http_proxy.h", 
      "test/core/end2end/fixtures/proxy.h", 
      "test/core/iomgr/endpoint_tests.h", 
      "test/core/util/grpc_profiler.h", 
      "test/core/util/memory_counters.h", 
      "test/core/util/mock_endpoint.h", 
      "test/core/util/parse_hexstring.h", 
      "test/core/util/passthru_endpoint.h", 
      "test/core/util/port.h", 
      "test/core/util/port_server_client.h", 
      "test/core/util/slice_splitter.h"
    ], 
    "is_filegroup": true, 
    "language": "c", 
    "name": "grpc_test_util_base", 
    "src": [
      "test/core/end2end/cq_verifier.c", 
      "test/core/end2end/cq_verifier.h", 
      "test/core/end2end/fake_resolver.c", 
      "test/core/end2end/fake_resolver.h", 
      "test/core/end2end/fixtures/http_proxy.c", 
      "test/core/end2end/fixtures/http_proxy.h", 
      "test/core/end2end/fixtures/proxy.c", 
      "test/core/end2end/fixtures/proxy.h", 
      "test/core/iomgr/endpoint_tests.c", 
      "test/core/iomgr/endpoint_tests.h", 
      "test/core/util/grpc_profiler.c", 
      "test/core/util/grpc_profiler.h", 
      "test/core/util/memory_counters.c", 
      "test/core/util/memory_counters.h", 
      "test/core/util/mock_endpoint.c", 
      "test/core/util/mock_endpoint.h", 
      "test/core/util/parse_hexstring.c", 
      "test/core/util/parse_hexstring.h", 
      "test/core/util/passthru_endpoint.c", 
      "test/core/util/passthru_endpoint.h", 
      "test/core/util/port.h", 
      "test/core/util/port_posix.c", 
      "test/core/util/port_server_client.c", 
      "test/core/util/port_server_client.h", 
      "test/core/util/port_uv.c", 
      "test/core/util/port_windows.c", 
      "test/core/util/slice_splitter.c", 
      "test/core/util/slice_splitter.h"
    ], 
    "third_party": false, 
    "type": "filegroup"
  }, 
  {
    "deps": [
      "gpr", 
      "grpc_base", 
      "grpc_transport_chttp2_alpn"
    ], 
    "headers": [
      "src/core/ext/transport/chttp2/transport/bin_decoder.h", 
      "src/core/ext/transport/chttp2/transport/bin_encoder.h", 
      "src/core/ext/transport/chttp2/transport/chttp2_transport.h", 
      "src/core/ext/transport/chttp2/transport/frame.h", 
      "src/core/ext/transport/chttp2/transport/frame_data.h", 
      "src/core/ext/transport/chttp2/transport/frame_goaway.h", 
      "src/core/ext/transport/chttp2/transport/frame_ping.h", 
      "src/core/ext/transport/chttp2/transport/frame_rst_stream.h", 
      "src/core/ext/transport/chttp2/transport/frame_settings.h", 
      "src/core/ext/transport/chttp2/transport/frame_window_update.h", 
      "src/core/ext/transport/chttp2/transport/hpack_encoder.h", 
      "src/core/ext/transport/chttp2/transport/hpack_parser.h", 
      "src/core/ext/transport/chttp2/transport/hpack_table.h", 
      "src/core/ext/transport/chttp2/transport/http2_errors.h", 
      "src/core/ext/transport/chttp2/transport/huffsyms.h", 
      "src/core/ext/transport/chttp2/transport/incoming_metadata.h", 
      "src/core/ext/transport/chttp2/transport/internal.h", 
      "src/core/ext/transport/chttp2/transport/status_conversion.h", 
      "src/core/ext/transport/chttp2/transport/stream_map.h", 
      "src/core/ext/transport/chttp2/transport/varint.h"
    ], 
    "is_filegroup": true, 
    "language": "c", 
    "name": "grpc_transport_chttp2", 
    "src": [
      "src/core/ext/transport/chttp2/transport/bin_decoder.c", 
      "src/core/ext/transport/chttp2/transport/bin_decoder.h", 
      "src/core/ext/transport/chttp2/transport/bin_encoder.c", 
      "src/core/ext/transport/chttp2/transport/bin_encoder.h", 
      "src/core/ext/transport/chttp2/transport/chttp2_plugin.c", 
      "src/core/ext/transport/chttp2/transport/chttp2_transport.c", 
      "src/core/ext/transport/chttp2/transport/chttp2_transport.h", 
      "src/core/ext/transport/chttp2/transport/frame.h", 
      "src/core/ext/transport/chttp2/transport/frame_data.c", 
      "src/core/ext/transport/chttp2/transport/frame_data.h", 
      "src/core/ext/transport/chttp2/transport/frame_goaway.c", 
      "src/core/ext/transport/chttp2/transport/frame_goaway.h", 
      "src/core/ext/transport/chttp2/transport/frame_ping.c", 
      "src/core/ext/transport/chttp2/transport/frame_ping.h", 
      "src/core/ext/transport/chttp2/transport/frame_rst_stream.c", 
      "src/core/ext/transport/chttp2/transport/frame_rst_stream.h", 
      "src/core/ext/transport/chttp2/transport/frame_settings.c", 
      "src/core/ext/transport/chttp2/transport/frame_settings.h", 
      "src/core/ext/transport/chttp2/transport/frame_window_update.c", 
      "src/core/ext/transport/chttp2/transport/frame_window_update.h", 
      "src/core/ext/transport/chttp2/transport/hpack_encoder.c", 
      "src/core/ext/transport/chttp2/transport/hpack_encoder.h", 
      "src/core/ext/transport/chttp2/transport/hpack_parser.c", 
      "src/core/ext/transport/chttp2/transport/hpack_parser.h", 
      "src/core/ext/transport/chttp2/transport/hpack_table.c", 
      "src/core/ext/transport/chttp2/transport/hpack_table.h", 
      "src/core/ext/transport/chttp2/transport/http2_errors.h", 
      "src/core/ext/transport/chttp2/transport/huffsyms.c", 
      "src/core/ext/transport/chttp2/transport/huffsyms.h", 
      "src/core/ext/transport/chttp2/transport/incoming_metadata.c", 
      "src/core/ext/transport/chttp2/transport/incoming_metadata.h", 
      "src/core/ext/transport/chttp2/transport/internal.h", 
      "src/core/ext/transport/chttp2/transport/parsing.c", 
      "src/core/ext/transport/chttp2/transport/status_conversion.c", 
      "src/core/ext/transport/chttp2/transport/status_conversion.h", 
      "src/core/ext/transport/chttp2/transport/stream_lists.c", 
      "src/core/ext/transport/chttp2/transport/stream_map.c", 
      "src/core/ext/transport/chttp2/transport/stream_map.h", 
      "src/core/ext/transport/chttp2/transport/varint.c", 
      "src/core/ext/transport/chttp2/transport/varint.h", 
      "src/core/ext/transport/chttp2/transport/writing.c"
    ], 
    "third_party": false, 
    "type": "filegroup"
  }, 
  {
    "deps": [
      "gpr"
    ], 
    "headers": [
      "src/core/ext/transport/chttp2/alpn/alpn.h"
    ], 
    "is_filegroup": true, 
    "language": "c", 
    "name": "grpc_transport_chttp2_alpn", 
    "src": [
      "src/core/ext/transport/chttp2/alpn/alpn.c", 
      "src/core/ext/transport/chttp2/alpn/alpn.h"
    ], 
    "third_party": false, 
    "type": "filegroup"
  }, 
  {
    "deps": [
      "gpr", 
      "grpc_base", 
      "grpc_transport_chttp2"
    ], 
    "headers": [
      "src/core/ext/transport/chttp2/client/chttp2_connector.h"
    ], 
    "is_filegroup": true, 
    "language": "c", 
    "name": "grpc_transport_chttp2_client_connector", 
    "src": [
      "src/core/ext/transport/chttp2/client/chttp2_connector.c", 
      "src/core/ext/transport/chttp2/client/chttp2_connector.h"
    ], 
    "third_party": false, 
    "type": "filegroup"
  }, 
  {
    "deps": [
      "gpr", 
      "grpc_base", 
      "grpc_client_channel", 
      "grpc_transport_chttp2", 
      "grpc_transport_chttp2_client_connector"
    ], 
    "headers": [], 
    "is_filegroup": true, 
    "language": "c", 
    "name": "grpc_transport_chttp2_client_insecure", 
    "src": [
      "src/core/ext/transport/chttp2/client/insecure/channel_create.c", 
      "src/core/ext/transport/chttp2/client/insecure/channel_create_posix.c"
    ], 
    "third_party": false, 
    "type": "filegroup"
  }, 
  {
    "deps": [
      "gpr", 
      "grpc_base", 
      "grpc_client_channel", 
      "grpc_secure", 
      "grpc_transport_chttp2", 
      "grpc_transport_chttp2_client_connector"
    ], 
    "headers": [], 
    "is_filegroup": true, 
    "language": "c", 
    "name": "grpc_transport_chttp2_client_secure", 
    "src": [
      "src/core/ext/transport/chttp2/client/secure/secure_channel_create.c"
    ], 
    "third_party": false, 
    "type": "filegroup"
  }, 
  {
    "deps": [
      "gpr", 
      "grpc_base", 
      "grpc_transport_chttp2"
    ], 
    "headers": [
      "src/core/ext/transport/chttp2/server/chttp2_server.h"
    ], 
    "is_filegroup": true, 
    "language": "c", 
    "name": "grpc_transport_chttp2_server", 
    "src": [
      "src/core/ext/transport/chttp2/server/chttp2_server.c", 
      "src/core/ext/transport/chttp2/server/chttp2_server.h"
    ], 
    "third_party": false, 
    "type": "filegroup"
  }, 
  {
    "deps": [
      "gpr", 
      "grpc_base", 
      "grpc_transport_chttp2", 
      "grpc_transport_chttp2_server"
    ], 
    "headers": [], 
    "is_filegroup": true, 
    "language": "c", 
    "name": "grpc_transport_chttp2_server_insecure", 
    "src": [
      "src/core/ext/transport/chttp2/server/insecure/server_chttp2.c", 
      "src/core/ext/transport/chttp2/server/insecure/server_chttp2_posix.c"
    ], 
    "third_party": false, 
    "type": "filegroup"
  }, 
  {
    "deps": [
      "gpr", 
      "grpc_base", 
      "grpc_secure", 
      "grpc_transport_chttp2", 
      "grpc_transport_chttp2_server"
    ], 
    "headers": [], 
    "is_filegroup": true, 
    "language": "c", 
    "name": "grpc_transport_chttp2_server_secure", 
    "src": [
      "src/core/ext/transport/chttp2/server/secure/server_secure_chttp2.c"
    ], 
    "third_party": false, 
    "type": "filegroup"
  }, 
  {
    "deps": [
      "grpc_base", 
      "grpc_transport_chttp2"
    ], 
    "headers": [
      "include/grpc/grpc_cronet.h", 
      "include/grpc/grpc_security.h", 
      "include/grpc/grpc_security_constants.h", 
      "third_party/Cronet/bidirectional_stream_c.h"
    ], 
    "is_filegroup": true, 
    "language": "c", 
    "name": "grpc_transport_cronet_client_secure", 
    "src": [
      "include/grpc/grpc_cronet.h", 
      "include/grpc/grpc_security.h", 
      "include/grpc/grpc_security_constants.h", 
      "src/core/ext/transport/cronet/client/secure/cronet_channel_create.c", 
      "src/core/ext/transport/cronet/transport/cronet_api_dummy.c", 
      "src/core/ext/transport/cronet/transport/cronet_transport.c"
    ], 
    "third_party": false, 
    "type": "filegroup"
  }, 
  {
    "deps": [], 
    "headers": [
      "third_party/nanopb/pb.h", 
      "third_party/nanopb/pb_common.h", 
      "third_party/nanopb/pb_decode.h", 
      "third_party/nanopb/pb_encode.h"
    ], 
    "is_filegroup": true, 
    "language": "c", 
    "name": "nanopb", 
    "src": [], 
    "third_party": false, 
    "type": "filegroup"
  }, 
  {
    "deps": [
      "gpr"
    ], 
    "headers": [
      "src/core/lib/tsi/fake_transport_security.h", 
      "src/core/lib/tsi/ssl_transport_security.h", 
      "src/core/lib/tsi/ssl_types.h", 
      "src/core/lib/tsi/transport_security.h", 
      "src/core/lib/tsi/transport_security_interface.h"
    ], 
    "is_filegroup": true, 
    "language": "c", 
    "name": "tsi", 
    "src": [
      "src/core/lib/tsi/fake_transport_security.c", 
      "src/core/lib/tsi/fake_transport_security.h", 
      "src/core/lib/tsi/ssl_transport_security.c", 
      "src/core/lib/tsi/ssl_transport_security.h", 
      "src/core/lib/tsi/ssl_types.h", 
      "src/core/lib/tsi/transport_security.c", 
      "src/core/lib/tsi/transport_security.h", 
      "src/core/lib/tsi/transport_security_interface.h"
    ], 
    "third_party": false, 
    "type": "filegroup"
  }, 
  {
    "deps": [
      "grpc++_codegen_base"
    ], 
    "headers": [
      "include/grpc++/alarm.h", 
      "include/grpc++/channel.h", 
      "include/grpc++/client_context.h", 
      "include/grpc++/completion_queue.h", 
      "include/grpc++/create_channel.h", 
      "include/grpc++/create_channel_posix.h", 
      "include/grpc++/generic/async_generic_service.h", 
      "include/grpc++/generic/generic_stub.h", 
      "include/grpc++/grpc++.h", 
      "include/grpc++/impl/call.h", 
      "include/grpc++/impl/client_unary_call.h", 
      "include/grpc++/impl/codegen/core_codegen.h", 
      "include/grpc++/impl/grpc_library.h", 
      "include/grpc++/impl/method_handler_impl.h", 
      "include/grpc++/impl/rpc_method.h", 
      "include/grpc++/impl/rpc_service_method.h", 
      "include/grpc++/impl/serialization_traits.h", 
      "include/grpc++/impl/server_builder_option.h", 
      "include/grpc++/impl/server_builder_plugin.h", 
      "include/grpc++/impl/server_initializer.h", 
      "include/grpc++/impl/service_type.h", 
      "include/grpc++/resource_quota.h", 
      "include/grpc++/security/auth_context.h", 
      "include/grpc++/security/auth_metadata_processor.h", 
      "include/grpc++/security/credentials.h", 
      "include/grpc++/security/server_credentials.h", 
      "include/grpc++/server.h", 
      "include/grpc++/server_builder.h", 
      "include/grpc++/server_context.h", 
      "include/grpc++/server_posix.h", 
      "include/grpc++/support/async_stream.h", 
      "include/grpc++/support/async_unary_call.h", 
      "include/grpc++/support/byte_buffer.h", 
      "include/grpc++/support/channel_arguments.h", 
      "include/grpc++/support/config.h", 
      "include/grpc++/support/slice.h", 
      "include/grpc++/support/status.h", 
      "include/grpc++/support/status_code_enum.h", 
      "include/grpc++/support/string_ref.h", 
      "include/grpc++/support/stub_options.h", 
      "include/grpc++/support/sync_stream.h", 
      "include/grpc++/support/time.h", 
      "src/cpp/client/create_channel_internal.h", 
      "src/cpp/common/channel_filter.h", 
      "src/cpp/server/dynamic_thread_pool.h", 
      "src/cpp/server/thread_pool_interface.h", 
      "src/cpp/thread_manager/thread_manager.h"
    ], 
    "is_filegroup": true, 
    "language": "c++", 
    "name": "grpc++_base", 
    "src": [
      "include/grpc++/alarm.h", 
      "include/grpc++/channel.h", 
      "include/grpc++/client_context.h", 
      "include/grpc++/completion_queue.h", 
      "include/grpc++/create_channel.h", 
      "include/grpc++/create_channel_posix.h", 
      "include/grpc++/generic/async_generic_service.h", 
      "include/grpc++/generic/generic_stub.h", 
      "include/grpc++/grpc++.h", 
      "include/grpc++/impl/call.h", 
      "include/grpc++/impl/client_unary_call.h", 
      "include/grpc++/impl/codegen/core_codegen.h", 
      "include/grpc++/impl/grpc_library.h", 
      "include/grpc++/impl/method_handler_impl.h", 
      "include/grpc++/impl/rpc_method.h", 
      "include/grpc++/impl/rpc_service_method.h", 
      "include/grpc++/impl/serialization_traits.h", 
      "include/grpc++/impl/server_builder_option.h", 
      "include/grpc++/impl/server_builder_plugin.h", 
      "include/grpc++/impl/server_initializer.h", 
      "include/grpc++/impl/service_type.h", 
      "include/grpc++/resource_quota.h", 
      "include/grpc++/security/auth_context.h", 
      "include/grpc++/security/auth_metadata_processor.h", 
      "include/grpc++/security/credentials.h", 
      "include/grpc++/security/server_credentials.h", 
      "include/grpc++/server.h", 
      "include/grpc++/server_builder.h", 
      "include/grpc++/server_context.h", 
      "include/grpc++/server_posix.h", 
      "include/grpc++/support/async_stream.h", 
      "include/grpc++/support/async_unary_call.h", 
      "include/grpc++/support/byte_buffer.h", 
      "include/grpc++/support/channel_arguments.h", 
      "include/grpc++/support/config.h", 
      "include/grpc++/support/slice.h", 
      "include/grpc++/support/status.h", 
      "include/grpc++/support/status_code_enum.h", 
      "include/grpc++/support/string_ref.h", 
      "include/grpc++/support/stub_options.h", 
      "include/grpc++/support/sync_stream.h", 
      "include/grpc++/support/time.h", 
      "src/cpp/client/channel_cc.cc", 
      "src/cpp/client/client_context.cc", 
      "src/cpp/client/create_channel.cc", 
      "src/cpp/client/create_channel_internal.cc", 
      "src/cpp/client/create_channel_internal.h", 
      "src/cpp/client/create_channel_posix.cc", 
      "src/cpp/client/credentials_cc.cc", 
      "src/cpp/client/generic_stub.cc", 
      "src/cpp/common/channel_arguments.cc", 
      "src/cpp/common/channel_filter.cc", 
      "src/cpp/common/channel_filter.h", 
      "src/cpp/common/completion_queue_cc.cc", 
      "src/cpp/common/core_codegen.cc", 
      "src/cpp/common/resource_quota_cc.cc", 
      "src/cpp/common/rpc_method.cc", 
      "src/cpp/common/version_cc.cc", 
      "src/cpp/server/async_generic_service.cc", 
      "src/cpp/server/create_default_thread_pool.cc", 
      "src/cpp/server/dynamic_thread_pool.cc", 
      "src/cpp/server/dynamic_thread_pool.h", 
      "src/cpp/server/server_builder.cc", 
      "src/cpp/server/server_cc.cc", 
      "src/cpp/server/server_context.cc", 
      "src/cpp/server/server_credentials.cc", 
      "src/cpp/server/server_posix.cc", 
      "src/cpp/server/thread_pool_interface.h", 
      "src/cpp/thread_manager/thread_manager.cc", 
      "src/cpp/thread_manager/thread_manager.h", 
      "src/cpp/util/byte_buffer_cc.cc", 
      "src/cpp/util/slice_cc.cc", 
      "src/cpp/util/status.cc", 
      "src/cpp/util/string_ref.cc", 
      "src/cpp/util/time_cc.cc"
    ], 
    "third_party": false, 
    "type": "filegroup"
  }, 
  {
    "deps": [
      "grpc_codegen"
    ], 
    "headers": [
      "include/grpc++/impl/codegen/async_stream.h", 
      "include/grpc++/impl/codegen/async_unary_call.h", 
      "include/grpc++/impl/codegen/call.h", 
      "include/grpc++/impl/codegen/call_hook.h", 
      "include/grpc++/impl/codegen/channel_interface.h", 
      "include/grpc++/impl/codegen/client_context.h", 
      "include/grpc++/impl/codegen/client_unary_call.h", 
      "include/grpc++/impl/codegen/completion_queue.h", 
      "include/grpc++/impl/codegen/completion_queue_tag.h", 
      "include/grpc++/impl/codegen/config.h", 
      "include/grpc++/impl/codegen/core_codegen_interface.h", 
      "include/grpc++/impl/codegen/create_auth_context.h", 
      "include/grpc++/impl/codegen/grpc_library.h", 
      "include/grpc++/impl/codegen/method_handler_impl.h", 
      "include/grpc++/impl/codegen/rpc_method.h", 
      "include/grpc++/impl/codegen/rpc_service_method.h", 
      "include/grpc++/impl/codegen/security/auth_context.h", 
      "include/grpc++/impl/codegen/serialization_traits.h", 
      "include/grpc++/impl/codegen/server_context.h", 
      "include/grpc++/impl/codegen/server_interface.h", 
      "include/grpc++/impl/codegen/service_type.h", 
      "include/grpc++/impl/codegen/status.h", 
      "include/grpc++/impl/codegen/status_code_enum.h", 
      "include/grpc++/impl/codegen/status_helper.h", 
      "include/grpc++/impl/codegen/string_ref.h", 
      "include/grpc++/impl/codegen/stub_options.h", 
      "include/grpc++/impl/codegen/sync_stream.h", 
      "include/grpc++/impl/codegen/time.h"
    ], 
    "is_filegroup": true, 
    "language": "c++", 
    "name": "grpc++_codegen_base", 
    "src": [
      "include/grpc++/impl/codegen/async_stream.h", 
      "include/grpc++/impl/codegen/async_unary_call.h", 
      "include/grpc++/impl/codegen/call.h", 
      "include/grpc++/impl/codegen/call_hook.h", 
      "include/grpc++/impl/codegen/channel_interface.h", 
      "include/grpc++/impl/codegen/client_context.h", 
      "include/grpc++/impl/codegen/client_unary_call.h", 
      "include/grpc++/impl/codegen/completion_queue.h", 
      "include/grpc++/impl/codegen/completion_queue_tag.h", 
      "include/grpc++/impl/codegen/config.h", 
      "include/grpc++/impl/codegen/core_codegen_interface.h", 
      "include/grpc++/impl/codegen/create_auth_context.h", 
      "include/grpc++/impl/codegen/grpc_library.h", 
      "include/grpc++/impl/codegen/method_handler_impl.h", 
      "include/grpc++/impl/codegen/rpc_method.h", 
      "include/grpc++/impl/codegen/rpc_service_method.h", 
      "include/grpc++/impl/codegen/security/auth_context.h", 
      "include/grpc++/impl/codegen/serialization_traits.h", 
      "include/grpc++/impl/codegen/server_context.h", 
      "include/grpc++/impl/codegen/server_interface.h", 
      "include/grpc++/impl/codegen/service_type.h", 
      "include/grpc++/impl/codegen/status.h", 
      "include/grpc++/impl/codegen/status_code_enum.h", 
      "include/grpc++/impl/codegen/status_helper.h", 
      "include/grpc++/impl/codegen/string_ref.h", 
      "include/grpc++/impl/codegen/stub_options.h", 
      "include/grpc++/impl/codegen/sync_stream.h", 
      "include/grpc++/impl/codegen/time.h"
    ], 
    "third_party": false, 
    "type": "filegroup"
  }, 
  {
    "deps": [
      "grpc++_codegen_base"
    ], 
    "headers": [], 
    "is_filegroup": true, 
    "language": "c++", 
    "name": "grpc++_codegen_base_src", 
    "src": [
      "src/cpp/codegen/codegen_init.cc"
    ], 
    "third_party": false, 
    "type": "filegroup"
  }, 
  {
    "deps": [
      "grpc++_codegen_base", 
      "grpc++_config_proto"
    ], 
    "headers": [
      "include/grpc++/impl/codegen/proto_utils.h"
    ], 
    "is_filegroup": true, 
    "language": "c++", 
    "name": "grpc++_codegen_proto", 
    "src": [
      "include/grpc++/impl/codegen/proto_utils.h"
    ], 
    "third_party": false, 
    "type": "filegroup"
  }, 
  {
    "deps": [], 
    "headers": [
      "include/grpc++/impl/codegen/config_protobuf.h"
    ], 
    "is_filegroup": true, 
    "language": "c++", 
    "name": "grpc++_config_proto", 
    "src": [
      "include/grpc++/impl/codegen/config_protobuf.h"
    ], 
    "third_party": false, 
    "type": "filegroup"
  }, 
  {
    "deps": [], 
    "headers": [
      "src/proto/grpc/reflection/v1alpha/reflection.grpc.pb.h", 
      "src/proto/grpc/reflection/v1alpha/reflection.pb.h"
    ], 
    "is_filegroup": true, 
    "language": "c++", 
    "name": "grpc++_reflection_proto", 
    "src": [], 
    "third_party": false, 
    "type": "filegroup"
  }, 
  {
    "deps": [
      "grpc++_codegen_base"
    ], 
    "headers": [
      "include/grpc++/impl/codegen/thrift_serializer.h", 
      "include/grpc++/impl/codegen/thrift_utils.h"
    ], 
    "is_filegroup": true, 
    "language": "c++", 
    "name": "thrift_util", 
    "src": [
      "include/grpc++/impl/codegen/thrift_serializer.h", 
      "include/grpc++/impl/codegen/thrift_utils.h"
    ], 
    "third_party": false, 
    "type": "filegroup"
  }
]<|MERGE_RESOLUTION|>--- conflicted
+++ resolved
@@ -7093,11 +7093,8 @@
       "src/core/lib/surface/init.h", 
       "src/core/lib/surface/lame_client.h", 
       "src/core/lib/surface/server.h", 
-<<<<<<< HEAD
       "src/core/lib/surface/validate_metadata.h", 
       "src/core/lib/transport/bdp_estimator.h", 
-=======
->>>>>>> 1291fd4b
       "src/core/lib/transport/byte_stream.h", 
       "src/core/lib/transport/connectivity_state.h", 
       "src/core/lib/transport/mdstr_hash_table.h", 
@@ -7314,6 +7311,7 @@
       "src/core/lib/surface/server.c", 
       "src/core/lib/surface/server.h", 
       "src/core/lib/surface/validate_metadata.c", 
+      "src/core/lib/surface/validate_metadata.h", 
       "src/core/lib/surface/version.c", 
       "src/core/lib/transport/bdp_estimator.c", 
       "src/core/lib/transport/bdp_estimator.h", 
