--- conflicted
+++ resolved
@@ -199,12 +199,7 @@
                   default=sorted(collectors.keys()),
                   help='Which collectors should be run against each benchmark')
 argp.add_argument('-b', '--benchmarks',
-<<<<<<< HEAD
-                  default=['bm_fullstack_trickle',
-                           'bm_fullstack_unary_ping_pong',
-=======
                   default=['bm_fullstack_unary_ping_pong',
->>>>>>> 808d19e8
                            'bm_fullstack_streaming_ping_pong',
                            'bm_fullstack_streaming_pump',
                            'bm_closure',
