<?xml version="1.0" encoding="UTF-8"?>
<package packagerversion="1.9.5" version="2.0" xmlns="http://pear.php.net/dtd/package-2.0" xmlns:tasks="http://pear.php.net/dtd/tasks-1.0" xmlns:xsi="http://www.w3.org/2001/XMLSchema-instance" xsi:schemaLocation="http://pear.php.net/dtd/tasks-1.0 http://pear.php.net/dtd/tasks-1.0.xsd http://pear.php.net/dtd/package-2.0 http://pear.php.net/dtd/package-2.0.xsd">
 <name>grpc</name>
 <channel>pecl.php.net</channel>
 <summary>A high performance, open source, general RPC framework that puts mobile and HTTP/2 first.</summary>
 <description>Remote Procedure Calls (RPCs) provide a useful abstraction for building distributed applications and services. The libraries in this repository provide a concrete implementation of the gRPC protocol, layered over HTTP/2. These libraries enable communication between clients and servers using any combination of the supported languages.</description>
 <lead>
  <name>Stanley Cheung</name>
  <user>stanleycheung</user>
  <email>grpc-packages@google.com</email>
  <active>yes</active>
 </lead>
 <date>2016-05-19</date>
 <time>16:06:07</time>
 <version>
  <release>0.15.0</release>
  <api>0.15.0</api>
 </version>
 <stability>
  <release>beta</release>
  <api>beta</api>
 </stability>
 <license>BSD</license>
 <notes>
- TBD
 </notes>
 <contents>
  <dir baseinstalldir="/" name="/">
    <file baseinstalldir="/" name="config.m4" role="src" />
    <file baseinstalldir="/" name="src/php/README.md" role="src" />
    <file baseinstalldir="/" name="src/php/ext/grpc/CREDITS" role="src" />
    <file baseinstalldir="/" name="src/php/ext/grpc/LICENSE" role="src" />
    <file baseinstalldir="/" name="src/php/ext/grpc/byte_buffer.c" role="src" />
    <file baseinstalldir="/" name="src/php/ext/grpc/call.c" role="src" />
    <file baseinstalldir="/" name="src/php/ext/grpc/call_credentials.c" role="src" />
    <file baseinstalldir="/" name="src/php/ext/grpc/channel.c" role="src" />
    <file baseinstalldir="/" name="src/php/ext/grpc/channel_credentials.c" role="src" />
    <file baseinstalldir="/" name="src/php/ext/grpc/completion_queue.c" role="src" />
    <file baseinstalldir="/" name="src/php/ext/grpc/php_grpc.c" role="src" />
    <file baseinstalldir="/" name="src/php/ext/grpc/server.c" role="src" />
    <file baseinstalldir="/" name="src/php/ext/grpc/server_credentials.c" role="src" />
    <file baseinstalldir="/" name="src/php/ext/grpc/timeval.c" role="src" />
    <file baseinstalldir="/" name="src/php/ext/grpc/byte_buffer.h" role="src" />
    <file baseinstalldir="/" name="src/php/ext/grpc/call.h" role="src" />
    <file baseinstalldir="/" name="src/php/ext/grpc/call_credentials.h" role="src" />
    <file baseinstalldir="/" name="src/php/ext/grpc/channel.h" role="src" />
    <file baseinstalldir="/" name="src/php/ext/grpc/channel_credentials.h" role="src" />
    <file baseinstalldir="/" name="src/php/ext/grpc/completion_queue.h" role="src" />
    <file baseinstalldir="/" name="src/php/ext/grpc/php_grpc.h" role="src" />
    <file baseinstalldir="/" name="src/php/ext/grpc/server.h" role="src" />
    <file baseinstalldir="/" name="src/php/ext/grpc/server_credentials.h" role="src" />
    <file baseinstalldir="/" name="src/php/ext/grpc/timeval.h" role="src" />
    <file baseinstalldir="/" name="include/grpc/support/alloc.h" role="src" />
    <file baseinstalldir="/" name="include/grpc/support/atm.h" role="src" />
    <file baseinstalldir="/" name="include/grpc/support/atm_gcc_atomic.h" role="src" />
    <file baseinstalldir="/" name="include/grpc/support/atm_gcc_sync.h" role="src" />
    <file baseinstalldir="/" name="include/grpc/support/atm_windows.h" role="src" />
    <file baseinstalldir="/" name="include/grpc/support/avl.h" role="src" />
    <file baseinstalldir="/" name="include/grpc/support/cmdline.h" role="src" />
    <file baseinstalldir="/" name="include/grpc/support/cpu.h" role="src" />
    <file baseinstalldir="/" name="include/grpc/support/histogram.h" role="src" />
    <file baseinstalldir="/" name="include/grpc/support/host_port.h" role="src" />
    <file baseinstalldir="/" name="include/grpc/support/log.h" role="src" />
    <file baseinstalldir="/" name="include/grpc/support/log_windows.h" role="src" />
    <file baseinstalldir="/" name="include/grpc/support/port_platform.h" role="src" />
    <file baseinstalldir="/" name="include/grpc/support/slice.h" role="src" />
    <file baseinstalldir="/" name="include/grpc/support/slice_buffer.h" role="src" />
    <file baseinstalldir="/" name="include/grpc/support/string_util.h" role="src" />
    <file baseinstalldir="/" name="include/grpc/support/subprocess.h" role="src" />
    <file baseinstalldir="/" name="include/grpc/support/sync.h" role="src" />
    <file baseinstalldir="/" name="include/grpc/support/sync_generic.h" role="src" />
    <file baseinstalldir="/" name="include/grpc/support/sync_posix.h" role="src" />
    <file baseinstalldir="/" name="include/grpc/support/sync_windows.h" role="src" />
    <file baseinstalldir="/" name="include/grpc/support/thd.h" role="src" />
    <file baseinstalldir="/" name="include/grpc/support/time.h" role="src" />
    <file baseinstalldir="/" name="include/grpc/support/tls.h" role="src" />
    <file baseinstalldir="/" name="include/grpc/support/tls_gcc.h" role="src" />
    <file baseinstalldir="/" name="include/grpc/support/tls_msvc.h" role="src" />
    <file baseinstalldir="/" name="include/grpc/support/tls_pthread.h" role="src" />
    <file baseinstalldir="/" name="include/grpc/support/useful.h" role="src" />
    <file baseinstalldir="/" name="include/grpc/impl/codegen/alloc.h" role="src" />
    <file baseinstalldir="/" name="include/grpc/impl/codegen/atm.h" role="src" />
    <file baseinstalldir="/" name="include/grpc/impl/codegen/atm_gcc_atomic.h" role="src" />
    <file baseinstalldir="/" name="include/grpc/impl/codegen/atm_gcc_sync.h" role="src" />
    <file baseinstalldir="/" name="include/grpc/impl/codegen/atm_windows.h" role="src" />
    <file baseinstalldir="/" name="include/grpc/impl/codegen/log.h" role="src" />
    <file baseinstalldir="/" name="include/grpc/impl/codegen/port_platform.h" role="src" />
    <file baseinstalldir="/" name="include/grpc/impl/codegen/slice.h" role="src" />
    <file baseinstalldir="/" name="include/grpc/impl/codegen/slice_buffer.h" role="src" />
    <file baseinstalldir="/" name="include/grpc/impl/codegen/sync.h" role="src" />
    <file baseinstalldir="/" name="include/grpc/impl/codegen/sync_generic.h" role="src" />
    <file baseinstalldir="/" name="include/grpc/impl/codegen/sync_posix.h" role="src" />
    <file baseinstalldir="/" name="include/grpc/impl/codegen/sync_windows.h" role="src" />
    <file baseinstalldir="/" name="include/grpc/impl/codegen/time.h" role="src" />
    <file baseinstalldir="/" name="src/core/lib/profiling/timers.h" role="src" />
    <file baseinstalldir="/" name="src/core/lib/support/backoff.h" role="src" />
    <file baseinstalldir="/" name="src/core/lib/support/block_annotate.h" role="src" />
    <file baseinstalldir="/" name="src/core/lib/support/env.h" role="src" />
    <file baseinstalldir="/" name="src/core/lib/support/murmur_hash.h" role="src" />
    <file baseinstalldir="/" name="src/core/lib/support/stack_lockfree.h" role="src" />
    <file baseinstalldir="/" name="src/core/lib/support/string.h" role="src" />
    <file baseinstalldir="/" name="src/core/lib/support/string_windows.h" role="src" />
    <file baseinstalldir="/" name="src/core/lib/support/thd_internal.h" role="src" />
    <file baseinstalldir="/" name="src/core/lib/support/time_precise.h" role="src" />
    <file baseinstalldir="/" name="src/core/lib/support/tmpfile.h" role="src" />
    <file baseinstalldir="/" name="src/core/lib/profiling/basic_timers.c" role="src" />
    <file baseinstalldir="/" name="src/core/lib/profiling/stap_timers.c" role="src" />
    <file baseinstalldir="/" name="src/core/lib/support/alloc.c" role="src" />
    <file baseinstalldir="/" name="src/core/lib/support/avl.c" role="src" />
    <file baseinstalldir="/" name="src/core/lib/support/backoff.c" role="src" />
    <file baseinstalldir="/" name="src/core/lib/support/cmdline.c" role="src" />
    <file baseinstalldir="/" name="src/core/lib/support/cpu_iphone.c" role="src" />
    <file baseinstalldir="/" name="src/core/lib/support/cpu_linux.c" role="src" />
    <file baseinstalldir="/" name="src/core/lib/support/cpu_posix.c" role="src" />
    <file baseinstalldir="/" name="src/core/lib/support/cpu_windows.c" role="src" />
    <file baseinstalldir="/" name="src/core/lib/support/env_linux.c" role="src" />
    <file baseinstalldir="/" name="src/core/lib/support/env_posix.c" role="src" />
    <file baseinstalldir="/" name="src/core/lib/support/env_windows.c" role="src" />
    <file baseinstalldir="/" name="src/core/lib/support/histogram.c" role="src" />
    <file baseinstalldir="/" name="src/core/lib/support/host_port.c" role="src" />
    <file baseinstalldir="/" name="src/core/lib/support/log.c" role="src" />
    <file baseinstalldir="/" name="src/core/lib/support/log_android.c" role="src" />
    <file baseinstalldir="/" name="src/core/lib/support/log_linux.c" role="src" />
    <file baseinstalldir="/" name="src/core/lib/support/log_posix.c" role="src" />
    <file baseinstalldir="/" name="src/core/lib/support/log_windows.c" role="src" />
    <file baseinstalldir="/" name="src/core/lib/support/murmur_hash.c" role="src" />
    <file baseinstalldir="/" name="src/core/lib/support/slice.c" role="src" />
    <file baseinstalldir="/" name="src/core/lib/support/slice_buffer.c" role="src" />
    <file baseinstalldir="/" name="src/core/lib/support/stack_lockfree.c" role="src" />
    <file baseinstalldir="/" name="src/core/lib/support/string.c" role="src" />
    <file baseinstalldir="/" name="src/core/lib/support/string_posix.c" role="src" />
    <file baseinstalldir="/" name="src/core/lib/support/string_util_windows.c" role="src" />
    <file baseinstalldir="/" name="src/core/lib/support/string_windows.c" role="src" />
    <file baseinstalldir="/" name="src/core/lib/support/subprocess_posix.c" role="src" />
    <file baseinstalldir="/" name="src/core/lib/support/subprocess_windows.c" role="src" />
    <file baseinstalldir="/" name="src/core/lib/support/sync.c" role="src" />
    <file baseinstalldir="/" name="src/core/lib/support/sync_posix.c" role="src" />
    <file baseinstalldir="/" name="src/core/lib/support/sync_windows.c" role="src" />
    <file baseinstalldir="/" name="src/core/lib/support/thd.c" role="src" />
    <file baseinstalldir="/" name="src/core/lib/support/thd_posix.c" role="src" />
    <file baseinstalldir="/" name="src/core/lib/support/thd_windows.c" role="src" />
    <file baseinstalldir="/" name="src/core/lib/support/time.c" role="src" />
    <file baseinstalldir="/" name="src/core/lib/support/time_posix.c" role="src" />
    <file baseinstalldir="/" name="src/core/lib/support/time_precise.c" role="src" />
    <file baseinstalldir="/" name="src/core/lib/support/time_windows.c" role="src" />
    <file baseinstalldir="/" name="src/core/lib/support/tls_pthread.c" role="src" />
    <file baseinstalldir="/" name="src/core/lib/support/tmpfile_msys.c" role="src" />
    <file baseinstalldir="/" name="src/core/lib/support/tmpfile_posix.c" role="src" />
    <file baseinstalldir="/" name="src/core/lib/support/tmpfile_windows.c" role="src" />
    <file baseinstalldir="/" name="src/core/lib/support/wrap_memcpy.c" role="src" />
    <file baseinstalldir="/" name="include/grpc/byte_buffer.h" role="src" />
    <file baseinstalldir="/" name="include/grpc/byte_buffer_reader.h" role="src" />
    <file baseinstalldir="/" name="include/grpc/compression.h" role="src" />
    <file baseinstalldir="/" name="include/grpc/grpc.h" role="src" />
    <file baseinstalldir="/" name="include/grpc/status.h" role="src" />
    <file baseinstalldir="/" name="include/grpc/impl/codegen/byte_buffer.h" role="src" />
    <file baseinstalldir="/" name="include/grpc/impl/codegen/byte_buffer_reader.h" role="src" />
    <file baseinstalldir="/" name="include/grpc/impl/codegen/compression_types.h" role="src" />
    <file baseinstalldir="/" name="include/grpc/impl/codegen/connectivity_state.h" role="src" />
    <file baseinstalldir="/" name="include/grpc/impl/codegen/grpc_types.h" role="src" />
    <file baseinstalldir="/" name="include/grpc/impl/codegen/propagation_bits.h" role="src" />
    <file baseinstalldir="/" name="include/grpc/impl/codegen/status.h" role="src" />
    <file baseinstalldir="/" name="include/grpc/impl/codegen/alloc.h" role="src" />
    <file baseinstalldir="/" name="include/grpc/impl/codegen/atm.h" role="src" />
    <file baseinstalldir="/" name="include/grpc/impl/codegen/atm_gcc_atomic.h" role="src" />
    <file baseinstalldir="/" name="include/grpc/impl/codegen/atm_gcc_sync.h" role="src" />
    <file baseinstalldir="/" name="include/grpc/impl/codegen/atm_windows.h" role="src" />
    <file baseinstalldir="/" name="include/grpc/impl/codegen/log.h" role="src" />
    <file baseinstalldir="/" name="include/grpc/impl/codegen/port_platform.h" role="src" />
    <file baseinstalldir="/" name="include/grpc/impl/codegen/slice.h" role="src" />
    <file baseinstalldir="/" name="include/grpc/impl/codegen/slice_buffer.h" role="src" />
    <file baseinstalldir="/" name="include/grpc/impl/codegen/sync.h" role="src" />
    <file baseinstalldir="/" name="include/grpc/impl/codegen/sync_generic.h" role="src" />
    <file baseinstalldir="/" name="include/grpc/impl/codegen/sync_posix.h" role="src" />
    <file baseinstalldir="/" name="include/grpc/impl/codegen/sync_windows.h" role="src" />
    <file baseinstalldir="/" name="include/grpc/impl/codegen/time.h" role="src" />
    <file baseinstalldir="/" name="include/grpc/grpc_security.h" role="src" />
    <file baseinstalldir="/" name="include/grpc/grpc_security_constants.h" role="src" />
    <file baseinstalldir="/" name="include/grpc/census.h" role="src" />
    <file baseinstalldir="/" name="src/core/lib/channel/channel_args.h" role="src" />
    <file baseinstalldir="/" name="src/core/lib/channel/channel_stack.h" role="src" />
    <file baseinstalldir="/" name="src/core/lib/channel/channel_stack_builder.h" role="src" />
    <file baseinstalldir="/" name="src/core/lib/channel/compress_filter.h" role="src" />
    <file baseinstalldir="/" name="src/core/lib/channel/connected_channel.h" role="src" />
    <file baseinstalldir="/" name="src/core/lib/channel/context.h" role="src" />
    <file baseinstalldir="/" name="src/core/lib/channel/http_client_filter.h" role="src" />
    <file baseinstalldir="/" name="src/core/lib/channel/http_server_filter.h" role="src" />
    <file baseinstalldir="/" name="src/core/lib/compression/algorithm_metadata.h" role="src" />
    <file baseinstalldir="/" name="src/core/lib/compression/message_compress.h" role="src" />
    <file baseinstalldir="/" name="src/core/lib/debug/trace.h" role="src" />
    <file baseinstalldir="/" name="src/core/lib/http/format_request.h" role="src" />
    <file baseinstalldir="/" name="src/core/lib/http/httpcli.h" role="src" />
    <file baseinstalldir="/" name="src/core/lib/http/parser.h" role="src" />
    <file baseinstalldir="/" name="src/core/lib/iomgr/closure.h" role="src" />
    <file baseinstalldir="/" name="src/core/lib/iomgr/endpoint.h" role="src" />
    <file baseinstalldir="/" name="src/core/lib/iomgr/endpoint_pair.h" role="src" />
    <file baseinstalldir="/" name="src/core/lib/iomgr/error.h" role="src" />
    <file baseinstalldir="/" name="src/core/lib/iomgr/ev_poll_and_epoll_posix.h" role="src" />
    <file baseinstalldir="/" name="src/core/lib/iomgr/ev_poll_posix.h" role="src" />
    <file baseinstalldir="/" name="src/core/lib/iomgr/ev_posix.h" role="src" />
    <file baseinstalldir="/" name="src/core/lib/iomgr/exec_ctx.h" role="src" />
    <file baseinstalldir="/" name="src/core/lib/iomgr/executor.h" role="src" />
    <file baseinstalldir="/" name="src/core/lib/iomgr/iocp_windows.h" role="src" />
    <file baseinstalldir="/" name="src/core/lib/iomgr/iomgr.h" role="src" />
    <file baseinstalldir="/" name="src/core/lib/iomgr/iomgr_internal.h" role="src" />
    <file baseinstalldir="/" name="src/core/lib/iomgr/iomgr_posix.h" role="src" />
<<<<<<< HEAD
    <file baseinstalldir="/" name="src/core/lib/iomgr/load_file.h" role="src" />
=======
    <file baseinstalldir="/" name="src/core/lib/iomgr/polling_entity.h" role="src" />
>>>>>>> d30d4e27
    <file baseinstalldir="/" name="src/core/lib/iomgr/pollset.h" role="src" />
    <file baseinstalldir="/" name="src/core/lib/iomgr/pollset_set.h" role="src" />
    <file baseinstalldir="/" name="src/core/lib/iomgr/pollset_set_windows.h" role="src" />
    <file baseinstalldir="/" name="src/core/lib/iomgr/pollset_windows.h" role="src" />
    <file baseinstalldir="/" name="src/core/lib/iomgr/resolve_address.h" role="src" />
    <file baseinstalldir="/" name="src/core/lib/iomgr/sockaddr.h" role="src" />
    <file baseinstalldir="/" name="src/core/lib/iomgr/sockaddr_posix.h" role="src" />
    <file baseinstalldir="/" name="src/core/lib/iomgr/sockaddr_utils.h" role="src" />
    <file baseinstalldir="/" name="src/core/lib/iomgr/sockaddr_windows.h" role="src" />
    <file baseinstalldir="/" name="src/core/lib/iomgr/socket_utils_posix.h" role="src" />
    <file baseinstalldir="/" name="src/core/lib/iomgr/socket_windows.h" role="src" />
    <file baseinstalldir="/" name="src/core/lib/iomgr/tcp_client.h" role="src" />
    <file baseinstalldir="/" name="src/core/lib/iomgr/tcp_posix.h" role="src" />
    <file baseinstalldir="/" name="src/core/lib/iomgr/tcp_server.h" role="src" />
    <file baseinstalldir="/" name="src/core/lib/iomgr/tcp_windows.h" role="src" />
    <file baseinstalldir="/" name="src/core/lib/iomgr/time_averaged_stats.h" role="src" />
    <file baseinstalldir="/" name="src/core/lib/iomgr/timer.h" role="src" />
    <file baseinstalldir="/" name="src/core/lib/iomgr/timer_heap.h" role="src" />
    <file baseinstalldir="/" name="src/core/lib/iomgr/udp_server.h" role="src" />
    <file baseinstalldir="/" name="src/core/lib/iomgr/unix_sockets_posix.h" role="src" />
    <file baseinstalldir="/" name="src/core/lib/iomgr/wakeup_fd_pipe.h" role="src" />
    <file baseinstalldir="/" name="src/core/lib/iomgr/wakeup_fd_posix.h" role="src" />
    <file baseinstalldir="/" name="src/core/lib/iomgr/workqueue.h" role="src" />
    <file baseinstalldir="/" name="src/core/lib/iomgr/workqueue_posix.h" role="src" />
    <file baseinstalldir="/" name="src/core/lib/iomgr/workqueue_windows.h" role="src" />
    <file baseinstalldir="/" name="src/core/lib/json/json.h" role="src" />
    <file baseinstalldir="/" name="src/core/lib/json/json_common.h" role="src" />
    <file baseinstalldir="/" name="src/core/lib/json/json_reader.h" role="src" />
    <file baseinstalldir="/" name="src/core/lib/json/json_writer.h" role="src" />
    <file baseinstalldir="/" name="src/core/lib/surface/api_trace.h" role="src" />
    <file baseinstalldir="/" name="src/core/lib/surface/call.h" role="src" />
    <file baseinstalldir="/" name="src/core/lib/surface/call_test_only.h" role="src" />
    <file baseinstalldir="/" name="src/core/lib/surface/channel.h" role="src" />
    <file baseinstalldir="/" name="src/core/lib/surface/channel_init.h" role="src" />
    <file baseinstalldir="/" name="src/core/lib/surface/channel_stack_type.h" role="src" />
    <file baseinstalldir="/" name="src/core/lib/surface/completion_queue.h" role="src" />
    <file baseinstalldir="/" name="src/core/lib/surface/event_string.h" role="src" />
    <file baseinstalldir="/" name="src/core/lib/surface/init.h" role="src" />
    <file baseinstalldir="/" name="src/core/lib/surface/lame_client.h" role="src" />
    <file baseinstalldir="/" name="src/core/lib/surface/server.h" role="src" />
    <file baseinstalldir="/" name="src/core/lib/surface/surface_trace.h" role="src" />
    <file baseinstalldir="/" name="src/core/lib/transport/byte_stream.h" role="src" />
    <file baseinstalldir="/" name="src/core/lib/transport/connectivity_state.h" role="src" />
    <file baseinstalldir="/" name="src/core/lib/transport/metadata.h" role="src" />
    <file baseinstalldir="/" name="src/core/lib/transport/metadata_batch.h" role="src" />
    <file baseinstalldir="/" name="src/core/lib/transport/static_metadata.h" role="src" />
    <file baseinstalldir="/" name="src/core/lib/transport/transport.h" role="src" />
    <file baseinstalldir="/" name="src/core/lib/transport/transport_impl.h" role="src" />
    <file baseinstalldir="/" name="src/core/ext/transport/chttp2/transport/bin_encoder.h" role="src" />
    <file baseinstalldir="/" name="src/core/ext/transport/chttp2/transport/chttp2_transport.h" role="src" />
    <file baseinstalldir="/" name="src/core/ext/transport/chttp2/transport/frame.h" role="src" />
    <file baseinstalldir="/" name="src/core/ext/transport/chttp2/transport/frame_data.h" role="src" />
    <file baseinstalldir="/" name="src/core/ext/transport/chttp2/transport/frame_goaway.h" role="src" />
    <file baseinstalldir="/" name="src/core/ext/transport/chttp2/transport/frame_ping.h" role="src" />
    <file baseinstalldir="/" name="src/core/ext/transport/chttp2/transport/frame_rst_stream.h" role="src" />
    <file baseinstalldir="/" name="src/core/ext/transport/chttp2/transport/frame_settings.h" role="src" />
    <file baseinstalldir="/" name="src/core/ext/transport/chttp2/transport/frame_window_update.h" role="src" />
    <file baseinstalldir="/" name="src/core/ext/transport/chttp2/transport/hpack_encoder.h" role="src" />
    <file baseinstalldir="/" name="src/core/ext/transport/chttp2/transport/hpack_parser.h" role="src" />
    <file baseinstalldir="/" name="src/core/ext/transport/chttp2/transport/hpack_table.h" role="src" />
    <file baseinstalldir="/" name="src/core/ext/transport/chttp2/transport/http2_errors.h" role="src" />
    <file baseinstalldir="/" name="src/core/ext/transport/chttp2/transport/huffsyms.h" role="src" />
    <file baseinstalldir="/" name="src/core/ext/transport/chttp2/transport/incoming_metadata.h" role="src" />
    <file baseinstalldir="/" name="src/core/ext/transport/chttp2/transport/internal.h" role="src" />
    <file baseinstalldir="/" name="src/core/ext/transport/chttp2/transport/status_conversion.h" role="src" />
    <file baseinstalldir="/" name="src/core/ext/transport/chttp2/transport/stream_map.h" role="src" />
    <file baseinstalldir="/" name="src/core/ext/transport/chttp2/transport/timeout_encoding.h" role="src" />
    <file baseinstalldir="/" name="src/core/ext/transport/chttp2/transport/varint.h" role="src" />
    <file baseinstalldir="/" name="src/core/ext/transport/chttp2/alpn/alpn.h" role="src" />
    <file baseinstalldir="/" name="src/core/lib/security/context/security_context.h" role="src" />
    <file baseinstalldir="/" name="src/core/lib/security/credentials/composite/composite_credentials.h" role="src" />
    <file baseinstalldir="/" name="src/core/lib/security/credentials/credentials.h" role="src" />
    <file baseinstalldir="/" name="src/core/lib/security/credentials/fake/fake_credentials.h" role="src" />
    <file baseinstalldir="/" name="src/core/lib/security/credentials/google_default/google_default_credentials.h" role="src" />
    <file baseinstalldir="/" name="src/core/lib/security/credentials/iam/iam_credentials.h" role="src" />
    <file baseinstalldir="/" name="src/core/lib/security/credentials/jwt/json_token.h" role="src" />
    <file baseinstalldir="/" name="src/core/lib/security/credentials/jwt/jwt_credentials.h" role="src" />
    <file baseinstalldir="/" name="src/core/lib/security/credentials/jwt/jwt_verifier.h" role="src" />
    <file baseinstalldir="/" name="src/core/lib/security/credentials/oauth2/oauth2_credentials.h" role="src" />
    <file baseinstalldir="/" name="src/core/lib/security/credentials/plugin/plugin_credentials.h" role="src" />
    <file baseinstalldir="/" name="src/core/lib/security/credentials/ssl/ssl_credentials.h" role="src" />
    <file baseinstalldir="/" name="src/core/lib/security/transport/auth_filters.h" role="src" />
    <file baseinstalldir="/" name="src/core/lib/security/transport/handshake.h" role="src" />
    <file baseinstalldir="/" name="src/core/lib/security/transport/secure_endpoint.h" role="src" />
    <file baseinstalldir="/" name="src/core/lib/security/transport/security_connector.h" role="src" />
    <file baseinstalldir="/" name="src/core/lib/security/transport/tsi_error.h" role="src" />
    <file baseinstalldir="/" name="src/core/lib/security/util/b64.h" role="src" />
    <file baseinstalldir="/" name="src/core/lib/security/util/json_util.h" role="src" />
    <file baseinstalldir="/" name="src/core/lib/tsi/fake_transport_security.h" role="src" />
    <file baseinstalldir="/" name="src/core/lib/tsi/ssl_transport_security.h" role="src" />
    <file baseinstalldir="/" name="src/core/lib/tsi/ssl_types.h" role="src" />
    <file baseinstalldir="/" name="src/core/lib/tsi/transport_security.h" role="src" />
    <file baseinstalldir="/" name="src/core/lib/tsi/transport_security_interface.h" role="src" />
    <file baseinstalldir="/" name="src/core/ext/client_config/client_channel.h" role="src" />
    <file baseinstalldir="/" name="src/core/ext/client_config/client_channel_factory.h" role="src" />
    <file baseinstalldir="/" name="src/core/ext/client_config/client_config.h" role="src" />
    <file baseinstalldir="/" name="src/core/ext/client_config/connector.h" role="src" />
    <file baseinstalldir="/" name="src/core/ext/client_config/initial_connect_string.h" role="src" />
    <file baseinstalldir="/" name="src/core/ext/client_config/lb_policy.h" role="src" />
    <file baseinstalldir="/" name="src/core/ext/client_config/lb_policy_factory.h" role="src" />
    <file baseinstalldir="/" name="src/core/ext/client_config/lb_policy_registry.h" role="src" />
    <file baseinstalldir="/" name="src/core/ext/client_config/parse_address.h" role="src" />
    <file baseinstalldir="/" name="src/core/ext/client_config/resolver.h" role="src" />
    <file baseinstalldir="/" name="src/core/ext/client_config/resolver_factory.h" role="src" />
    <file baseinstalldir="/" name="src/core/ext/client_config/resolver_registry.h" role="src" />
    <file baseinstalldir="/" name="src/core/ext/client_config/subchannel.h" role="src" />
    <file baseinstalldir="/" name="src/core/ext/client_config/subchannel_call_holder.h" role="src" />
    <file baseinstalldir="/" name="src/core/ext/client_config/subchannel_index.h" role="src" />
    <file baseinstalldir="/" name="src/core/ext/client_config/uri_parser.h" role="src" />
    <file baseinstalldir="/" name="src/core/ext/lb_policy/grpclb/load_balancer_api.h" role="src" />
    <file baseinstalldir="/" name="src/core/ext/lb_policy/grpclb/proto/grpc/lb/v1/load_balancer.pb.h" role="src" />
    <file baseinstalldir="/" name="third_party/nanopb/pb.h" role="src" />
    <file baseinstalldir="/" name="third_party/nanopb/pb_common.h" role="src" />
    <file baseinstalldir="/" name="third_party/nanopb/pb_decode.h" role="src" />
    <file baseinstalldir="/" name="third_party/nanopb/pb_encode.h" role="src" />
    <file baseinstalldir="/" name="src/core/ext/load_reporting/load_reporting.h" role="src" />
    <file baseinstalldir="/" name="src/core/ext/load_reporting/load_reporting_filter.h" role="src" />
    <file baseinstalldir="/" name="src/core/ext/census/aggregation.h" role="src" />
    <file baseinstalldir="/" name="src/core/ext/census/census_interface.h" role="src" />
    <file baseinstalldir="/" name="src/core/ext/census/census_rpc_stats.h" role="src" />
    <file baseinstalldir="/" name="src/core/ext/census/gen/census.pb.h" role="src" />
    <file baseinstalldir="/" name="src/core/ext/census/grpc_filter.h" role="src" />
    <file baseinstalldir="/" name="src/core/ext/census/mlog.h" role="src" />
    <file baseinstalldir="/" name="src/core/ext/census/rpc_metric_id.h" role="src" />
    <file baseinstalldir="/" name="src/core/lib/surface/init.c" role="src" />
    <file baseinstalldir="/" name="src/core/lib/channel/channel_args.c" role="src" />
    <file baseinstalldir="/" name="src/core/lib/channel/channel_stack.c" role="src" />
    <file baseinstalldir="/" name="src/core/lib/channel/channel_stack_builder.c" role="src" />
    <file baseinstalldir="/" name="src/core/lib/channel/compress_filter.c" role="src" />
    <file baseinstalldir="/" name="src/core/lib/channel/connected_channel.c" role="src" />
    <file baseinstalldir="/" name="src/core/lib/channel/http_client_filter.c" role="src" />
    <file baseinstalldir="/" name="src/core/lib/channel/http_server_filter.c" role="src" />
    <file baseinstalldir="/" name="src/core/lib/compression/compression_algorithm.c" role="src" />
    <file baseinstalldir="/" name="src/core/lib/compression/message_compress.c" role="src" />
    <file baseinstalldir="/" name="src/core/lib/debug/trace.c" role="src" />
    <file baseinstalldir="/" name="src/core/lib/http/format_request.c" role="src" />
    <file baseinstalldir="/" name="src/core/lib/http/httpcli.c" role="src" />
    <file baseinstalldir="/" name="src/core/lib/http/parser.c" role="src" />
    <file baseinstalldir="/" name="src/core/lib/iomgr/closure.c" role="src" />
    <file baseinstalldir="/" name="src/core/lib/iomgr/endpoint.c" role="src" />
    <file baseinstalldir="/" name="src/core/lib/iomgr/endpoint_pair_posix.c" role="src" />
    <file baseinstalldir="/" name="src/core/lib/iomgr/endpoint_pair_windows.c" role="src" />
    <file baseinstalldir="/" name="src/core/lib/iomgr/error.c" role="src" />
    <file baseinstalldir="/" name="src/core/lib/iomgr/ev_poll_and_epoll_posix.c" role="src" />
    <file baseinstalldir="/" name="src/core/lib/iomgr/ev_poll_posix.c" role="src" />
    <file baseinstalldir="/" name="src/core/lib/iomgr/ev_posix.c" role="src" />
    <file baseinstalldir="/" name="src/core/lib/iomgr/exec_ctx.c" role="src" />
    <file baseinstalldir="/" name="src/core/lib/iomgr/executor.c" role="src" />
    <file baseinstalldir="/" name="src/core/lib/iomgr/iocp_windows.c" role="src" />
    <file baseinstalldir="/" name="src/core/lib/iomgr/iomgr.c" role="src" />
    <file baseinstalldir="/" name="src/core/lib/iomgr/iomgr_posix.c" role="src" />
    <file baseinstalldir="/" name="src/core/lib/iomgr/iomgr_windows.c" role="src" />
<<<<<<< HEAD
    <file baseinstalldir="/" name="src/core/lib/iomgr/load_file.c" role="src" />
=======
    <file baseinstalldir="/" name="src/core/lib/iomgr/polling_entity.c" role="src" />
>>>>>>> d30d4e27
    <file baseinstalldir="/" name="src/core/lib/iomgr/pollset_set_windows.c" role="src" />
    <file baseinstalldir="/" name="src/core/lib/iomgr/pollset_windows.c" role="src" />
    <file baseinstalldir="/" name="src/core/lib/iomgr/resolve_address_posix.c" role="src" />
    <file baseinstalldir="/" name="src/core/lib/iomgr/resolve_address_windows.c" role="src" />
    <file baseinstalldir="/" name="src/core/lib/iomgr/sockaddr_utils.c" role="src" />
    <file baseinstalldir="/" name="src/core/lib/iomgr/socket_utils_common_posix.c" role="src" />
    <file baseinstalldir="/" name="src/core/lib/iomgr/socket_utils_linux.c" role="src" />
    <file baseinstalldir="/" name="src/core/lib/iomgr/socket_utils_posix.c" role="src" />
    <file baseinstalldir="/" name="src/core/lib/iomgr/socket_windows.c" role="src" />
    <file baseinstalldir="/" name="src/core/lib/iomgr/tcp_client_posix.c" role="src" />
    <file baseinstalldir="/" name="src/core/lib/iomgr/tcp_client_windows.c" role="src" />
    <file baseinstalldir="/" name="src/core/lib/iomgr/tcp_posix.c" role="src" />
    <file baseinstalldir="/" name="src/core/lib/iomgr/tcp_server_posix.c" role="src" />
    <file baseinstalldir="/" name="src/core/lib/iomgr/tcp_server_windows.c" role="src" />
    <file baseinstalldir="/" name="src/core/lib/iomgr/tcp_windows.c" role="src" />
    <file baseinstalldir="/" name="src/core/lib/iomgr/time_averaged_stats.c" role="src" />
    <file baseinstalldir="/" name="src/core/lib/iomgr/timer.c" role="src" />
    <file baseinstalldir="/" name="src/core/lib/iomgr/timer_heap.c" role="src" />
    <file baseinstalldir="/" name="src/core/lib/iomgr/udp_server.c" role="src" />
    <file baseinstalldir="/" name="src/core/lib/iomgr/unix_sockets_posix.c" role="src" />
    <file baseinstalldir="/" name="src/core/lib/iomgr/unix_sockets_posix_noop.c" role="src" />
    <file baseinstalldir="/" name="src/core/lib/iomgr/wakeup_fd_eventfd.c" role="src" />
    <file baseinstalldir="/" name="src/core/lib/iomgr/wakeup_fd_nospecial.c" role="src" />
    <file baseinstalldir="/" name="src/core/lib/iomgr/wakeup_fd_pipe.c" role="src" />
    <file baseinstalldir="/" name="src/core/lib/iomgr/wakeup_fd_posix.c" role="src" />
    <file baseinstalldir="/" name="src/core/lib/iomgr/workqueue_posix.c" role="src" />
    <file baseinstalldir="/" name="src/core/lib/iomgr/workqueue_windows.c" role="src" />
    <file baseinstalldir="/" name="src/core/lib/json/json.c" role="src" />
    <file baseinstalldir="/" name="src/core/lib/json/json_reader.c" role="src" />
    <file baseinstalldir="/" name="src/core/lib/json/json_string.c" role="src" />
    <file baseinstalldir="/" name="src/core/lib/json/json_writer.c" role="src" />
    <file baseinstalldir="/" name="src/core/lib/surface/alarm.c" role="src" />
    <file baseinstalldir="/" name="src/core/lib/surface/api_trace.c" role="src" />
    <file baseinstalldir="/" name="src/core/lib/surface/byte_buffer.c" role="src" />
    <file baseinstalldir="/" name="src/core/lib/surface/byte_buffer_reader.c" role="src" />
    <file baseinstalldir="/" name="src/core/lib/surface/call.c" role="src" />
    <file baseinstalldir="/" name="src/core/lib/surface/call_details.c" role="src" />
    <file baseinstalldir="/" name="src/core/lib/surface/call_log_batch.c" role="src" />
    <file baseinstalldir="/" name="src/core/lib/surface/channel.c" role="src" />
    <file baseinstalldir="/" name="src/core/lib/surface/channel_init.c" role="src" />
    <file baseinstalldir="/" name="src/core/lib/surface/channel_ping.c" role="src" />
    <file baseinstalldir="/" name="src/core/lib/surface/channel_stack_type.c" role="src" />
    <file baseinstalldir="/" name="src/core/lib/surface/completion_queue.c" role="src" />
    <file baseinstalldir="/" name="src/core/lib/surface/event_string.c" role="src" />
    <file baseinstalldir="/" name="src/core/lib/surface/lame_client.c" role="src" />
    <file baseinstalldir="/" name="src/core/lib/surface/metadata_array.c" role="src" />
    <file baseinstalldir="/" name="src/core/lib/surface/server.c" role="src" />
    <file baseinstalldir="/" name="src/core/lib/surface/validate_metadata.c" role="src" />
    <file baseinstalldir="/" name="src/core/lib/surface/version.c" role="src" />
    <file baseinstalldir="/" name="src/core/lib/transport/byte_stream.c" role="src" />
    <file baseinstalldir="/" name="src/core/lib/transport/connectivity_state.c" role="src" />
    <file baseinstalldir="/" name="src/core/lib/transport/metadata.c" role="src" />
    <file baseinstalldir="/" name="src/core/lib/transport/metadata_batch.c" role="src" />
    <file baseinstalldir="/" name="src/core/lib/transport/static_metadata.c" role="src" />
    <file baseinstalldir="/" name="src/core/lib/transport/transport.c" role="src" />
    <file baseinstalldir="/" name="src/core/lib/transport/transport_op_string.c" role="src" />
    <file baseinstalldir="/" name="src/core/ext/transport/chttp2/server/secure/server_secure_chttp2.c" role="src" />
    <file baseinstalldir="/" name="src/core/ext/transport/chttp2/transport/bin_encoder.c" role="src" />
    <file baseinstalldir="/" name="src/core/ext/transport/chttp2/transport/chttp2_plugin.c" role="src" />
    <file baseinstalldir="/" name="src/core/ext/transport/chttp2/transport/chttp2_transport.c" role="src" />
    <file baseinstalldir="/" name="src/core/ext/transport/chttp2/transport/frame_data.c" role="src" />
    <file baseinstalldir="/" name="src/core/ext/transport/chttp2/transport/frame_goaway.c" role="src" />
    <file baseinstalldir="/" name="src/core/ext/transport/chttp2/transport/frame_ping.c" role="src" />
    <file baseinstalldir="/" name="src/core/ext/transport/chttp2/transport/frame_rst_stream.c" role="src" />
    <file baseinstalldir="/" name="src/core/ext/transport/chttp2/transport/frame_settings.c" role="src" />
    <file baseinstalldir="/" name="src/core/ext/transport/chttp2/transport/frame_window_update.c" role="src" />
    <file baseinstalldir="/" name="src/core/ext/transport/chttp2/transport/hpack_encoder.c" role="src" />
    <file baseinstalldir="/" name="src/core/ext/transport/chttp2/transport/hpack_parser.c" role="src" />
    <file baseinstalldir="/" name="src/core/ext/transport/chttp2/transport/hpack_table.c" role="src" />
    <file baseinstalldir="/" name="src/core/ext/transport/chttp2/transport/huffsyms.c" role="src" />
    <file baseinstalldir="/" name="src/core/ext/transport/chttp2/transport/incoming_metadata.c" role="src" />
    <file baseinstalldir="/" name="src/core/ext/transport/chttp2/transport/parsing.c" role="src" />
    <file baseinstalldir="/" name="src/core/ext/transport/chttp2/transport/status_conversion.c" role="src" />
    <file baseinstalldir="/" name="src/core/ext/transport/chttp2/transport/stream_lists.c" role="src" />
    <file baseinstalldir="/" name="src/core/ext/transport/chttp2/transport/stream_map.c" role="src" />
    <file baseinstalldir="/" name="src/core/ext/transport/chttp2/transport/timeout_encoding.c" role="src" />
    <file baseinstalldir="/" name="src/core/ext/transport/chttp2/transport/varint.c" role="src" />
    <file baseinstalldir="/" name="src/core/ext/transport/chttp2/transport/writing.c" role="src" />
    <file baseinstalldir="/" name="src/core/ext/transport/chttp2/alpn/alpn.c" role="src" />
    <file baseinstalldir="/" name="src/core/lib/http/httpcli_security_connector.c" role="src" />
    <file baseinstalldir="/" name="src/core/lib/security/context/security_context.c" role="src" />
    <file baseinstalldir="/" name="src/core/lib/security/credentials/composite/composite_credentials.c" role="src" />
    <file baseinstalldir="/" name="src/core/lib/security/credentials/credentials.c" role="src" />
    <file baseinstalldir="/" name="src/core/lib/security/credentials/credentials_metadata.c" role="src" />
    <file baseinstalldir="/" name="src/core/lib/security/credentials/fake/fake_credentials.c" role="src" />
    <file baseinstalldir="/" name="src/core/lib/security/credentials/google_default/credentials_posix.c" role="src" />
    <file baseinstalldir="/" name="src/core/lib/security/credentials/google_default/credentials_windows.c" role="src" />
    <file baseinstalldir="/" name="src/core/lib/security/credentials/google_default/google_default_credentials.c" role="src" />
    <file baseinstalldir="/" name="src/core/lib/security/credentials/iam/iam_credentials.c" role="src" />
    <file baseinstalldir="/" name="src/core/lib/security/credentials/jwt/json_token.c" role="src" />
    <file baseinstalldir="/" name="src/core/lib/security/credentials/jwt/jwt_credentials.c" role="src" />
    <file baseinstalldir="/" name="src/core/lib/security/credentials/jwt/jwt_verifier.c" role="src" />
    <file baseinstalldir="/" name="src/core/lib/security/credentials/oauth2/oauth2_credentials.c" role="src" />
    <file baseinstalldir="/" name="src/core/lib/security/credentials/plugin/plugin_credentials.c" role="src" />
    <file baseinstalldir="/" name="src/core/lib/security/credentials/ssl/ssl_credentials.c" role="src" />
    <file baseinstalldir="/" name="src/core/lib/security/transport/client_auth_filter.c" role="src" />
    <file baseinstalldir="/" name="src/core/lib/security/transport/handshake.c" role="src" />
    <file baseinstalldir="/" name="src/core/lib/security/transport/secure_endpoint.c" role="src" />
    <file baseinstalldir="/" name="src/core/lib/security/transport/security_connector.c" role="src" />
    <file baseinstalldir="/" name="src/core/lib/security/transport/server_auth_filter.c" role="src" />
    <file baseinstalldir="/" name="src/core/lib/security/transport/tsi_error.c" role="src" />
    <file baseinstalldir="/" name="src/core/lib/security/util/b64.c" role="src" />
    <file baseinstalldir="/" name="src/core/lib/security/util/json_util.c" role="src" />
    <file baseinstalldir="/" name="src/core/lib/surface/init_secure.c" role="src" />
    <file baseinstalldir="/" name="src/core/lib/tsi/fake_transport_security.c" role="src" />
    <file baseinstalldir="/" name="src/core/lib/tsi/ssl_transport_security.c" role="src" />
    <file baseinstalldir="/" name="src/core/lib/tsi/transport_security.c" role="src" />
    <file baseinstalldir="/" name="src/core/ext/transport/chttp2/client/secure/secure_channel_create.c" role="src" />
    <file baseinstalldir="/" name="src/core/ext/client_config/channel_connectivity.c" role="src" />
    <file baseinstalldir="/" name="src/core/ext/client_config/client_channel.c" role="src" />
    <file baseinstalldir="/" name="src/core/ext/client_config/client_channel_factory.c" role="src" />
    <file baseinstalldir="/" name="src/core/ext/client_config/client_config.c" role="src" />
    <file baseinstalldir="/" name="src/core/ext/client_config/client_config_plugin.c" role="src" />
    <file baseinstalldir="/" name="src/core/ext/client_config/connector.c" role="src" />
    <file baseinstalldir="/" name="src/core/ext/client_config/default_initial_connect_string.c" role="src" />
    <file baseinstalldir="/" name="src/core/ext/client_config/initial_connect_string.c" role="src" />
    <file baseinstalldir="/" name="src/core/ext/client_config/lb_policy.c" role="src" />
    <file baseinstalldir="/" name="src/core/ext/client_config/lb_policy_factory.c" role="src" />
    <file baseinstalldir="/" name="src/core/ext/client_config/lb_policy_registry.c" role="src" />
    <file baseinstalldir="/" name="src/core/ext/client_config/parse_address.c" role="src" />
    <file baseinstalldir="/" name="src/core/ext/client_config/resolver.c" role="src" />
    <file baseinstalldir="/" name="src/core/ext/client_config/resolver_factory.c" role="src" />
    <file baseinstalldir="/" name="src/core/ext/client_config/resolver_registry.c" role="src" />
    <file baseinstalldir="/" name="src/core/ext/client_config/subchannel.c" role="src" />
    <file baseinstalldir="/" name="src/core/ext/client_config/subchannel_call_holder.c" role="src" />
    <file baseinstalldir="/" name="src/core/ext/client_config/subchannel_index.c" role="src" />
    <file baseinstalldir="/" name="src/core/ext/client_config/uri_parser.c" role="src" />
    <file baseinstalldir="/" name="src/core/ext/transport/chttp2/server/insecure/server_chttp2.c" role="src" />
    <file baseinstalldir="/" name="src/core/ext/transport/chttp2/client/insecure/channel_create.c" role="src" />
    <file baseinstalldir="/" name="src/core/ext/lb_policy/grpclb/load_balancer_api.c" role="src" />
    <file baseinstalldir="/" name="src/core/ext/lb_policy/grpclb/proto/grpc/lb/v1/load_balancer.pb.c" role="src" />
    <file baseinstalldir="/" name="third_party/nanopb/pb_common.c" role="src" />
    <file baseinstalldir="/" name="third_party/nanopb/pb_decode.c" role="src" />
    <file baseinstalldir="/" name="third_party/nanopb/pb_encode.c" role="src" />
    <file baseinstalldir="/" name="src/core/ext/lb_policy/pick_first/pick_first.c" role="src" />
    <file baseinstalldir="/" name="src/core/ext/lb_policy/round_robin/round_robin.c" role="src" />
    <file baseinstalldir="/" name="src/core/ext/resolver/dns/native/dns_resolver.c" role="src" />
    <file baseinstalldir="/" name="src/core/ext/resolver/sockaddr/sockaddr_resolver.c" role="src" />
    <file baseinstalldir="/" name="src/core/ext/load_reporting/load_reporting.c" role="src" />
    <file baseinstalldir="/" name="src/core/ext/load_reporting/load_reporting_filter.c" role="src" />
    <file baseinstalldir="/" name="src/core/ext/census/context.c" role="src" />
    <file baseinstalldir="/" name="src/core/ext/census/gen/census.pb.c" role="src" />
    <file baseinstalldir="/" name="src/core/ext/census/grpc_context.c" role="src" />
    <file baseinstalldir="/" name="src/core/ext/census/grpc_filter.c" role="src" />
    <file baseinstalldir="/" name="src/core/ext/census/grpc_plugin.c" role="src" />
    <file baseinstalldir="/" name="src/core/ext/census/initialize.c" role="src" />
    <file baseinstalldir="/" name="src/core/ext/census/mlog.c" role="src" />
    <file baseinstalldir="/" name="src/core/ext/census/operation.c" role="src" />
    <file baseinstalldir="/" name="src/core/ext/census/placeholders.c" role="src" />
    <file baseinstalldir="/" name="src/core/ext/census/tracing.c" role="src" />
    <file baseinstalldir="/" name="src/core/plugin_registry/grpc_plugin_registry.c" role="src" />
    <file baseinstalldir="/" name="third_party/boringssl/crypto/aes/internal.h" role="src" />
    <file baseinstalldir="/" name="third_party/boringssl/crypto/asn1/asn1_locl.h" role="src" />
    <file baseinstalldir="/" name="third_party/boringssl/crypto/bio/internal.h" role="src" />
    <file baseinstalldir="/" name="third_party/boringssl/crypto/bn/internal.h" role="src" />
    <file baseinstalldir="/" name="third_party/boringssl/crypto/bn/rsaz_exp.h" role="src" />
    <file baseinstalldir="/" name="third_party/boringssl/crypto/bytestring/internal.h" role="src" />
    <file baseinstalldir="/" name="third_party/boringssl/crypto/cipher/internal.h" role="src" />
    <file baseinstalldir="/" name="third_party/boringssl/crypto/conf/conf_def.h" role="src" />
    <file baseinstalldir="/" name="third_party/boringssl/crypto/conf/internal.h" role="src" />
    <file baseinstalldir="/" name="third_party/boringssl/crypto/curve25519/internal.h" role="src" />
    <file baseinstalldir="/" name="third_party/boringssl/crypto/des/internal.h" role="src" />
    <file baseinstalldir="/" name="third_party/boringssl/crypto/dh/internal.h" role="src" />
    <file baseinstalldir="/" name="third_party/boringssl/crypto/digest/internal.h" role="src" />
    <file baseinstalldir="/" name="third_party/boringssl/crypto/digest/md32_common.h" role="src" />
    <file baseinstalldir="/" name="third_party/boringssl/crypto/directory.h" role="src" />
    <file baseinstalldir="/" name="third_party/boringssl/crypto/ec/internal.h" role="src" />
    <file baseinstalldir="/" name="third_party/boringssl/crypto/ec/p256-x86_64-table.h" role="src" />
    <file baseinstalldir="/" name="third_party/boringssl/crypto/evp/internal.h" role="src" />
    <file baseinstalldir="/" name="third_party/boringssl/crypto/internal.h" role="src" />
    <file baseinstalldir="/" name="third_party/boringssl/crypto/modes/internal.h" role="src" />
    <file baseinstalldir="/" name="third_party/boringssl/crypto/obj/obj_dat.h" role="src" />
    <file baseinstalldir="/" name="third_party/boringssl/crypto/obj/obj_xref.h" role="src" />
    <file baseinstalldir="/" name="third_party/boringssl/crypto/pkcs8/internal.h" role="src" />
    <file baseinstalldir="/" name="third_party/boringssl/crypto/rand/internal.h" role="src" />
    <file baseinstalldir="/" name="third_party/boringssl/crypto/rsa/internal.h" role="src" />
    <file baseinstalldir="/" name="third_party/boringssl/crypto/test/scoped_types.h" role="src" />
    <file baseinstalldir="/" name="third_party/boringssl/crypto/test/test_util.h" role="src" />
    <file baseinstalldir="/" name="third_party/boringssl/crypto/x509/charmap.h" role="src" />
    <file baseinstalldir="/" name="third_party/boringssl/crypto/x509/vpm_int.h" role="src" />
    <file baseinstalldir="/" name="third_party/boringssl/crypto/x509v3/ext_dat.h" role="src" />
    <file baseinstalldir="/" name="third_party/boringssl/crypto/x509v3/pcy_int.h" role="src" />
    <file baseinstalldir="/" name="third_party/boringssl/include/openssl/aead.h" role="src" />
    <file baseinstalldir="/" name="third_party/boringssl/include/openssl/aes.h" role="src" />
    <file baseinstalldir="/" name="third_party/boringssl/include/openssl/arm_arch.h" role="src" />
    <file baseinstalldir="/" name="third_party/boringssl/include/openssl/asn1.h" role="src" />
    <file baseinstalldir="/" name="third_party/boringssl/include/openssl/asn1_mac.h" role="src" />
    <file baseinstalldir="/" name="third_party/boringssl/include/openssl/asn1t.h" role="src" />
    <file baseinstalldir="/" name="third_party/boringssl/include/openssl/base.h" role="src" />
    <file baseinstalldir="/" name="third_party/boringssl/include/openssl/base64.h" role="src" />
    <file baseinstalldir="/" name="third_party/boringssl/include/openssl/bio.h" role="src" />
    <file baseinstalldir="/" name="third_party/boringssl/include/openssl/blowfish.h" role="src" />
    <file baseinstalldir="/" name="third_party/boringssl/include/openssl/bn.h" role="src" />
    <file baseinstalldir="/" name="third_party/boringssl/include/openssl/buf.h" role="src" />
    <file baseinstalldir="/" name="third_party/boringssl/include/openssl/buffer.h" role="src" />
    <file baseinstalldir="/" name="third_party/boringssl/include/openssl/bytestring.h" role="src" />
    <file baseinstalldir="/" name="third_party/boringssl/include/openssl/cast.h" role="src" />
    <file baseinstalldir="/" name="third_party/boringssl/include/openssl/chacha.h" role="src" />
    <file baseinstalldir="/" name="third_party/boringssl/include/openssl/cipher.h" role="src" />
    <file baseinstalldir="/" name="third_party/boringssl/include/openssl/cmac.h" role="src" />
    <file baseinstalldir="/" name="third_party/boringssl/include/openssl/conf.h" role="src" />
    <file baseinstalldir="/" name="third_party/boringssl/include/openssl/cpu.h" role="src" />
    <file baseinstalldir="/" name="third_party/boringssl/include/openssl/crypto.h" role="src" />
    <file baseinstalldir="/" name="third_party/boringssl/include/openssl/curve25519.h" role="src" />
    <file baseinstalldir="/" name="third_party/boringssl/include/openssl/des.h" role="src" />
    <file baseinstalldir="/" name="third_party/boringssl/include/openssl/dh.h" role="src" />
    <file baseinstalldir="/" name="third_party/boringssl/include/openssl/digest.h" role="src" />
    <file baseinstalldir="/" name="third_party/boringssl/include/openssl/dsa.h" role="src" />
    <file baseinstalldir="/" name="third_party/boringssl/include/openssl/dtls1.h" role="src" />
    <file baseinstalldir="/" name="third_party/boringssl/include/openssl/ec.h" role="src" />
    <file baseinstalldir="/" name="third_party/boringssl/include/openssl/ec_key.h" role="src" />
    <file baseinstalldir="/" name="third_party/boringssl/include/openssl/ecdh.h" role="src" />
    <file baseinstalldir="/" name="third_party/boringssl/include/openssl/ecdsa.h" role="src" />
    <file baseinstalldir="/" name="third_party/boringssl/include/openssl/engine.h" role="src" />
    <file baseinstalldir="/" name="third_party/boringssl/include/openssl/err.h" role="src" />
    <file baseinstalldir="/" name="third_party/boringssl/include/openssl/evp.h" role="src" />
    <file baseinstalldir="/" name="third_party/boringssl/include/openssl/ex_data.h" role="src" />
    <file baseinstalldir="/" name="third_party/boringssl/include/openssl/hkdf.h" role="src" />
    <file baseinstalldir="/" name="third_party/boringssl/include/openssl/hmac.h" role="src" />
    <file baseinstalldir="/" name="third_party/boringssl/include/openssl/lhash.h" role="src" />
    <file baseinstalldir="/" name="third_party/boringssl/include/openssl/lhash_macros.h" role="src" />
    <file baseinstalldir="/" name="third_party/boringssl/include/openssl/md4.h" role="src" />
    <file baseinstalldir="/" name="third_party/boringssl/include/openssl/md5.h" role="src" />
    <file baseinstalldir="/" name="third_party/boringssl/include/openssl/mem.h" role="src" />
    <file baseinstalldir="/" name="third_party/boringssl/include/openssl/obj.h" role="src" />
    <file baseinstalldir="/" name="third_party/boringssl/include/openssl/obj_mac.h" role="src" />
    <file baseinstalldir="/" name="third_party/boringssl/include/openssl/objects.h" role="src" />
    <file baseinstalldir="/" name="third_party/boringssl/include/openssl/opensslfeatures.h" role="src" />
    <file baseinstalldir="/" name="third_party/boringssl/include/openssl/opensslv.h" role="src" />
    <file baseinstalldir="/" name="third_party/boringssl/include/openssl/ossl_typ.h" role="src" />
    <file baseinstalldir="/" name="third_party/boringssl/include/openssl/pem.h" role="src" />
    <file baseinstalldir="/" name="third_party/boringssl/include/openssl/pkcs12.h" role="src" />
    <file baseinstalldir="/" name="third_party/boringssl/include/openssl/pkcs7.h" role="src" />
    <file baseinstalldir="/" name="third_party/boringssl/include/openssl/pkcs8.h" role="src" />
    <file baseinstalldir="/" name="third_party/boringssl/include/openssl/poly1305.h" role="src" />
    <file baseinstalldir="/" name="third_party/boringssl/include/openssl/pqueue.h" role="src" />
    <file baseinstalldir="/" name="third_party/boringssl/include/openssl/rand.h" role="src" />
    <file baseinstalldir="/" name="third_party/boringssl/include/openssl/rc4.h" role="src" />
    <file baseinstalldir="/" name="third_party/boringssl/include/openssl/rsa.h" role="src" />
    <file baseinstalldir="/" name="third_party/boringssl/include/openssl/safestack.h" role="src" />
    <file baseinstalldir="/" name="third_party/boringssl/include/openssl/sha.h" role="src" />
    <file baseinstalldir="/" name="third_party/boringssl/include/openssl/srtp.h" role="src" />
    <file baseinstalldir="/" name="third_party/boringssl/include/openssl/ssl.h" role="src" />
    <file baseinstalldir="/" name="third_party/boringssl/include/openssl/ssl3.h" role="src" />
    <file baseinstalldir="/" name="third_party/boringssl/include/openssl/stack.h" role="src" />
    <file baseinstalldir="/" name="third_party/boringssl/include/openssl/stack_macros.h" role="src" />
    <file baseinstalldir="/" name="third_party/boringssl/include/openssl/thread.h" role="src" />
    <file baseinstalldir="/" name="third_party/boringssl/include/openssl/time_support.h" role="src" />
    <file baseinstalldir="/" name="third_party/boringssl/include/openssl/tls1.h" role="src" />
    <file baseinstalldir="/" name="third_party/boringssl/include/openssl/type_check.h" role="src" />
    <file baseinstalldir="/" name="third_party/boringssl/include/openssl/x509.h" role="src" />
    <file baseinstalldir="/" name="third_party/boringssl/include/openssl/x509_vfy.h" role="src" />
    <file baseinstalldir="/" name="third_party/boringssl/include/openssl/x509v3.h" role="src" />
    <file baseinstalldir="/" name="third_party/boringssl/ssl/internal.h" role="src" />
    <file baseinstalldir="/" name="third_party/boringssl/ssl/test/async_bio.h" role="src" />
    <file baseinstalldir="/" name="third_party/boringssl/ssl/test/packeted_bio.h" role="src" />
    <file baseinstalldir="/" name="third_party/boringssl/ssl/test/scoped_types.h" role="src" />
    <file baseinstalldir="/" name="third_party/boringssl/ssl/test/test_config.h" role="src" />
    <file baseinstalldir="/" name="src/boringssl/err_data.c" role="src" />
    <file baseinstalldir="/" name="third_party/boringssl/crypto/aes/aes.c" role="src" />
    <file baseinstalldir="/" name="third_party/boringssl/crypto/aes/mode_wrappers.c" role="src" />
    <file baseinstalldir="/" name="third_party/boringssl/crypto/asn1/a_bitstr.c" role="src" />
    <file baseinstalldir="/" name="third_party/boringssl/crypto/asn1/a_bool.c" role="src" />
    <file baseinstalldir="/" name="third_party/boringssl/crypto/asn1/a_bytes.c" role="src" />
    <file baseinstalldir="/" name="third_party/boringssl/crypto/asn1/a_d2i_fp.c" role="src" />
    <file baseinstalldir="/" name="third_party/boringssl/crypto/asn1/a_dup.c" role="src" />
    <file baseinstalldir="/" name="third_party/boringssl/crypto/asn1/a_enum.c" role="src" />
    <file baseinstalldir="/" name="third_party/boringssl/crypto/asn1/a_gentm.c" role="src" />
    <file baseinstalldir="/" name="third_party/boringssl/crypto/asn1/a_i2d_fp.c" role="src" />
    <file baseinstalldir="/" name="third_party/boringssl/crypto/asn1/a_int.c" role="src" />
    <file baseinstalldir="/" name="third_party/boringssl/crypto/asn1/a_mbstr.c" role="src" />
    <file baseinstalldir="/" name="third_party/boringssl/crypto/asn1/a_object.c" role="src" />
    <file baseinstalldir="/" name="third_party/boringssl/crypto/asn1/a_octet.c" role="src" />
    <file baseinstalldir="/" name="third_party/boringssl/crypto/asn1/a_print.c" role="src" />
    <file baseinstalldir="/" name="third_party/boringssl/crypto/asn1/a_strnid.c" role="src" />
    <file baseinstalldir="/" name="third_party/boringssl/crypto/asn1/a_time.c" role="src" />
    <file baseinstalldir="/" name="third_party/boringssl/crypto/asn1/a_type.c" role="src" />
    <file baseinstalldir="/" name="third_party/boringssl/crypto/asn1/a_utctm.c" role="src" />
    <file baseinstalldir="/" name="third_party/boringssl/crypto/asn1/a_utf8.c" role="src" />
    <file baseinstalldir="/" name="third_party/boringssl/crypto/asn1/asn1_lib.c" role="src" />
    <file baseinstalldir="/" name="third_party/boringssl/crypto/asn1/asn1_par.c" role="src" />
    <file baseinstalldir="/" name="third_party/boringssl/crypto/asn1/asn_pack.c" role="src" />
    <file baseinstalldir="/" name="third_party/boringssl/crypto/asn1/bio_asn1.c" role="src" />
    <file baseinstalldir="/" name="third_party/boringssl/crypto/asn1/bio_ndef.c" role="src" />
    <file baseinstalldir="/" name="third_party/boringssl/crypto/asn1/f_enum.c" role="src" />
    <file baseinstalldir="/" name="third_party/boringssl/crypto/asn1/f_int.c" role="src" />
    <file baseinstalldir="/" name="third_party/boringssl/crypto/asn1/f_string.c" role="src" />
    <file baseinstalldir="/" name="third_party/boringssl/crypto/asn1/t_bitst.c" role="src" />
    <file baseinstalldir="/" name="third_party/boringssl/crypto/asn1/t_pkey.c" role="src" />
    <file baseinstalldir="/" name="third_party/boringssl/crypto/asn1/tasn_dec.c" role="src" />
    <file baseinstalldir="/" name="third_party/boringssl/crypto/asn1/tasn_enc.c" role="src" />
    <file baseinstalldir="/" name="third_party/boringssl/crypto/asn1/tasn_fre.c" role="src" />
    <file baseinstalldir="/" name="third_party/boringssl/crypto/asn1/tasn_new.c" role="src" />
    <file baseinstalldir="/" name="third_party/boringssl/crypto/asn1/tasn_prn.c" role="src" />
    <file baseinstalldir="/" name="third_party/boringssl/crypto/asn1/tasn_typ.c" role="src" />
    <file baseinstalldir="/" name="third_party/boringssl/crypto/asn1/tasn_utl.c" role="src" />
    <file baseinstalldir="/" name="third_party/boringssl/crypto/asn1/x_bignum.c" role="src" />
    <file baseinstalldir="/" name="third_party/boringssl/crypto/asn1/x_long.c" role="src" />
    <file baseinstalldir="/" name="third_party/boringssl/crypto/base64/base64.c" role="src" />
    <file baseinstalldir="/" name="third_party/boringssl/crypto/bio/bio.c" role="src" />
    <file baseinstalldir="/" name="third_party/boringssl/crypto/bio/bio_mem.c" role="src" />
    <file baseinstalldir="/" name="third_party/boringssl/crypto/bio/buffer.c" role="src" />
    <file baseinstalldir="/" name="third_party/boringssl/crypto/bio/connect.c" role="src" />
    <file baseinstalldir="/" name="third_party/boringssl/crypto/bio/fd.c" role="src" />
    <file baseinstalldir="/" name="third_party/boringssl/crypto/bio/file.c" role="src" />
    <file baseinstalldir="/" name="third_party/boringssl/crypto/bio/hexdump.c" role="src" />
    <file baseinstalldir="/" name="third_party/boringssl/crypto/bio/pair.c" role="src" />
    <file baseinstalldir="/" name="third_party/boringssl/crypto/bio/printf.c" role="src" />
    <file baseinstalldir="/" name="third_party/boringssl/crypto/bio/socket.c" role="src" />
    <file baseinstalldir="/" name="third_party/boringssl/crypto/bio/socket_helper.c" role="src" />
    <file baseinstalldir="/" name="third_party/boringssl/crypto/bn/add.c" role="src" />
    <file baseinstalldir="/" name="third_party/boringssl/crypto/bn/asm/x86_64-gcc.c" role="src" />
    <file baseinstalldir="/" name="third_party/boringssl/crypto/bn/bn.c" role="src" />
    <file baseinstalldir="/" name="third_party/boringssl/crypto/bn/bn_asn1.c" role="src" />
    <file baseinstalldir="/" name="third_party/boringssl/crypto/bn/cmp.c" role="src" />
    <file baseinstalldir="/" name="third_party/boringssl/crypto/bn/convert.c" role="src" />
    <file baseinstalldir="/" name="third_party/boringssl/crypto/bn/ctx.c" role="src" />
    <file baseinstalldir="/" name="third_party/boringssl/crypto/bn/div.c" role="src" />
    <file baseinstalldir="/" name="third_party/boringssl/crypto/bn/exponentiation.c" role="src" />
    <file baseinstalldir="/" name="third_party/boringssl/crypto/bn/gcd.c" role="src" />
    <file baseinstalldir="/" name="third_party/boringssl/crypto/bn/generic.c" role="src" />
    <file baseinstalldir="/" name="third_party/boringssl/crypto/bn/kronecker.c" role="src" />
    <file baseinstalldir="/" name="third_party/boringssl/crypto/bn/montgomery.c" role="src" />
    <file baseinstalldir="/" name="third_party/boringssl/crypto/bn/mul.c" role="src" />
    <file baseinstalldir="/" name="third_party/boringssl/crypto/bn/prime.c" role="src" />
    <file baseinstalldir="/" name="third_party/boringssl/crypto/bn/random.c" role="src" />
    <file baseinstalldir="/" name="third_party/boringssl/crypto/bn/rsaz_exp.c" role="src" />
    <file baseinstalldir="/" name="third_party/boringssl/crypto/bn/shift.c" role="src" />
    <file baseinstalldir="/" name="third_party/boringssl/crypto/bn/sqrt.c" role="src" />
    <file baseinstalldir="/" name="third_party/boringssl/crypto/buf/buf.c" role="src" />
    <file baseinstalldir="/" name="third_party/boringssl/crypto/bytestring/asn1_compat.c" role="src" />
    <file baseinstalldir="/" name="third_party/boringssl/crypto/bytestring/ber.c" role="src" />
    <file baseinstalldir="/" name="third_party/boringssl/crypto/bytestring/cbb.c" role="src" />
    <file baseinstalldir="/" name="third_party/boringssl/crypto/bytestring/cbs.c" role="src" />
    <file baseinstalldir="/" name="third_party/boringssl/crypto/chacha/chacha_generic.c" role="src" />
    <file baseinstalldir="/" name="third_party/boringssl/crypto/chacha/chacha_vec.c" role="src" />
    <file baseinstalldir="/" name="third_party/boringssl/crypto/cipher/aead.c" role="src" />
    <file baseinstalldir="/" name="third_party/boringssl/crypto/cipher/cipher.c" role="src" />
    <file baseinstalldir="/" name="third_party/boringssl/crypto/cipher/derive_key.c" role="src" />
    <file baseinstalldir="/" name="third_party/boringssl/crypto/cipher/e_aes.c" role="src" />
    <file baseinstalldir="/" name="third_party/boringssl/crypto/cipher/e_chacha20poly1305.c" role="src" />
    <file baseinstalldir="/" name="third_party/boringssl/crypto/cipher/e_des.c" role="src" />
    <file baseinstalldir="/" name="third_party/boringssl/crypto/cipher/e_null.c" role="src" />
    <file baseinstalldir="/" name="third_party/boringssl/crypto/cipher/e_rc2.c" role="src" />
    <file baseinstalldir="/" name="third_party/boringssl/crypto/cipher/e_rc4.c" role="src" />
    <file baseinstalldir="/" name="third_party/boringssl/crypto/cipher/e_ssl3.c" role="src" />
    <file baseinstalldir="/" name="third_party/boringssl/crypto/cipher/e_tls.c" role="src" />
    <file baseinstalldir="/" name="third_party/boringssl/crypto/cipher/tls_cbc.c" role="src" />
    <file baseinstalldir="/" name="third_party/boringssl/crypto/cmac/cmac.c" role="src" />
    <file baseinstalldir="/" name="third_party/boringssl/crypto/conf/conf.c" role="src" />
    <file baseinstalldir="/" name="third_party/boringssl/crypto/cpu-arm.c" role="src" />
    <file baseinstalldir="/" name="third_party/boringssl/crypto/cpu-intel.c" role="src" />
    <file baseinstalldir="/" name="third_party/boringssl/crypto/crypto.c" role="src" />
    <file baseinstalldir="/" name="third_party/boringssl/crypto/curve25519/curve25519.c" role="src" />
    <file baseinstalldir="/" name="third_party/boringssl/crypto/curve25519/x25519-x86_64.c" role="src" />
    <file baseinstalldir="/" name="third_party/boringssl/crypto/des/des.c" role="src" />
    <file baseinstalldir="/" name="third_party/boringssl/crypto/dh/check.c" role="src" />
    <file baseinstalldir="/" name="third_party/boringssl/crypto/dh/dh.c" role="src" />
    <file baseinstalldir="/" name="third_party/boringssl/crypto/dh/dh_asn1.c" role="src" />
    <file baseinstalldir="/" name="third_party/boringssl/crypto/dh/params.c" role="src" />
    <file baseinstalldir="/" name="third_party/boringssl/crypto/digest/digest.c" role="src" />
    <file baseinstalldir="/" name="third_party/boringssl/crypto/digest/digests.c" role="src" />
    <file baseinstalldir="/" name="third_party/boringssl/crypto/directory_posix.c" role="src" />
    <file baseinstalldir="/" name="third_party/boringssl/crypto/directory_win.c" role="src" />
    <file baseinstalldir="/" name="third_party/boringssl/crypto/dsa/dsa.c" role="src" />
    <file baseinstalldir="/" name="third_party/boringssl/crypto/dsa/dsa_asn1.c" role="src" />
    <file baseinstalldir="/" name="third_party/boringssl/crypto/ec/ec.c" role="src" />
    <file baseinstalldir="/" name="third_party/boringssl/crypto/ec/ec_asn1.c" role="src" />
    <file baseinstalldir="/" name="third_party/boringssl/crypto/ec/ec_key.c" role="src" />
    <file baseinstalldir="/" name="third_party/boringssl/crypto/ec/ec_montgomery.c" role="src" />
    <file baseinstalldir="/" name="third_party/boringssl/crypto/ec/oct.c" role="src" />
    <file baseinstalldir="/" name="third_party/boringssl/crypto/ec/p224-64.c" role="src" />
    <file baseinstalldir="/" name="third_party/boringssl/crypto/ec/p256-64.c" role="src" />
    <file baseinstalldir="/" name="third_party/boringssl/crypto/ec/p256-x86_64.c" role="src" />
    <file baseinstalldir="/" name="third_party/boringssl/crypto/ec/simple.c" role="src" />
    <file baseinstalldir="/" name="third_party/boringssl/crypto/ec/util-64.c" role="src" />
    <file baseinstalldir="/" name="third_party/boringssl/crypto/ec/wnaf.c" role="src" />
    <file baseinstalldir="/" name="third_party/boringssl/crypto/ecdh/ecdh.c" role="src" />
    <file baseinstalldir="/" name="third_party/boringssl/crypto/ecdsa/ecdsa.c" role="src" />
    <file baseinstalldir="/" name="third_party/boringssl/crypto/ecdsa/ecdsa_asn1.c" role="src" />
    <file baseinstalldir="/" name="third_party/boringssl/crypto/engine/engine.c" role="src" />
    <file baseinstalldir="/" name="third_party/boringssl/crypto/err/err.c" role="src" />
    <file baseinstalldir="/" name="third_party/boringssl/crypto/evp/algorithm.c" role="src" />
    <file baseinstalldir="/" name="third_party/boringssl/crypto/evp/digestsign.c" role="src" />
    <file baseinstalldir="/" name="third_party/boringssl/crypto/evp/evp.c" role="src" />
    <file baseinstalldir="/" name="third_party/boringssl/crypto/evp/evp_asn1.c" role="src" />
    <file baseinstalldir="/" name="third_party/boringssl/crypto/evp/evp_ctx.c" role="src" />
    <file baseinstalldir="/" name="third_party/boringssl/crypto/evp/p_dsa_asn1.c" role="src" />
    <file baseinstalldir="/" name="third_party/boringssl/crypto/evp/p_ec.c" role="src" />
    <file baseinstalldir="/" name="third_party/boringssl/crypto/evp/p_ec_asn1.c" role="src" />
    <file baseinstalldir="/" name="third_party/boringssl/crypto/evp/p_rsa.c" role="src" />
    <file baseinstalldir="/" name="third_party/boringssl/crypto/evp/p_rsa_asn1.c" role="src" />
    <file baseinstalldir="/" name="third_party/boringssl/crypto/evp/pbkdf.c" role="src" />
    <file baseinstalldir="/" name="third_party/boringssl/crypto/evp/sign.c" role="src" />
    <file baseinstalldir="/" name="third_party/boringssl/crypto/ex_data.c" role="src" />
    <file baseinstalldir="/" name="third_party/boringssl/crypto/hkdf/hkdf.c" role="src" />
    <file baseinstalldir="/" name="third_party/boringssl/crypto/hmac/hmac.c" role="src" />
    <file baseinstalldir="/" name="third_party/boringssl/crypto/lhash/lhash.c" role="src" />
    <file baseinstalldir="/" name="third_party/boringssl/crypto/md4/md4.c" role="src" />
    <file baseinstalldir="/" name="third_party/boringssl/crypto/md5/md5.c" role="src" />
    <file baseinstalldir="/" name="third_party/boringssl/crypto/mem.c" role="src" />
    <file baseinstalldir="/" name="third_party/boringssl/crypto/modes/cbc.c" role="src" />
    <file baseinstalldir="/" name="third_party/boringssl/crypto/modes/cfb.c" role="src" />
    <file baseinstalldir="/" name="third_party/boringssl/crypto/modes/ctr.c" role="src" />
    <file baseinstalldir="/" name="third_party/boringssl/crypto/modes/gcm.c" role="src" />
    <file baseinstalldir="/" name="third_party/boringssl/crypto/modes/ofb.c" role="src" />
    <file baseinstalldir="/" name="third_party/boringssl/crypto/obj/obj.c" role="src" />
    <file baseinstalldir="/" name="third_party/boringssl/crypto/obj/obj_xref.c" role="src" />
    <file baseinstalldir="/" name="third_party/boringssl/crypto/pem/pem_all.c" role="src" />
    <file baseinstalldir="/" name="third_party/boringssl/crypto/pem/pem_info.c" role="src" />
    <file baseinstalldir="/" name="third_party/boringssl/crypto/pem/pem_lib.c" role="src" />
    <file baseinstalldir="/" name="third_party/boringssl/crypto/pem/pem_oth.c" role="src" />
    <file baseinstalldir="/" name="third_party/boringssl/crypto/pem/pem_pk8.c" role="src" />
    <file baseinstalldir="/" name="third_party/boringssl/crypto/pem/pem_pkey.c" role="src" />
    <file baseinstalldir="/" name="third_party/boringssl/crypto/pem/pem_x509.c" role="src" />
    <file baseinstalldir="/" name="third_party/boringssl/crypto/pem/pem_xaux.c" role="src" />
    <file baseinstalldir="/" name="third_party/boringssl/crypto/pkcs8/p5_pbe.c" role="src" />
    <file baseinstalldir="/" name="third_party/boringssl/crypto/pkcs8/p5_pbev2.c" role="src" />
    <file baseinstalldir="/" name="third_party/boringssl/crypto/pkcs8/p8_pkey.c" role="src" />
    <file baseinstalldir="/" name="third_party/boringssl/crypto/pkcs8/pkcs8.c" role="src" />
    <file baseinstalldir="/" name="third_party/boringssl/crypto/poly1305/poly1305.c" role="src" />
    <file baseinstalldir="/" name="third_party/boringssl/crypto/poly1305/poly1305_arm.c" role="src" />
    <file baseinstalldir="/" name="third_party/boringssl/crypto/poly1305/poly1305_vec.c" role="src" />
    <file baseinstalldir="/" name="third_party/boringssl/crypto/rand/rand.c" role="src" />
    <file baseinstalldir="/" name="third_party/boringssl/crypto/rand/urandom.c" role="src" />
    <file baseinstalldir="/" name="third_party/boringssl/crypto/rand/windows.c" role="src" />
    <file baseinstalldir="/" name="third_party/boringssl/crypto/rc4/rc4.c" role="src" />
    <file baseinstalldir="/" name="third_party/boringssl/crypto/refcount_c11.c" role="src" />
    <file baseinstalldir="/" name="third_party/boringssl/crypto/refcount_lock.c" role="src" />
    <file baseinstalldir="/" name="third_party/boringssl/crypto/rsa/blinding.c" role="src" />
    <file baseinstalldir="/" name="third_party/boringssl/crypto/rsa/padding.c" role="src" />
    <file baseinstalldir="/" name="third_party/boringssl/crypto/rsa/rsa.c" role="src" />
    <file baseinstalldir="/" name="third_party/boringssl/crypto/rsa/rsa_asn1.c" role="src" />
    <file baseinstalldir="/" name="third_party/boringssl/crypto/rsa/rsa_impl.c" role="src" />
    <file baseinstalldir="/" name="third_party/boringssl/crypto/sha/sha1.c" role="src" />
    <file baseinstalldir="/" name="third_party/boringssl/crypto/sha/sha256.c" role="src" />
    <file baseinstalldir="/" name="third_party/boringssl/crypto/sha/sha512.c" role="src" />
    <file baseinstalldir="/" name="third_party/boringssl/crypto/stack/stack.c" role="src" />
    <file baseinstalldir="/" name="third_party/boringssl/crypto/thread.c" role="src" />
    <file baseinstalldir="/" name="third_party/boringssl/crypto/thread_none.c" role="src" />
    <file baseinstalldir="/" name="third_party/boringssl/crypto/thread_pthread.c" role="src" />
    <file baseinstalldir="/" name="third_party/boringssl/crypto/thread_win.c" role="src" />
    <file baseinstalldir="/" name="third_party/boringssl/crypto/time_support.c" role="src" />
    <file baseinstalldir="/" name="third_party/boringssl/crypto/x509/a_digest.c" role="src" />
    <file baseinstalldir="/" name="third_party/boringssl/crypto/x509/a_sign.c" role="src" />
    <file baseinstalldir="/" name="third_party/boringssl/crypto/x509/a_strex.c" role="src" />
    <file baseinstalldir="/" name="third_party/boringssl/crypto/x509/a_verify.c" role="src" />
    <file baseinstalldir="/" name="third_party/boringssl/crypto/x509/asn1_gen.c" role="src" />
    <file baseinstalldir="/" name="third_party/boringssl/crypto/x509/by_dir.c" role="src" />
    <file baseinstalldir="/" name="third_party/boringssl/crypto/x509/by_file.c" role="src" />
    <file baseinstalldir="/" name="third_party/boringssl/crypto/x509/i2d_pr.c" role="src" />
    <file baseinstalldir="/" name="third_party/boringssl/crypto/x509/pkcs7.c" role="src" />
    <file baseinstalldir="/" name="third_party/boringssl/crypto/x509/t_crl.c" role="src" />
    <file baseinstalldir="/" name="third_party/boringssl/crypto/x509/t_req.c" role="src" />
    <file baseinstalldir="/" name="third_party/boringssl/crypto/x509/t_x509.c" role="src" />
    <file baseinstalldir="/" name="third_party/boringssl/crypto/x509/t_x509a.c" role="src" />
    <file baseinstalldir="/" name="third_party/boringssl/crypto/x509/x509.c" role="src" />
    <file baseinstalldir="/" name="third_party/boringssl/crypto/x509/x509_att.c" role="src" />
    <file baseinstalldir="/" name="third_party/boringssl/crypto/x509/x509_cmp.c" role="src" />
    <file baseinstalldir="/" name="third_party/boringssl/crypto/x509/x509_d2.c" role="src" />
    <file baseinstalldir="/" name="third_party/boringssl/crypto/x509/x509_def.c" role="src" />
    <file baseinstalldir="/" name="third_party/boringssl/crypto/x509/x509_ext.c" role="src" />
    <file baseinstalldir="/" name="third_party/boringssl/crypto/x509/x509_lu.c" role="src" />
    <file baseinstalldir="/" name="third_party/boringssl/crypto/x509/x509_obj.c" role="src" />
    <file baseinstalldir="/" name="third_party/boringssl/crypto/x509/x509_r2x.c" role="src" />
    <file baseinstalldir="/" name="third_party/boringssl/crypto/x509/x509_req.c" role="src" />
    <file baseinstalldir="/" name="third_party/boringssl/crypto/x509/x509_set.c" role="src" />
    <file baseinstalldir="/" name="third_party/boringssl/crypto/x509/x509_trs.c" role="src" />
    <file baseinstalldir="/" name="third_party/boringssl/crypto/x509/x509_txt.c" role="src" />
    <file baseinstalldir="/" name="third_party/boringssl/crypto/x509/x509_v3.c" role="src" />
    <file baseinstalldir="/" name="third_party/boringssl/crypto/x509/x509_vfy.c" role="src" />
    <file baseinstalldir="/" name="third_party/boringssl/crypto/x509/x509_vpm.c" role="src" />
    <file baseinstalldir="/" name="third_party/boringssl/crypto/x509/x509cset.c" role="src" />
    <file baseinstalldir="/" name="third_party/boringssl/crypto/x509/x509name.c" role="src" />
    <file baseinstalldir="/" name="third_party/boringssl/crypto/x509/x509rset.c" role="src" />
    <file baseinstalldir="/" name="third_party/boringssl/crypto/x509/x509spki.c" role="src" />
    <file baseinstalldir="/" name="third_party/boringssl/crypto/x509/x509type.c" role="src" />
    <file baseinstalldir="/" name="third_party/boringssl/crypto/x509/x_algor.c" role="src" />
    <file baseinstalldir="/" name="third_party/boringssl/crypto/x509/x_all.c" role="src" />
    <file baseinstalldir="/" name="third_party/boringssl/crypto/x509/x_attrib.c" role="src" />
    <file baseinstalldir="/" name="third_party/boringssl/crypto/x509/x_crl.c" role="src" />
    <file baseinstalldir="/" name="third_party/boringssl/crypto/x509/x_exten.c" role="src" />
    <file baseinstalldir="/" name="third_party/boringssl/crypto/x509/x_info.c" role="src" />
    <file baseinstalldir="/" name="third_party/boringssl/crypto/x509/x_name.c" role="src" />
    <file baseinstalldir="/" name="third_party/boringssl/crypto/x509/x_pkey.c" role="src" />
    <file baseinstalldir="/" name="third_party/boringssl/crypto/x509/x_pubkey.c" role="src" />
    <file baseinstalldir="/" name="third_party/boringssl/crypto/x509/x_req.c" role="src" />
    <file baseinstalldir="/" name="third_party/boringssl/crypto/x509/x_sig.c" role="src" />
    <file baseinstalldir="/" name="third_party/boringssl/crypto/x509/x_spki.c" role="src" />
    <file baseinstalldir="/" name="third_party/boringssl/crypto/x509/x_val.c" role="src" />
    <file baseinstalldir="/" name="third_party/boringssl/crypto/x509/x_x509.c" role="src" />
    <file baseinstalldir="/" name="third_party/boringssl/crypto/x509/x_x509a.c" role="src" />
    <file baseinstalldir="/" name="third_party/boringssl/crypto/x509v3/pcy_cache.c" role="src" />
    <file baseinstalldir="/" name="third_party/boringssl/crypto/x509v3/pcy_data.c" role="src" />
    <file baseinstalldir="/" name="third_party/boringssl/crypto/x509v3/pcy_lib.c" role="src" />
    <file baseinstalldir="/" name="third_party/boringssl/crypto/x509v3/pcy_map.c" role="src" />
    <file baseinstalldir="/" name="third_party/boringssl/crypto/x509v3/pcy_node.c" role="src" />
    <file baseinstalldir="/" name="third_party/boringssl/crypto/x509v3/pcy_tree.c" role="src" />
    <file baseinstalldir="/" name="third_party/boringssl/crypto/x509v3/v3_akey.c" role="src" />
    <file baseinstalldir="/" name="third_party/boringssl/crypto/x509v3/v3_akeya.c" role="src" />
    <file baseinstalldir="/" name="third_party/boringssl/crypto/x509v3/v3_alt.c" role="src" />
    <file baseinstalldir="/" name="third_party/boringssl/crypto/x509v3/v3_bcons.c" role="src" />
    <file baseinstalldir="/" name="third_party/boringssl/crypto/x509v3/v3_bitst.c" role="src" />
    <file baseinstalldir="/" name="third_party/boringssl/crypto/x509v3/v3_conf.c" role="src" />
    <file baseinstalldir="/" name="third_party/boringssl/crypto/x509v3/v3_cpols.c" role="src" />
    <file baseinstalldir="/" name="third_party/boringssl/crypto/x509v3/v3_crld.c" role="src" />
    <file baseinstalldir="/" name="third_party/boringssl/crypto/x509v3/v3_enum.c" role="src" />
    <file baseinstalldir="/" name="third_party/boringssl/crypto/x509v3/v3_extku.c" role="src" />
    <file baseinstalldir="/" name="third_party/boringssl/crypto/x509v3/v3_genn.c" role="src" />
    <file baseinstalldir="/" name="third_party/boringssl/crypto/x509v3/v3_ia5.c" role="src" />
    <file baseinstalldir="/" name="third_party/boringssl/crypto/x509v3/v3_info.c" role="src" />
    <file baseinstalldir="/" name="third_party/boringssl/crypto/x509v3/v3_int.c" role="src" />
    <file baseinstalldir="/" name="third_party/boringssl/crypto/x509v3/v3_lib.c" role="src" />
    <file baseinstalldir="/" name="third_party/boringssl/crypto/x509v3/v3_ncons.c" role="src" />
    <file baseinstalldir="/" name="third_party/boringssl/crypto/x509v3/v3_pci.c" role="src" />
    <file baseinstalldir="/" name="third_party/boringssl/crypto/x509v3/v3_pcia.c" role="src" />
    <file baseinstalldir="/" name="third_party/boringssl/crypto/x509v3/v3_pcons.c" role="src" />
    <file baseinstalldir="/" name="third_party/boringssl/crypto/x509v3/v3_pku.c" role="src" />
    <file baseinstalldir="/" name="third_party/boringssl/crypto/x509v3/v3_pmaps.c" role="src" />
    <file baseinstalldir="/" name="third_party/boringssl/crypto/x509v3/v3_prn.c" role="src" />
    <file baseinstalldir="/" name="third_party/boringssl/crypto/x509v3/v3_purp.c" role="src" />
    <file baseinstalldir="/" name="third_party/boringssl/crypto/x509v3/v3_skey.c" role="src" />
    <file baseinstalldir="/" name="third_party/boringssl/crypto/x509v3/v3_sxnet.c" role="src" />
    <file baseinstalldir="/" name="third_party/boringssl/crypto/x509v3/v3_utl.c" role="src" />
    <file baseinstalldir="/" name="third_party/boringssl/ssl/custom_extensions.c" role="src" />
    <file baseinstalldir="/" name="third_party/boringssl/ssl/d1_both.c" role="src" />
    <file baseinstalldir="/" name="third_party/boringssl/ssl/d1_clnt.c" role="src" />
    <file baseinstalldir="/" name="third_party/boringssl/ssl/d1_lib.c" role="src" />
    <file baseinstalldir="/" name="third_party/boringssl/ssl/d1_meth.c" role="src" />
    <file baseinstalldir="/" name="third_party/boringssl/ssl/d1_pkt.c" role="src" />
    <file baseinstalldir="/" name="third_party/boringssl/ssl/d1_srtp.c" role="src" />
    <file baseinstalldir="/" name="third_party/boringssl/ssl/d1_srvr.c" role="src" />
    <file baseinstalldir="/" name="third_party/boringssl/ssl/dtls_record.c" role="src" />
    <file baseinstalldir="/" name="third_party/boringssl/ssl/pqueue/pqueue.c" role="src" />
    <file baseinstalldir="/" name="third_party/boringssl/ssl/s3_both.c" role="src" />
    <file baseinstalldir="/" name="third_party/boringssl/ssl/s3_clnt.c" role="src" />
    <file baseinstalldir="/" name="third_party/boringssl/ssl/s3_enc.c" role="src" />
    <file baseinstalldir="/" name="third_party/boringssl/ssl/s3_lib.c" role="src" />
    <file baseinstalldir="/" name="third_party/boringssl/ssl/s3_meth.c" role="src" />
    <file baseinstalldir="/" name="third_party/boringssl/ssl/s3_pkt.c" role="src" />
    <file baseinstalldir="/" name="third_party/boringssl/ssl/s3_srvr.c" role="src" />
    <file baseinstalldir="/" name="third_party/boringssl/ssl/ssl_aead_ctx.c" role="src" />
    <file baseinstalldir="/" name="third_party/boringssl/ssl/ssl_asn1.c" role="src" />
    <file baseinstalldir="/" name="third_party/boringssl/ssl/ssl_buffer.c" role="src" />
    <file baseinstalldir="/" name="third_party/boringssl/ssl/ssl_cert.c" role="src" />
    <file baseinstalldir="/" name="third_party/boringssl/ssl/ssl_cipher.c" role="src" />
    <file baseinstalldir="/" name="third_party/boringssl/ssl/ssl_ecdh.c" role="src" />
    <file baseinstalldir="/" name="third_party/boringssl/ssl/ssl_file.c" role="src" />
    <file baseinstalldir="/" name="third_party/boringssl/ssl/ssl_lib.c" role="src" />
    <file baseinstalldir="/" name="third_party/boringssl/ssl/ssl_rsa.c" role="src" />
    <file baseinstalldir="/" name="third_party/boringssl/ssl/ssl_session.c" role="src" />
    <file baseinstalldir="/" name="third_party/boringssl/ssl/ssl_stat.c" role="src" />
    <file baseinstalldir="/" name="third_party/boringssl/ssl/t1_enc.c" role="src" />
    <file baseinstalldir="/" name="third_party/boringssl/ssl/t1_lib.c" role="src" />
    <file baseinstalldir="/" name="third_party/boringssl/ssl/tls_record.c" role="src" />
  </dir>
 </contents>
 <dependencies>
  <required>
   <php>
    <min>5.5.0</min>
   </php>
   <pearinstaller>
    <min>1.4.0</min>
   </pearinstaller>
  </required>
 </dependencies>
 <providesextension>grpc</providesextension>
 <extsrcrelease />
 <changelog>
  <release>
   <version>
    <release>0.5.0</release>
    <api>0.5.0</api>
   </version>
   <stability>
    <release>alpha</release>
    <api>alpha</api>
   </stability>
   <date>2015-06-16</date>
   <license>BSD</license>
   <notes>
First alpha release
   </notes>
  </release>
  <release>
   <version>
    <release>0.5.1</release>
    <api>0.5.1</api>
   </version>
   <stability>
    <release>alpha</release>
    <api>alpha</api>
   </stability>
   <date>2015-07-09</date>
   <license>BSD</license>
   <notes>
Update to wrap gRPC C Core version 0.10.0
   </notes>
  </release>
  <release>
   <version>
    <release>0.6.0</release>
    <api>0.6.0</api>
   </version>
   <stability>
    <release>beta</release>
    <api>beta</api>
   </stability>
   <date>2015-09-24</date>
   <license>BSD</license>
   <notes>
- support per message compression disable
- expose per-call host override option
- expose connectivity API
- expose channel target and call peer
- add user-agent
- update to wrap gRPC C core library beta version 0.11.0
   </notes>
  </release>
  <release>
   <version>
    <release>0.6.1</release>
    <api>0.6.0</api>
   </version>
   <stability>
    <release>beta</release>
    <api>beta</api>
   </stability>
   <date>2015-10-21</date>
   <license>BSD</license>
   <notes>
- fixed undefined constant fatal error when run with apache/nginx #2275
   </notes>
  </release>
  <release>
   <version>
    <release>0.7.0</release>
    <api>0.7.0</api>
   </version>
   <stability>
    <release>beta</release>
    <api>beta</api>
   </stability>
   <date>2016-01-13</date>
   <license>BSD</license>
   <notes>
- Breaking change to Credentials class (removed) #3765
- Replaced by ChannelCredentials and CallCredentials class #3765
- New plugin based metadata auth API #4394
- Explicit ChannelCredentials::createInsecure() call
   </notes>
  </release>
  <release>
   <version>
    <release>0.8.0</release>
    <api>0.8.0</api>
   </version>
   <stability>
    <release>beta</release>
    <api>beta</api>
   </stability>
   <date>2016-02-24</date>
   <license>BSD</license>
   <notes>
- Simplify gRPC PHP installation #4517
   </notes>
  </release>
  <release>
   <version>
    <release>0.8.1</release>
    <api>0.8.1</api>
   </version>
   <stability>
    <release>beta</release>
    <api>beta</api>
   </stability>
   <date>2016-03-01</date>
   <license>BSD</license>
   <notes>
- Increase unit test code coverage #5225
   </notes>
  </release>
  <release>
   <version>
    <release>0.14.0</release>
    <api>0.14.0</api>
   </version>
   <stability>
    <release>beta</release>
    <api>beta</api>
   </stability>
   <date>2016-04-19</date>
   <license>BSD</license>
   <notes>
- destroy grpc_byte_buffer after startBatch #6096
   </notes>
  </release>
  <release>
   <version>
    <release>0.14.2</release>
    <api>0.14.2</api>
   </version>
   <stability>
    <release>beta</release>
    <api>beta</api>
   </stability>
   <date>2016-05-18</date>
   <license>BSD</license>
   <notes>
- Updated functions with TSRM macros for ZTS support #6607
   </notes>
  </release>
  <release>
   <version>
    <release>0.15.0</release>
    <api>0.15.0</api>
   </version>
   <stability>
    <release>beta</release>
    <api>beta</api>
   </stability>
   <date>2016-05-19</date>
   <license>BSD</license>
   <notes>
- TBD
   </notes>
  </release>
 </changelog>
</package><|MERGE_RESOLUTION|>--- conflicted
+++ resolved
@@ -204,11 +204,8 @@
     <file baseinstalldir="/" name="src/core/lib/iomgr/iomgr.h" role="src" />
     <file baseinstalldir="/" name="src/core/lib/iomgr/iomgr_internal.h" role="src" />
     <file baseinstalldir="/" name="src/core/lib/iomgr/iomgr_posix.h" role="src" />
-<<<<<<< HEAD
     <file baseinstalldir="/" name="src/core/lib/iomgr/load_file.h" role="src" />
-=======
     <file baseinstalldir="/" name="src/core/lib/iomgr/polling_entity.h" role="src" />
->>>>>>> d30d4e27
     <file baseinstalldir="/" name="src/core/lib/iomgr/pollset.h" role="src" />
     <file baseinstalldir="/" name="src/core/lib/iomgr/pollset_set.h" role="src" />
     <file baseinstalldir="/" name="src/core/lib/iomgr/pollset_set_windows.h" role="src" />
@@ -361,11 +358,8 @@
     <file baseinstalldir="/" name="src/core/lib/iomgr/iomgr.c" role="src" />
     <file baseinstalldir="/" name="src/core/lib/iomgr/iomgr_posix.c" role="src" />
     <file baseinstalldir="/" name="src/core/lib/iomgr/iomgr_windows.c" role="src" />
-<<<<<<< HEAD
     <file baseinstalldir="/" name="src/core/lib/iomgr/load_file.c" role="src" />
-=======
     <file baseinstalldir="/" name="src/core/lib/iomgr/polling_entity.c" role="src" />
->>>>>>> d30d4e27
     <file baseinstalldir="/" name="src/core/lib/iomgr/pollset_set_windows.c" role="src" />
     <file baseinstalldir="/" name="src/core/lib/iomgr/pollset_windows.c" role="src" />
     <file baseinstalldir="/" name="src/core/lib/iomgr/resolve_address_posix.c" role="src" />
