source 'https://github.com/CocoaPods/Specs.git'
platform :ios, '8.0'

install! 'cocoapods', :deterministic_uuids => false

# Location of gRPC's repo root relative to this file.
GRPC_LOCAL_SRC = '../../..'

# Install the dependencies in the main target plus all test targets.
%w(
  AllTests
  RxLibraryUnitTests
  InteropTestsRemote
  InteropTestsLocalSSL
  InteropTestsLocalCleartext
  InteropTestsRemoteWithCronet
  InteropTestsMultipleChannels
  InteropTestsCallOptions
  UnitTests
<<<<<<< HEAD
  InteropTestsRemoteCFStream
  InteropTestsLocalSSLCFStream
  InteropTestsLocalCleartextCFStream
=======
  APIv2Tests
>>>>>>> b6d8957b
).each do |target_name|
  target target_name do
    pod 'Protobuf', :path => "#{GRPC_LOCAL_SRC}/third_party/protobuf", :inhibit_warnings => true

    pod '!ProtoCompiler',            :path => "#{GRPC_LOCAL_SRC}/src/objective-c"
    pod '!ProtoCompiler-gRPCPlugin', :path => "#{GRPC_LOCAL_SRC}/src/objective-c"

    pod 'BoringSSL-GRPC',       :podspec => "#{GRPC_LOCAL_SRC}/src/objective-c", :inhibit_warnings => true

    pod 'gRPC',           :path => GRPC_LOCAL_SRC
    pod 'gRPC-Core',      :path => GRPC_LOCAL_SRC
    pod 'gRPC-RxLibrary', :path => GRPC_LOCAL_SRC
    pod 'gRPC-ProtoRPC',  :path => GRPC_LOCAL_SRC, :inhibit_warnings => true
    pod 'RemoteTest', :path => "RemoteTestClient", :inhibit_warnings => true

    if target_name == 'InteropTestsRemoteWithCronet' or target_name == 'InteropTestsMultipleChannels'
      pod 'gRPC-Core/Cronet-Implementation', :path => GRPC_LOCAL_SRC
      pod 'CronetFramework', :podspec => "#{GRPC_LOCAL_SRC}/src/objective-c"
    end
  end
end

%w(
  CoreCronetEnd2EndTests
  CronetUnitTests
).each do |target_name|
  target target_name do
    pod 'BoringSSL-GRPC', :podspec => "#{GRPC_LOCAL_SRC}/src/objective-c", :inhibit_warnings => true
    pod 'CronetFramework', :podspec => "#{GRPC_LOCAL_SRC}/src/objective-c"
    pod 'gRPC-Core', :path => GRPC_LOCAL_SRC
    pod 'gRPC-Core/Cronet-Interface', :path => GRPC_LOCAL_SRC
    pod 'gRPC-Core/Cronet-Implementation', :path => GRPC_LOCAL_SRC
    pod 'gRPC-Core/Tests', :path => GRPC_LOCAL_SRC
  end
end

target 'ChannelTests' do
  pod 'gRPC', :path => GRPC_LOCAL_SRC
  pod 'gRPC-Core', :path => GRPC_LOCAL_SRC
  pod 'BoringSSL-GRPC', :podspec => "#{GRPC_LOCAL_SRC}/src/objective-c", :inhibit_warnings => true
end

# gRPC-Core.podspec needs to be modified to be successfully used for local development. A Podfile's
# pre_install hook lets us do that. The block passed to it runs after the podspecs are downloaded
# and before they are installed in the user project.
#
# This podspec searches for the gRPC core library headers under "$(PODS_ROOT)/gRPC-Core", where
# Cocoapods normally places the downloaded sources. When doing local development of the libraries,
# though, Cocoapods just takes the sources from whatever directory was specified using `:path`, and
# doesn't copy them under $(PODS_ROOT). When using static libraries, one can sometimes rely on the
# symbolic links to the pods headers that Cocoapods creates under "$(PODS_ROOT)/Headers". But those
# aren't created when using dynamic frameworks. So our solution is to modify the podspec on the fly
# to point at the local directory where the sources are.
#
# TODO(jcanizales): Send a PR to Cocoapods to get rid of this need.
pre_install do |installer|
  # This is the gRPC-Core podspec object, as initialized by its podspec file.
  grpc_core_spec = installer.pod_targets.find{|t| t.name.start_with?('gRPC-Core')}.root_spec

  # Copied from gRPC-Core.podspec, except for the adjusted src_root:
  src_root = "$(PODS_ROOT)/../#{GRPC_LOCAL_SRC}"
  grpc_core_spec.pod_target_xcconfig = {
    'GRPC_SRC_ROOT' => src_root,
    'HEADER_SEARCH_PATHS' => '"$(inherited)" "$(GRPC_SRC_ROOT)/include"',
    'USER_HEADER_SEARCH_PATHS' => '"$(GRPC_SRC_ROOT)"',
    # If we don't set these two settings, `include/grpc/support/time.h` and
    # `src/core/lib/gpr/string.h` shadow the system `<time.h>` and `<string.h>`, breaking the
    # build.
    'USE_HEADERMAP' => 'NO',
    'ALWAYS_SEARCH_USER_PATHS' => 'NO',
  }
end

post_install do |installer|
  installer.pods_project.targets.each do |target|
    target.build_configurations.each do |config|
      config.build_settings['GCC_TREAT_WARNINGS_AS_ERRORS'] = 'YES'
    end

    # CocoaPods creates duplicated library targets of gRPC-Core when the test targets include
    # non-default subspecs of gRPC-Core. All of these library targets start with prefix 'gRPC-Core'
    # and require the same error suppresion.
    if target.name.start_with?('gRPC-Core')
      target.build_configurations.each do |config|
        # TODO(zyc): Remove this setting after the issue is resolved
        # GPR_UNREACHABLE_CODE causes "Control may reach end of non-void
        # function" warning
        config.build_settings['GCC_WARN_ABOUT_RETURN_TYPE'] = 'NO'
        config.build_settings['GCC_PREPROCESSOR_DEFINITIONS'] = '$(inherited) COCOAPODS=1 GRPC_CRONET_WITH_PACKET_COALESCING=1'
      end
    end

    # Activate Cronet for the dedicated build configuration 'Cronet', which will be used solely by
    # the test target 'InteropTestsRemoteWithCronet'
    # Activate GRPCCall+InternalTests functions for the dedicated build configuration 'Test', which will
    # be used by all test targets using it.
    if target.name == 'gRPC' || target.name.start_with?('gRPC.')
      target.build_configurations.each do |config|
        if config.name == 'Cronet'
          config.build_settings['GCC_PREPROCESSOR_DEFINITIONS'] = '$(inherited) COCOAPODS=1 GRPC_COMPILE_WITH_CRONET=1 GRPC_TEST_OBJC=1'
        elsif config.name == 'Test'
          config.build_settings['GCC_PREPROCESSOR_DEFINITIONS'] = '$(inherited) COCOAPODS=1 GRPC_TEST_OBJC=1'
        end
      end
    end

    # Enable NSAssert on gRPC
    if target.name == 'gRPC' || target.name.start_with?('gRPC.') ||
        target.name == 'ProtoRPC' || target.name.start_with?('ProtoRPC.') ||
        target.name == 'RxLibrary' || target.name.start_with?('RxLibrary.') 
      target.build_configurations.each do |config|
        if config.name != 'Release'
          config.build_settings['ENABLE_NS_ASSERTIONS'] = 'YES'
        end
      end
    end
  end
end<|MERGE_RESOLUTION|>--- conflicted
+++ resolved
@@ -17,13 +17,10 @@
   InteropTestsMultipleChannels
   InteropTestsCallOptions
   UnitTests
-<<<<<<< HEAD
   InteropTestsRemoteCFStream
   InteropTestsLocalSSLCFStream
   InteropTestsLocalCleartextCFStream
-=======
   APIv2Tests
->>>>>>> b6d8957b
 ).each do |target_name|
   target target_name do
     pod 'Protobuf', :path => "#{GRPC_LOCAL_SRC}/third_party/protobuf", :inhibit_warnings => true
