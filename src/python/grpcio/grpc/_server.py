--- conflicted
+++ resolved
@@ -389,38 +389,20 @@
     return unary_request
 
 
-<<<<<<< HEAD
 def _call_behavior(rpc_event,
                    state,
                    behavior,
                    argument,
                    request_deserializer,
                    send_response_callback=None):
-    context = _Context(rpc_event, state, request_deserializer)
-    try:
-        if send_response_callback is not None:
-            return behavior(argument, context, send_response_callback), True
-        else:
-            return behavior(argument, context), True
-    except Exception as exception:  # pylint: disable=broad-except
-        with state.condition:
-            if state.aborted:
-                _abort(state, rpc_event.call, cygrpc.StatusCode.unknown,
-                       b'RPC Aborted')
-            elif exception not in state.rpc_errors:
-                details = 'Exception calling application: {}'.format(exception)
-                _LOGGER.exception(details)
-                _abort(state, rpc_event.call, cygrpc.StatusCode.unknown,
-                       _common.encode(details))
-        return None, False
-=======
-def _call_behavior(rpc_event, state, behavior, argument, request_deserializer):
     from grpc import _create_servicer_context
     with _create_servicer_context(rpc_event, state,
                                   request_deserializer) as context:
         try:
-            response = behavior(argument, context)
-            return response, True
+            if send_response_callback is not None:
+                return behavior(argument, context, send_response_callback), True
+            else:
+                return behavior(argument, context), True
         except Exception as exception:  # pylint: disable=broad-except
             with state.condition:
                 if state.aborted:
@@ -433,7 +415,6 @@
                     _abort(state, rpc_event.call, cygrpc.StatusCode.unknown,
                            _common.encode(details))
             return None, False
->>>>>>> f6cba4b2
 
 
 def _take_response_from_response_iterator(rpc_event, state, response_iterator):
