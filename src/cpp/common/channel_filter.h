/*
 *
 * Copyright 2016 gRPC authors.
 *
 * Licensed under the Apache License, Version 2.0 (the "License");
 * you may not use this file except in compliance with the License.
 * You may obtain a copy of the License at
 *
 *     http://www.apache.org/licenses/LICENSE-2.0
 *
 * Unless required by applicable law or agreed to in writing, software
 * distributed under the License is distributed on an "AS IS" BASIS,
 * WITHOUT WARRANTIES OR CONDITIONS OF ANY KIND, either express or implied.
 * See the License for the specific language governing permissions and
 * limitations under the License.
 *
 */

#ifndef GRPCXX_CHANNEL_FILTER_H
#define GRPCXX_CHANNEL_FILTER_H

#include <grpc++/impl/codegen/config.h>
#include <grpc/grpc.h>
#include <grpc/support/alloc.h>

#include <functional>
#include <vector>

extern "C" {
#include "src/core/lib/channel/channel_stack.h"
#include "src/core/lib/surface/channel_init.h"
#include "src/core/lib/transport/metadata_batch.h"
}

/// An interface to define filters.
///
/// To define a filter, implement a subclass of each of \c CallData and
/// \c ChannelData. Then register the filter using something like this:
/// \code{.cpp}
///   RegisterChannelFilter<MyChannelDataSubclass, MyCallDataSubclass>(
///       "name-of-filter", GRPC_SERVER_CHANNEL, INT_MAX, nullptr);
/// \endcode

namespace grpc {

/// A C++ wrapper for the \c grpc_metadata_batch struct.
class MetadataBatch {
 public:
  /// Borrows a pointer to \a batch, but does NOT take ownership.
  /// The caller must ensure that \a batch continues to exist for as
  /// long as the MetadataBatch object does.
  explicit MetadataBatch(grpc_metadata_batch* batch) : batch_(batch) {}

  grpc_metadata_batch* batch() const { return batch_; }

  /// Adds metadata and returns the newly allocated storage.
  /// The caller takes ownership of the result, which must exist for the
  /// lifetime of the gRPC call.
<<<<<<< HEAD
  grpc_linked_mdelem *AddMetadata(const string &key, const string &value);
=======
  grpc_linked_mdelem* AddMetadata(grpc_exec_ctx* exec_ctx, const string& key,
                                  const string& value);
>>>>>>> d9da7387

  class const_iterator : public std::iterator<std::bidirectional_iterator_tag,
                                              const grpc_mdelem> {
   public:
    const grpc_mdelem& operator*() const { return elem_->md; }
    const grpc_mdelem operator->() const { return elem_->md; }

    const_iterator& operator++() {
      elem_ = elem_->next;
      return *this;
    }
    const_iterator operator++(int) {
      const_iterator tmp(*this);
      operator++();
      return tmp;
    }
    const_iterator& operator--() {
      elem_ = elem_->prev;
      return *this;
    }
    const_iterator operator--(int) {
      const_iterator tmp(*this);
      operator--();
      return tmp;
    }

    bool operator==(const const_iterator& other) const {
      return elem_ == other.elem_;
    }
    bool operator!=(const const_iterator& other) const {
      return elem_ != other.elem_;
    }

   private:
    friend class MetadataBatch;
    explicit const_iterator(grpc_linked_mdelem* elem) : elem_(elem) {}

    grpc_linked_mdelem* elem_;
  };

  const_iterator begin() const { return const_iterator(batch_->list.head); }
  const_iterator end() const { return const_iterator(nullptr); }

 private:
  grpc_metadata_batch* batch_;  // Not owned.
};

/// A C++ wrapper for the \c grpc_transport_op struct.
class TransportOp {
 public:
  /// Borrows a pointer to \a op, but does NOT take ownership.
  /// The caller must ensure that \a op continues to exist for as
  /// long as the TransportOp object does.
  explicit TransportOp(grpc_transport_op* op) : op_(op) {}

  grpc_transport_op* op() const { return op_; }

  // TODO(roth): Add a C++ wrapper for grpc_error?
  grpc_error* disconnect_with_error() const {
    return op_->disconnect_with_error;
  }
  bool send_goaway() const { return op_->goaway_error != GRPC_ERROR_NONE; }

  // TODO(roth): Add methods for additional fields as needed.

 private:
  grpc_transport_op* op_;  // Not owned.
};

/// A C++ wrapper for the \c grpc_transport_stream_op_batch struct.
class TransportStreamOpBatch {
 public:
  /// Borrows a pointer to \a op, but does NOT take ownership.
  /// The caller must ensure that \a op continues to exist for as
  /// long as the TransportStreamOpBatch object does.
  explicit TransportStreamOpBatch(grpc_transport_stream_op_batch* op)
      : op_(op),
        send_initial_metadata_(
            op->send_initial_metadata
                ? op->payload->send_initial_metadata.send_initial_metadata
                : nullptr),
        send_trailing_metadata_(
            op->send_trailing_metadata
                ? op->payload->send_trailing_metadata.send_trailing_metadata
                : nullptr),
        recv_initial_metadata_(
            op->recv_initial_metadata
                ? op->payload->recv_initial_metadata.recv_initial_metadata
                : nullptr),
        recv_trailing_metadata_(
            op->recv_trailing_metadata
                ? op->payload->recv_trailing_metadata.recv_trailing_metadata
                : nullptr) {}

  grpc_transport_stream_op_batch* op() const { return op_; }

  grpc_closure* on_complete() const { return op_->on_complete; }
  void set_on_complete(grpc_closure* closure) { op_->on_complete = closure; }

  MetadataBatch* send_initial_metadata() {
    return op_->send_initial_metadata ? &send_initial_metadata_ : nullptr;
  }
  MetadataBatch* send_trailing_metadata() {
    return op_->send_trailing_metadata ? &send_trailing_metadata_ : nullptr;
  }
  MetadataBatch* recv_initial_metadata() {
    return op_->recv_initial_metadata ? &recv_initial_metadata_ : nullptr;
  }
  MetadataBatch* recv_trailing_metadata() {
    return op_->recv_trailing_metadata ? &recv_trailing_metadata_ : nullptr;
  }

  uint32_t* send_initial_metadata_flags() const {
    return op_->send_initial_metadata ? &op_->payload->send_initial_metadata
                                             .send_initial_metadata_flags
                                      : nullptr;
  }

  grpc_closure* recv_initial_metadata_ready() const {
    return op_->recv_initial_metadata
               ? op_->payload->recv_initial_metadata.recv_initial_metadata_ready
               : nullptr;
  }
  void set_recv_initial_metadata_ready(grpc_closure* closure) {
    op_->payload->recv_initial_metadata.recv_initial_metadata_ready = closure;
  }

  grpc_byte_stream* send_message() const {
    return op_->send_message ? op_->payload->send_message.send_message
                             : nullptr;
  }
  void set_send_message(grpc_byte_stream* send_message) {
    op_->send_message = true;
    op_->payload->send_message.send_message = send_message;
  }

  grpc_byte_stream** recv_message() const {
    return op_->recv_message ? op_->payload->recv_message.recv_message
                             : nullptr;
  }
  void set_recv_message(grpc_byte_stream** recv_message) {
    op_->recv_message = true;
    op_->payload->recv_message.recv_message = recv_message;
  }

  census_context* get_census_context() const {
    return (census_context*)op_->payload->context[GRPC_CONTEXT_TRACING].value;
  }

 private:
  grpc_transport_stream_op_batch* op_;  // Not owned.
  MetadataBatch send_initial_metadata_;
  MetadataBatch send_trailing_metadata_;
  MetadataBatch recv_initial_metadata_;
  MetadataBatch recv_trailing_metadata_;
};

/// Represents channel data.
class ChannelData {
 public:
  ChannelData() {}
  virtual ~ChannelData() {}

  // TODO(roth): Come up with a more C++-like API for the channel element.

  /// Initializes the channel data.
<<<<<<< HEAD
  virtual grpc_error *Init(grpc_channel_element *elem,
                           grpc_channel_element_args *args) {
=======
  virtual grpc_error* Init(grpc_exec_ctx* exec_ctx, grpc_channel_element* elem,
                           grpc_channel_element_args* args) {
>>>>>>> d9da7387
    return GRPC_ERROR_NONE;
  }

  // Called before destruction.
<<<<<<< HEAD
  virtual void Destroy(grpc_channel_element *elem) {}

  virtual void StartTransportOp(grpc_channel_element *elem, TransportOp *op);

  virtual void GetInfo(grpc_channel_element *elem,
                       const grpc_channel_info *channel_info);
=======
  virtual void Destroy(grpc_exec_ctx* exec_ctx, grpc_channel_element* elem) {}

  virtual void StartTransportOp(grpc_exec_ctx* exec_ctx,
                                grpc_channel_element* elem, TransportOp* op);

  virtual void GetInfo(grpc_exec_ctx* exec_ctx, grpc_channel_element* elem,
                       const grpc_channel_info* channel_info);
>>>>>>> d9da7387
};

/// Represents call data.
class CallData {
 public:
  CallData() {}
  virtual ~CallData() {}

  // TODO(roth): Come up with a more C++-like API for the call element.

  /// Initializes the call data.
<<<<<<< HEAD
  virtual grpc_error *Init(grpc_call_element *elem,
                           const grpc_call_element_args *args) {
=======
  virtual grpc_error* Init(grpc_exec_ctx* exec_ctx, grpc_call_element* elem,
                           const grpc_call_element_args* args) {
>>>>>>> d9da7387
    return GRPC_ERROR_NONE;
  }

  // Called before destruction.
<<<<<<< HEAD
  virtual void Destroy(grpc_call_element *elem,
                       const grpc_call_final_info *final_info,
                       grpc_closure *then_call_closure) {}

  /// Starts a new stream operation.
  virtual void StartTransportStreamOpBatch(grpc_call_element *elem,
                                           TransportStreamOpBatch *op);

  /// Sets a pollset or pollset set.
  virtual void SetPollsetOrPollsetSet(grpc_call_element *elem,
                                      grpc_polling_entity *pollent);
=======
  virtual void Destroy(grpc_exec_ctx* exec_ctx, grpc_call_element* elem,
                       const grpc_call_final_info* final_info,
                       grpc_closure* then_call_closure) {}

  /// Starts a new stream operation.
  virtual void StartTransportStreamOpBatch(grpc_exec_ctx* exec_ctx,
                                           grpc_call_element* elem,
                                           TransportStreamOpBatch* op);

  /// Sets a pollset or pollset set.
  virtual void SetPollsetOrPollsetSet(grpc_exec_ctx* exec_ctx,
                                      grpc_call_element* elem,
                                      grpc_polling_entity* pollent);
>>>>>>> d9da7387
};

namespace internal {

// Defines static members for passing to C core.
// Members of this class correspond to the members of the C
// grpc_channel_filter struct.
template <typename ChannelDataType, typename CallDataType>
class ChannelFilter final {
 public:
  static const size_t channel_data_size = sizeof(ChannelDataType);

<<<<<<< HEAD
  static grpc_error *InitChannelElement(grpc_channel_element *elem,
                                        grpc_channel_element_args *args) {
    // Construct the object in the already-allocated memory.
    ChannelDataType *channel_data = new (elem->channel_data) ChannelDataType();
    return channel_data->Init(elem, args);
  }

  static void DestroyChannelElement(grpc_channel_element *elem) {
    ChannelDataType *channel_data =
        reinterpret_cast<ChannelDataType *>(elem->channel_data);
    channel_data->Destroy(elem);
    channel_data->~ChannelDataType();
  }

  static void StartTransportOp(grpc_channel_element *elem,
                               grpc_transport_op *op) {
    ChannelDataType *channel_data =
        reinterpret_cast<ChannelDataType *>(elem->channel_data);
=======
  static grpc_error* InitChannelElement(grpc_exec_ctx* exec_ctx,
                                        grpc_channel_element* elem,
                                        grpc_channel_element_args* args) {
    // Construct the object in the already-allocated memory.
    ChannelDataType* channel_data = new (elem->channel_data) ChannelDataType();
    return channel_data->Init(exec_ctx, elem, args);
  }

  static void DestroyChannelElement(grpc_exec_ctx* exec_ctx,
                                    grpc_channel_element* elem) {
    ChannelDataType* channel_data =
        reinterpret_cast<ChannelDataType*>(elem->channel_data);
    channel_data->Destroy(exec_ctx, elem);
    channel_data->~ChannelDataType();
  }

  static void StartTransportOp(grpc_exec_ctx* exec_ctx,
                               grpc_channel_element* elem,
                               grpc_transport_op* op) {
    ChannelDataType* channel_data =
        reinterpret_cast<ChannelDataType*>(elem->channel_data);
>>>>>>> d9da7387
    TransportOp op_wrapper(op);
    channel_data->StartTransportOp(elem, &op_wrapper);
  }

<<<<<<< HEAD
  static void GetChannelInfo(grpc_channel_element *elem,
                             const grpc_channel_info *channel_info) {
    ChannelDataType *channel_data =
        reinterpret_cast<ChannelDataType *>(elem->channel_data);
    channel_data->GetInfo(elem, channel_info);
=======
  static void GetChannelInfo(grpc_exec_ctx* exec_ctx,
                             grpc_channel_element* elem,
                             const grpc_channel_info* channel_info) {
    ChannelDataType* channel_data =
        reinterpret_cast<ChannelDataType*>(elem->channel_data);
    channel_data->GetInfo(exec_ctx, elem, channel_info);
>>>>>>> d9da7387
  }

  static const size_t call_data_size = sizeof(CallDataType);

<<<<<<< HEAD
  static grpc_error *InitCallElement(grpc_call_element *elem,
                                     const grpc_call_element_args *args) {
    // Construct the object in the already-allocated memory.
    CallDataType *call_data = new (elem->call_data) CallDataType();
    return call_data->Init(elem, args);
  }

  static void DestroyCallElement(grpc_call_element *elem,
                                 const grpc_call_final_info *final_info,
                                 grpc_closure *then_call_closure) {
    CallDataType *call_data = reinterpret_cast<CallDataType *>(elem->call_data);
    call_data->Destroy(elem, final_info, then_call_closure);
    call_data->~CallDataType();
  }

  static void StartTransportStreamOpBatch(grpc_call_element *elem,
                                          grpc_transport_stream_op_batch *op) {
    CallDataType *call_data = reinterpret_cast<CallDataType *>(elem->call_data);
=======
  static grpc_error* InitCallElement(grpc_exec_ctx* exec_ctx,
                                     grpc_call_element* elem,
                                     const grpc_call_element_args* args) {
    // Construct the object in the already-allocated memory.
    CallDataType* call_data = new (elem->call_data) CallDataType();
    return call_data->Init(exec_ctx, elem, args);
  }

  static void DestroyCallElement(grpc_exec_ctx* exec_ctx,
                                 grpc_call_element* elem,
                                 const grpc_call_final_info* final_info,
                                 grpc_closure* then_call_closure) {
    CallDataType* call_data = reinterpret_cast<CallDataType*>(elem->call_data);
    call_data->Destroy(exec_ctx, elem, final_info, then_call_closure);
    call_data->~CallDataType();
  }

  static void StartTransportStreamOpBatch(grpc_exec_ctx* exec_ctx,
                                          grpc_call_element* elem,
                                          grpc_transport_stream_op_batch* op) {
    CallDataType* call_data = reinterpret_cast<CallDataType*>(elem->call_data);
>>>>>>> d9da7387
    TransportStreamOpBatch op_wrapper(op);
    call_data->StartTransportStreamOpBatch(elem, &op_wrapper);
  }

<<<<<<< HEAD
  static void SetPollsetOrPollsetSet(grpc_call_element *elem,
                                     grpc_polling_entity *pollent) {
    CallDataType *call_data = reinterpret_cast<CallDataType *>(elem->call_data);
    call_data->SetPollsetOrPollsetSet(elem, pollent);
=======
  static void SetPollsetOrPollsetSet(grpc_exec_ctx* exec_ctx,
                                     grpc_call_element* elem,
                                     grpc_polling_entity* pollent) {
    CallDataType* call_data = reinterpret_cast<CallDataType*>(elem->call_data);
    call_data->SetPollsetOrPollsetSet(exec_ctx, elem, pollent);
>>>>>>> d9da7387
  }
};

struct FilterRecord {
  grpc_channel_stack_type stack_type;
  int priority;
  std::function<bool(const grpc_channel_args&)> include_filter;
  grpc_channel_filter filter;
};
extern std::vector<FilterRecord>* channel_filters;

void ChannelFilterPluginInit();
void ChannelFilterPluginShutdown();

}  // namespace internal

/// Registers a new filter.
/// Must be called by only one thread at a time.
/// The \a include_filter argument specifies a function that will be called
/// to determine at run-time whether or not to add the filter. If the
/// value is nullptr, the filter will be added unconditionally.
template <typename ChannelDataType, typename CallDataType>
void RegisterChannelFilter(
    const char* name, grpc_channel_stack_type stack_type, int priority,
    std::function<bool(const grpc_channel_args&)> include_filter) {
  // If we haven't been called before, initialize channel_filters and
  // call grpc_register_plugin().
  if (internal::channel_filters == nullptr) {
    grpc_register_plugin(internal::ChannelFilterPluginInit,
                         internal::ChannelFilterPluginShutdown);
    internal::channel_filters = new std::vector<internal::FilterRecord>();
  }
  // Add an entry to channel_filters. The filter will be added when the
  // C-core initialization code calls ChannelFilterPluginInit().
  typedef internal::ChannelFilter<ChannelDataType, CallDataType> FilterType;
  internal::FilterRecord filter_record = {
      stack_type,
      priority,
      include_filter,
      {FilterType::StartTransportStreamOpBatch, FilterType::StartTransportOp,
       FilterType::call_data_size, FilterType::InitCallElement,
       FilterType::SetPollsetOrPollsetSet, FilterType::DestroyCallElement,
       FilterType::channel_data_size, FilterType::InitChannelElement,
       FilterType::DestroyChannelElement, FilterType::GetChannelInfo, name}};
  internal::channel_filters->push_back(filter_record);
}

}  // namespace grpc

#endif  // GRPCXX_CHANNEL_FILTER_H<|MERGE_RESOLUTION|>--- conflicted
+++ resolved
@@ -56,12 +56,7 @@
   /// Adds metadata and returns the newly allocated storage.
   /// The caller takes ownership of the result, which must exist for the
   /// lifetime of the gRPC call.
-<<<<<<< HEAD
-  grpc_linked_mdelem *AddMetadata(const string &key, const string &value);
-=======
-  grpc_linked_mdelem* AddMetadata(grpc_exec_ctx* exec_ctx, const string& key,
-                                  const string& value);
->>>>>>> d9da7387
+  grpc_linked_mdelem* AddMetadata(const string& key, const string& value);
 
   class const_iterator : public std::iterator<std::bidirectional_iterator_tag,
                                               const grpc_mdelem> {
@@ -228,33 +223,18 @@
   // TODO(roth): Come up with a more C++-like API for the channel element.
 
   /// Initializes the channel data.
-<<<<<<< HEAD
-  virtual grpc_error *Init(grpc_channel_element *elem,
-                           grpc_channel_element_args *args) {
-=======
-  virtual grpc_error* Init(grpc_exec_ctx* exec_ctx, grpc_channel_element* elem,
+  virtual grpc_error* Init(grpc_channel_element* elem,
                            grpc_channel_element_args* args) {
->>>>>>> d9da7387
     return GRPC_ERROR_NONE;
   }
 
   // Called before destruction.
-<<<<<<< HEAD
-  virtual void Destroy(grpc_channel_element *elem) {}
-
-  virtual void StartTransportOp(grpc_channel_element *elem, TransportOp *op);
-
-  virtual void GetInfo(grpc_channel_element *elem,
-                       const grpc_channel_info *channel_info);
-=======
-  virtual void Destroy(grpc_exec_ctx* exec_ctx, grpc_channel_element* elem) {}
-
-  virtual void StartTransportOp(grpc_exec_ctx* exec_ctx,
-                                grpc_channel_element* elem, TransportOp* op);
-
-  virtual void GetInfo(grpc_exec_ctx* exec_ctx, grpc_channel_element* elem,
+  virtual void Destroy(grpc_channel_element* elem) {}
+
+  virtual void StartTransportOp(grpc_channel_element* elem, TransportOp* op);
+
+  virtual void GetInfo(grpc_channel_element* elem,
                        const grpc_channel_info* channel_info);
->>>>>>> d9da7387
 };
 
 /// Represents call data.
@@ -266,44 +246,23 @@
   // TODO(roth): Come up with a more C++-like API for the call element.
 
   /// Initializes the call data.
-<<<<<<< HEAD
-  virtual grpc_error *Init(grpc_call_element *elem,
-                           const grpc_call_element_args *args) {
-=======
-  virtual grpc_error* Init(grpc_exec_ctx* exec_ctx, grpc_call_element* elem,
+  virtual grpc_error* Init(grpc_call_element* elem,
                            const grpc_call_element_args* args) {
->>>>>>> d9da7387
     return GRPC_ERROR_NONE;
   }
 
   // Called before destruction.
-<<<<<<< HEAD
-  virtual void Destroy(grpc_call_element *elem,
-                       const grpc_call_final_info *final_info,
-                       grpc_closure *then_call_closure) {}
-
-  /// Starts a new stream operation.
-  virtual void StartTransportStreamOpBatch(grpc_call_element *elem,
-                                           TransportStreamOpBatch *op);
-
-  /// Sets a pollset or pollset set.
-  virtual void SetPollsetOrPollsetSet(grpc_call_element *elem,
-                                      grpc_polling_entity *pollent);
-=======
-  virtual void Destroy(grpc_exec_ctx* exec_ctx, grpc_call_element* elem,
+  virtual void Destroy(grpc_call_element* elem,
                        const grpc_call_final_info* final_info,
                        grpc_closure* then_call_closure) {}
 
   /// Starts a new stream operation.
-  virtual void StartTransportStreamOpBatch(grpc_exec_ctx* exec_ctx,
-                                           grpc_call_element* elem,
+  virtual void StartTransportStreamOpBatch(grpc_call_element* elem,
                                            TransportStreamOpBatch* op);
 
   /// Sets a pollset or pollset set.
-  virtual void SetPollsetOrPollsetSet(grpc_exec_ctx* exec_ctx,
-                                      grpc_call_element* elem,
+  virtual void SetPollsetOrPollsetSet(grpc_call_element* elem,
                                       grpc_polling_entity* pollent);
->>>>>>> d9da7387
 };
 
 namespace internal {
@@ -316,128 +275,63 @@
  public:
   static const size_t channel_data_size = sizeof(ChannelDataType);
 
-<<<<<<< HEAD
-  static grpc_error *InitChannelElement(grpc_channel_element *elem,
-                                        grpc_channel_element_args *args) {
-    // Construct the object in the already-allocated memory.
-    ChannelDataType *channel_data = new (elem->channel_data) ChannelDataType();
-    return channel_data->Init(elem, args);
-  }
-
-  static void DestroyChannelElement(grpc_channel_element *elem) {
-    ChannelDataType *channel_data =
-        reinterpret_cast<ChannelDataType *>(elem->channel_data);
-    channel_data->Destroy(elem);
-    channel_data->~ChannelDataType();
-  }
-
-  static void StartTransportOp(grpc_channel_element *elem,
-                               grpc_transport_op *op) {
-    ChannelDataType *channel_data =
-        reinterpret_cast<ChannelDataType *>(elem->channel_data);
-=======
-  static grpc_error* InitChannelElement(grpc_exec_ctx* exec_ctx,
-                                        grpc_channel_element* elem,
+  static grpc_error* InitChannelElement(grpc_channel_element* elem,
                                         grpc_channel_element_args* args) {
     // Construct the object in the already-allocated memory.
     ChannelDataType* channel_data = new (elem->channel_data) ChannelDataType();
-    return channel_data->Init(exec_ctx, elem, args);
-  }
-
-  static void DestroyChannelElement(grpc_exec_ctx* exec_ctx,
-                                    grpc_channel_element* elem) {
+    return channel_data->Init(elem, args);
+  }
+
+  static void DestroyChannelElement(grpc_channel_element* elem) {
     ChannelDataType* channel_data =
         reinterpret_cast<ChannelDataType*>(elem->channel_data);
-    channel_data->Destroy(exec_ctx, elem);
+    channel_data->Destroy(elem);
     channel_data->~ChannelDataType();
   }
 
-  static void StartTransportOp(grpc_exec_ctx* exec_ctx,
-                               grpc_channel_element* elem,
+  static void StartTransportOp(grpc_channel_element* elem,
                                grpc_transport_op* op) {
     ChannelDataType* channel_data =
         reinterpret_cast<ChannelDataType*>(elem->channel_data);
->>>>>>> d9da7387
     TransportOp op_wrapper(op);
     channel_data->StartTransportOp(elem, &op_wrapper);
   }
 
-<<<<<<< HEAD
-  static void GetChannelInfo(grpc_channel_element *elem,
-                             const grpc_channel_info *channel_info) {
-    ChannelDataType *channel_data =
-        reinterpret_cast<ChannelDataType *>(elem->channel_data);
-    channel_data->GetInfo(elem, channel_info);
-=======
-  static void GetChannelInfo(grpc_exec_ctx* exec_ctx,
-                             grpc_channel_element* elem,
+  static void GetChannelInfo(grpc_channel_element* elem,
                              const grpc_channel_info* channel_info) {
     ChannelDataType* channel_data =
         reinterpret_cast<ChannelDataType*>(elem->channel_data);
-    channel_data->GetInfo(exec_ctx, elem, channel_info);
->>>>>>> d9da7387
+    channel_data->GetInfo(elem, channel_info);
   }
 
   static const size_t call_data_size = sizeof(CallDataType);
 
-<<<<<<< HEAD
-  static grpc_error *InitCallElement(grpc_call_element *elem,
-                                     const grpc_call_element_args *args) {
-    // Construct the object in the already-allocated memory.
-    CallDataType *call_data = new (elem->call_data) CallDataType();
-    return call_data->Init(elem, args);
-  }
-
-  static void DestroyCallElement(grpc_call_element *elem,
-                                 const grpc_call_final_info *final_info,
-                                 grpc_closure *then_call_closure) {
-    CallDataType *call_data = reinterpret_cast<CallDataType *>(elem->call_data);
-    call_data->Destroy(elem, final_info, then_call_closure);
-    call_data->~CallDataType();
-  }
-
-  static void StartTransportStreamOpBatch(grpc_call_element *elem,
-                                          grpc_transport_stream_op_batch *op) {
-    CallDataType *call_data = reinterpret_cast<CallDataType *>(elem->call_data);
-=======
-  static grpc_error* InitCallElement(grpc_exec_ctx* exec_ctx,
-                                     grpc_call_element* elem,
+  static grpc_error* InitCallElement(grpc_call_element* elem,
                                      const grpc_call_element_args* args) {
     // Construct the object in the already-allocated memory.
     CallDataType* call_data = new (elem->call_data) CallDataType();
-    return call_data->Init(exec_ctx, elem, args);
-  }
-
-  static void DestroyCallElement(grpc_exec_ctx* exec_ctx,
-                                 grpc_call_element* elem,
+    return call_data->Init(elem, args);
+  }
+
+  static void DestroyCallElement(grpc_call_element* elem,
                                  const grpc_call_final_info* final_info,
                                  grpc_closure* then_call_closure) {
     CallDataType* call_data = reinterpret_cast<CallDataType*>(elem->call_data);
-    call_data->Destroy(exec_ctx, elem, final_info, then_call_closure);
+    call_data->Destroy(elem, final_info, then_call_closure);
     call_data->~CallDataType();
   }
 
-  static void StartTransportStreamOpBatch(grpc_exec_ctx* exec_ctx,
-                                          grpc_call_element* elem,
+  static void StartTransportStreamOpBatch(grpc_call_element* elem,
                                           grpc_transport_stream_op_batch* op) {
     CallDataType* call_data = reinterpret_cast<CallDataType*>(elem->call_data);
->>>>>>> d9da7387
     TransportStreamOpBatch op_wrapper(op);
     call_data->StartTransportStreamOpBatch(elem, &op_wrapper);
   }
 
-<<<<<<< HEAD
-  static void SetPollsetOrPollsetSet(grpc_call_element *elem,
-                                     grpc_polling_entity *pollent) {
-    CallDataType *call_data = reinterpret_cast<CallDataType *>(elem->call_data);
-    call_data->SetPollsetOrPollsetSet(elem, pollent);
-=======
-  static void SetPollsetOrPollsetSet(grpc_exec_ctx* exec_ctx,
-                                     grpc_call_element* elem,
+  static void SetPollsetOrPollsetSet(grpc_call_element* elem,
                                      grpc_polling_entity* pollent) {
     CallDataType* call_data = reinterpret_cast<CallDataType*>(elem->call_data);
-    call_data->SetPollsetOrPollsetSet(exec_ctx, elem, pollent);
->>>>>>> d9da7387
+    call_data->SetPollsetOrPollsetSet(elem, pollent);
   }
 };
 
