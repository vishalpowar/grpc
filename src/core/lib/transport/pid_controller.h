/*
 *
 * Copyright 2016, Google Inc.
 * All rights reserved.
 *
 * Redistribution and use in source and binary forms, with or without
 * modification, are permitted provided that the following conditions are
 * met:
 *
 *     * Redistributions of source code must retain the above copyright
 * notice, this list of conditions and the following disclaimer.
 *     * Redistributions in binary form must reproduce the above
 * copyright notice, this list of conditions and the following disclaimer
 * in the documentation and/or other materials provided with the
 * distribution.
 *     * Neither the name of Google Inc. nor the names of its
 * contributors may be used to endorse or promote products derived from
 * this software without specific prior written permission.
 *
 * THIS SOFTWARE IS PROVIDED BY THE COPYRIGHT HOLDERS AND CONTRIBUTORS
 * "AS IS" AND ANY EXPRESS OR IMPLIED WARRANTIES, INCLUDING, BUT NOT
 * LIMITED TO, THE IMPLIED WARRANTIES OF MERCHANTABILITY AND FITNESS FOR
 * A PARTICULAR PURPOSE ARE DISCLAIMED. IN NO EVENT SHALL THE COPYRIGHT
 * OWNER OR CONTRIBUTORS BE LIABLE FOR ANY DIRECT, INDIRECT, INCIDENTAL,
 * SPECIAL, EXEMPLARY, OR CONSEQUENTIAL DAMAGES (INCLUDING, BUT NOT
 * LIMITED TO, PROCUREMENT OF SUBSTITUTE GOODS OR SERVICES; LOSS OF USE,
 * DATA, OR PROFITS; OR BUSINESS INTERRUPTION) HOWEVER CAUSED AND ON ANY
 * THEORY OF LIABILITY, WHETHER IN CONTRACT, STRICT LIABILITY, OR TORT
 * (INCLUDING NEGLIGENCE OR OTHERWISE) ARISING IN ANY WAY OUT OF THE USE
 * OF THIS SOFTWARE, EVEN IF ADVISED OF THE POSSIBILITY OF SUCH DAMAGE.
 *
 */

#ifndef GRPC_CORE_LIB_TRANSPORT_PID_CONTROLLER_H
#define GRPC_CORE_LIB_TRANSPORT_PID_CONTROLLER_H

/* \file Simple PID controller.
   Implements a proportional-integral-derivative controller.
   Used when we want to iteratively control a variable to converge some other
   observed value to a 'set-point'.
   Gains can be set to adjust sensitivity to current error (p), the integral
   of error (i), and the derivative of error (d). */

typedef struct {
  double gain_p;
  double gain_i;
  double gain_d;
  double initial_control_value;
  double min_control_value;
  double max_control_value;
  double integral_range;
} grpc_pid_controller_args;

typedef struct {
  double last_error;
  double error_integral;
  double last_control_value;
  double last_dc_dt;
  grpc_pid_controller_args args;
} grpc_pid_controller;

/** Initialize the controller */
void grpc_pid_controller_init(grpc_pid_controller *pid_controller,
                              grpc_pid_controller_args args);

/** Reset the controller: useful when things have changed significantly */
void grpc_pid_controller_reset(grpc_pid_controller *pid_controller);

/** Update the controller: given a current error estimate, and the time since
    the last update, returns a new control value */
double grpc_pid_controller_update(grpc_pid_controller *pid_controller,
                                  double error, double dt);

<<<<<<< HEAD
/** Returns the last control value calculated */
double grpc_pid_controller_last(grpc_pid_controller *pid_controller);

#endif
=======
#endif /* GRPC_CORE_LIB_TRANSPORT_PID_CONTROLLER_H */
>>>>>>> 6b695405
<|MERGE_RESOLUTION|>--- conflicted
+++ resolved
@@ -71,11 +71,7 @@
 double grpc_pid_controller_update(grpc_pid_controller *pid_controller,
                                   double error, double dt);
 
-<<<<<<< HEAD
 /** Returns the last control value calculated */
 double grpc_pid_controller_last(grpc_pid_controller *pid_controller);
 
-#endif
-=======
-#endif /* GRPC_CORE_LIB_TRANSPORT_PID_CONTROLLER_H */
->>>>>>> 6b695405
+#endif /* GRPC_CORE_LIB_TRANSPORT_PID_CONTROLLER_H */