--- conflicted
+++ resolved
@@ -19,30 +19,36 @@
 - counter: client_calls_created
   doc: Number of client side calls created by this process
 - counter: server_calls_created
-<<<<<<< HEAD
+  doc: Number of server side calls created by this process
 - histogram: call_initial_size
   max: 262144
   buckets: 64
-=======
-  doc: Number of server side calls created by this process
->>>>>>> a87f22d1
+  doc: Initial size of the grpc_call arena created at call start
 # polling
 - counter: syscall_poll
   doc: Number of polling syscalls (epoll_wait, poll, etc) made by this process
 - counter: syscall_wait
-<<<<<<< HEAD
+  doc: Number of sleeping syscalls made by this process
 - histogram: poll_events_returned
   max: 1024
   buckets: 128
+  doc: How many events are called for each syscall_poll
 - counter: pollset_kick
+  doc: How many polling wakeups were performed by the process
 - counter: pollset_kicked_without_poller
+  doc: How many times was a polling wakeup requested without an active poller
 - counter: pollset_kicked_again
+  doc: How many times was the same polling worker awoken repeatedly before
+       waking up
 - counter: pollset_kick_wakeup_fd
+  doc: How many times was an eventfd used as the wakeup vector for a polling
+       wakeup
 - counter: pollset_kick_wakeup_cv
+  doc: How many times was a condition variable used as the wakeup vector for a
+       polling wakeup
 - counter: pollset_kick_own_thread
-=======
-  doc: Number of sleeping syscalls made by this process
->>>>>>> a87f22d1
+  doc: How many times could a polling wakeup be satisfied by keeping the waking
+       thread awake?
 # stats system
 - counter: histogram_slow_lookups
   doc: Number of times histogram increments went through the slow
