--- conflicted
+++ resolved
@@ -55,12 +55,9 @@
     "executor_scheduled_to_self",
     "executor_wakeup_initiated",
     "executor_queue_drained",
-<<<<<<< HEAD
+    "executor_push_retries",
     "server_requested_calls",
     "server_slowpath_requests_queued",
-=======
-    "executor_push_retries",
->>>>>>> 55c4b313
 };
 const char *grpc_stats_counter_doc[GRPC_STATS_COUNTER_COUNT] = {
     "Number of client side calls created by this process",
@@ -101,18 +98,11 @@
     "Number of closures scheduled by the executor to the executor",
     "Number of thread wakeups initiated within the executor",
     "Number of times an executor queue was drained",
-<<<<<<< HEAD
+    "Number of times we raced and were forced to retry pushing a closure to "
+    "the executor",
     "How many calls were requested (not necessarily received) by the server",
     "How many times was the server slow path taken (indicates too few "
     "outstanding requests)",
-};
-const char *grpc_stats_histogram_name[GRPC_STATS_HISTOGRAM_COUNT] = {
-    "tcp_write_size",     "tcp_write_iov_size",      "tcp_read_size",
-    "tcp_read_offer",     "tcp_read_offer_iov_size", "http2_send_message_size",
-    "server_cqs_checked",
-=======
-    "Number of times we raced and were forced to retry pushing a closure to "
-    "the executor",
 };
 const char *grpc_stats_histogram_name[GRPC_STATS_HISTOGRAM_COUNT] = {
     "tcp_write_size",
@@ -125,7 +115,7 @@
     "http2_send_message_per_write",
     "http2_send_trailing_metadata_per_write",
     "http2_send_flowctl_per_write",
->>>>>>> 55c4b313
+    "server_cqs_checked",
 };
 const char *grpc_stats_histogram_doc[GRPC_STATS_HISTOGRAM_COUNT] = {
     "Number of bytes offered to each syscall_write",
@@ -134,15 +124,12 @@
     "Number of bytes offered to each syscall_read",
     "Number of byte segments offered to each syscall_read",
     "Size of messages received by HTTP2 transport",
-<<<<<<< HEAD
-    "How many completion queues were checked looking for a CQ that had "
-    "requested the incoming call",
-=======
     "Number of streams initiated written per TCP write",
     "Number of streams whose payload was written per TCP write",
     "Number of streams terminated per TCP write",
     "Number of flow control updates written per TCP write",
->>>>>>> 55c4b313
+    "How many completion queues were checked looking for a CQ that had "
+    "requested the incoming call",
 };
 const int grpc_stats_table_0[65] = {
     0,       1,       2,       3,       4,       6,       8,        11,
@@ -329,29 +316,130 @@
                            grpc_stats_histo_find_bucket_slow(
                                (exec_ctx), value, grpc_stats_table_0, 64));
 }
-<<<<<<< HEAD
+void grpc_stats_inc_http2_send_initial_metadata_per_write(
+    grpc_exec_ctx *exec_ctx, int value) {
+  value = GPR_CLAMP(value, 0, 1024);
+  if (value < 13) {
+    GRPC_STATS_INC_HISTOGRAM(
+        (exec_ctx), GRPC_STATS_HISTOGRAM_HTTP2_SEND_INITIAL_METADATA_PER_WRITE,
+        value);
+    return;
+  }
+  union {
+    double dbl;
+    uint64_t uint;
+  } _val, _bkt;
+  _val.dbl = value;
+  if (_val.uint < 4637863191261478912ull) {
+    int bucket =
+        grpc_stats_table_3[((_val.uint - 4623507967449235456ull) >> 48)] + 13;
+    _bkt.dbl = grpc_stats_table_2[bucket];
+    bucket -= (_val.uint < _bkt.uint);
+    GRPC_STATS_INC_HISTOGRAM(
+        (exec_ctx), GRPC_STATS_HISTOGRAM_HTTP2_SEND_INITIAL_METADATA_PER_WRITE,
+        bucket);
+    return;
+  }
+  GRPC_STATS_INC_HISTOGRAM(
+      (exec_ctx), GRPC_STATS_HISTOGRAM_HTTP2_SEND_INITIAL_METADATA_PER_WRITE,
+      grpc_stats_histo_find_bucket_slow((exec_ctx), value, grpc_stats_table_2,
+                                        64));
+}
+void grpc_stats_inc_http2_send_message_per_write(grpc_exec_ctx *exec_ctx,
+                                                 int value) {
+  value = GPR_CLAMP(value, 0, 1024);
+  if (value < 13) {
+    GRPC_STATS_INC_HISTOGRAM(
+        (exec_ctx), GRPC_STATS_HISTOGRAM_HTTP2_SEND_MESSAGE_PER_WRITE, value);
+    return;
+  }
+  union {
+    double dbl;
+    uint64_t uint;
+  } _val, _bkt;
+  _val.dbl = value;
+  if (_val.uint < 4637863191261478912ull) {
+    int bucket =
+        grpc_stats_table_3[((_val.uint - 4623507967449235456ull) >> 48)] + 13;
+    _bkt.dbl = grpc_stats_table_2[bucket];
+    bucket -= (_val.uint < _bkt.uint);
+    GRPC_STATS_INC_HISTOGRAM(
+        (exec_ctx), GRPC_STATS_HISTOGRAM_HTTP2_SEND_MESSAGE_PER_WRITE, bucket);
+    return;
+  }
+  GRPC_STATS_INC_HISTOGRAM((exec_ctx),
+                           GRPC_STATS_HISTOGRAM_HTTP2_SEND_MESSAGE_PER_WRITE,
+                           grpc_stats_histo_find_bucket_slow(
+                               (exec_ctx), value, grpc_stats_table_2, 64));
+}
+void grpc_stats_inc_http2_send_trailing_metadata_per_write(
+    grpc_exec_ctx *exec_ctx, int value) {
+  value = GPR_CLAMP(value, 0, 1024);
+  if (value < 13) {
+    GRPC_STATS_INC_HISTOGRAM(
+        (exec_ctx), GRPC_STATS_HISTOGRAM_HTTP2_SEND_TRAILING_METADATA_PER_WRITE,
+        value);
+    return;
+  }
+  union {
+    double dbl;
+    uint64_t uint;
+  } _val, _bkt;
+  _val.dbl = value;
+  if (_val.uint < 4637863191261478912ull) {
+    int bucket =
+        grpc_stats_table_3[((_val.uint - 4623507967449235456ull) >> 48)] + 13;
+    _bkt.dbl = grpc_stats_table_2[bucket];
+    bucket -= (_val.uint < _bkt.uint);
+    GRPC_STATS_INC_HISTOGRAM(
+        (exec_ctx), GRPC_STATS_HISTOGRAM_HTTP2_SEND_TRAILING_METADATA_PER_WRITE,
+        bucket);
+    return;
+  }
+  GRPC_STATS_INC_HISTOGRAM(
+      (exec_ctx), GRPC_STATS_HISTOGRAM_HTTP2_SEND_TRAILING_METADATA_PER_WRITE,
+      grpc_stats_histo_find_bucket_slow((exec_ctx), value, grpc_stats_table_2,
+                                        64));
+}
+void grpc_stats_inc_http2_send_flowctl_per_write(grpc_exec_ctx *exec_ctx,
+                                                 int value) {
+  value = GPR_CLAMP(value, 0, 1024);
+  if (value < 13) {
+    GRPC_STATS_INC_HISTOGRAM(
+        (exec_ctx), GRPC_STATS_HISTOGRAM_HTTP2_SEND_FLOWCTL_PER_WRITE, value);
+    return;
+  }
+  union {
+    double dbl;
+    uint64_t uint;
+  } _val, _bkt;
+  _val.dbl = value;
+  if (_val.uint < 4637863191261478912ull) {
+    int bucket =
+        grpc_stats_table_3[((_val.uint - 4623507967449235456ull) >> 48)] + 13;
+    _bkt.dbl = grpc_stats_table_2[bucket];
+    bucket -= (_val.uint < _bkt.uint);
+    GRPC_STATS_INC_HISTOGRAM(
+        (exec_ctx), GRPC_STATS_HISTOGRAM_HTTP2_SEND_FLOWCTL_PER_WRITE, bucket);
+    return;
+  }
+  GRPC_STATS_INC_HISTOGRAM((exec_ctx),
+                           GRPC_STATS_HISTOGRAM_HTTP2_SEND_FLOWCTL_PER_WRITE,
+                           grpc_stats_histo_find_bucket_slow(
+                               (exec_ctx), value, grpc_stats_table_2, 64));
+}
 void grpc_stats_inc_server_cqs_checked(grpc_exec_ctx *exec_ctx, int value) {
   value = GPR_CLAMP(value, 0, 64);
   if (value < 3) {
     GRPC_STATS_INC_HISTOGRAM((exec_ctx),
                              GRPC_STATS_HISTOGRAM_SERVER_CQS_CHECKED, value);
-=======
-void grpc_stats_inc_http2_send_initial_metadata_per_write(
-    grpc_exec_ctx *exec_ctx, int value) {
-  value = GPR_CLAMP(value, 0, 1024);
-  if (value < 13) {
-    GRPC_STATS_INC_HISTOGRAM(
-        (exec_ctx), GRPC_STATS_HISTOGRAM_HTTP2_SEND_INITIAL_METADATA_PER_WRITE,
-        value);
->>>>>>> 55c4b313
-    return;
-  }
-  union {
-    double dbl;
-    uint64_t uint;
-  } _val, _bkt;
-  _val.dbl = value;
-<<<<<<< HEAD
+    return;
+  }
+  union {
+    double dbl;
+    uint64_t uint;
+  } _val, _bkt;
+  _val.dbl = value;
   if (_val.uint < 4625196817309499392ull) {
     int bucket =
         grpc_stats_table_5[((_val.uint - 4613937818241073152ull) >> 51)] + 3;
@@ -365,134 +453,24 @@
                            grpc_stats_histo_find_bucket_slow(
                                (exec_ctx), value, grpc_stats_table_4, 8));
 }
-const int grpc_stats_histo_buckets[7] = {64, 64, 64, 64, 64, 64, 8};
-const int grpc_stats_histo_start[7] = {0, 64, 128, 192, 256, 320, 384};
-const int *const grpc_stats_histo_bucket_boundaries[7] = {
-    grpc_stats_table_0, grpc_stats_table_2, grpc_stats_table_0,
-    grpc_stats_table_0, grpc_stats_table_2, grpc_stats_table_0,
-    grpc_stats_table_4};
-void (*const grpc_stats_inc_histogram[7])(grpc_exec_ctx *exec_ctx, int x) = {
-=======
-  if (_val.uint < 4637863191261478912ull) {
-    int bucket =
-        grpc_stats_table_3[((_val.uint - 4623507967449235456ull) >> 48)] + 13;
-    _bkt.dbl = grpc_stats_table_2[bucket];
-    bucket -= (_val.uint < _bkt.uint);
-    GRPC_STATS_INC_HISTOGRAM(
-        (exec_ctx), GRPC_STATS_HISTOGRAM_HTTP2_SEND_INITIAL_METADATA_PER_WRITE,
-        bucket);
-    return;
-  }
-  GRPC_STATS_INC_HISTOGRAM(
-      (exec_ctx), GRPC_STATS_HISTOGRAM_HTTP2_SEND_INITIAL_METADATA_PER_WRITE,
-      grpc_stats_histo_find_bucket_slow((exec_ctx), value, grpc_stats_table_2,
-                                        64));
-}
-void grpc_stats_inc_http2_send_message_per_write(grpc_exec_ctx *exec_ctx,
-                                                 int value) {
-  value = GPR_CLAMP(value, 0, 1024);
-  if (value < 13) {
-    GRPC_STATS_INC_HISTOGRAM(
-        (exec_ctx), GRPC_STATS_HISTOGRAM_HTTP2_SEND_MESSAGE_PER_WRITE, value);
-    return;
-  }
-  union {
-    double dbl;
-    uint64_t uint;
-  } _val, _bkt;
-  _val.dbl = value;
-  if (_val.uint < 4637863191261478912ull) {
-    int bucket =
-        grpc_stats_table_3[((_val.uint - 4623507967449235456ull) >> 48)] + 13;
-    _bkt.dbl = grpc_stats_table_2[bucket];
-    bucket -= (_val.uint < _bkt.uint);
-    GRPC_STATS_INC_HISTOGRAM(
-        (exec_ctx), GRPC_STATS_HISTOGRAM_HTTP2_SEND_MESSAGE_PER_WRITE, bucket);
-    return;
-  }
-  GRPC_STATS_INC_HISTOGRAM((exec_ctx),
-                           GRPC_STATS_HISTOGRAM_HTTP2_SEND_MESSAGE_PER_WRITE,
-                           grpc_stats_histo_find_bucket_slow(
-                               (exec_ctx), value, grpc_stats_table_2, 64));
-}
-void grpc_stats_inc_http2_send_trailing_metadata_per_write(
-    grpc_exec_ctx *exec_ctx, int value) {
-  value = GPR_CLAMP(value, 0, 1024);
-  if (value < 13) {
-    GRPC_STATS_INC_HISTOGRAM(
-        (exec_ctx), GRPC_STATS_HISTOGRAM_HTTP2_SEND_TRAILING_METADATA_PER_WRITE,
-        value);
-    return;
-  }
-  union {
-    double dbl;
-    uint64_t uint;
-  } _val, _bkt;
-  _val.dbl = value;
-  if (_val.uint < 4637863191261478912ull) {
-    int bucket =
-        grpc_stats_table_3[((_val.uint - 4623507967449235456ull) >> 48)] + 13;
-    _bkt.dbl = grpc_stats_table_2[bucket];
-    bucket -= (_val.uint < _bkt.uint);
-    GRPC_STATS_INC_HISTOGRAM(
-        (exec_ctx), GRPC_STATS_HISTOGRAM_HTTP2_SEND_TRAILING_METADATA_PER_WRITE,
-        bucket);
-    return;
-  }
-  GRPC_STATS_INC_HISTOGRAM(
-      (exec_ctx), GRPC_STATS_HISTOGRAM_HTTP2_SEND_TRAILING_METADATA_PER_WRITE,
-      grpc_stats_histo_find_bucket_slow((exec_ctx), value, grpc_stats_table_2,
-                                        64));
-}
-void grpc_stats_inc_http2_send_flowctl_per_write(grpc_exec_ctx *exec_ctx,
-                                                 int value) {
-  value = GPR_CLAMP(value, 0, 1024);
-  if (value < 13) {
-    GRPC_STATS_INC_HISTOGRAM(
-        (exec_ctx), GRPC_STATS_HISTOGRAM_HTTP2_SEND_FLOWCTL_PER_WRITE, value);
-    return;
-  }
-  union {
-    double dbl;
-    uint64_t uint;
-  } _val, _bkt;
-  _val.dbl = value;
-  if (_val.uint < 4637863191261478912ull) {
-    int bucket =
-        grpc_stats_table_3[((_val.uint - 4623507967449235456ull) >> 48)] + 13;
-    _bkt.dbl = grpc_stats_table_2[bucket];
-    bucket -= (_val.uint < _bkt.uint);
-    GRPC_STATS_INC_HISTOGRAM(
-        (exec_ctx), GRPC_STATS_HISTOGRAM_HTTP2_SEND_FLOWCTL_PER_WRITE, bucket);
-    return;
-  }
-  GRPC_STATS_INC_HISTOGRAM((exec_ctx),
-                           GRPC_STATS_HISTOGRAM_HTTP2_SEND_FLOWCTL_PER_WRITE,
-                           grpc_stats_histo_find_bucket_slow(
-                               (exec_ctx), value, grpc_stats_table_2, 64));
-}
-const int grpc_stats_histo_buckets[10] = {64, 64, 64, 64, 64,
-                                          64, 64, 64, 64, 64};
-const int grpc_stats_histo_start[10] = {0,   64,  128, 192, 256,
-                                        320, 384, 448, 512, 576};
-const int *const grpc_stats_histo_bucket_boundaries[10] = {
+const int grpc_stats_histo_buckets[11] = {64, 64, 64, 64, 64, 64,
+                                          64, 64, 64, 64, 8};
+const int grpc_stats_histo_start[11] = {0,   64,  128, 192, 256, 320,
+                                        384, 448, 512, 576, 640};
+const int *const grpc_stats_histo_bucket_boundaries[11] = {
     grpc_stats_table_0, grpc_stats_table_2, grpc_stats_table_0,
     grpc_stats_table_0, grpc_stats_table_2, grpc_stats_table_0,
     grpc_stats_table_2, grpc_stats_table_2, grpc_stats_table_2,
-    grpc_stats_table_2};
-void (*const grpc_stats_inc_histogram[10])(grpc_exec_ctx *exec_ctx, int x) = {
->>>>>>> 55c4b313
+    grpc_stats_table_2, grpc_stats_table_4};
+void (*const grpc_stats_inc_histogram[11])(grpc_exec_ctx *exec_ctx, int x) = {
     grpc_stats_inc_tcp_write_size,
     grpc_stats_inc_tcp_write_iov_size,
     grpc_stats_inc_tcp_read_size,
     grpc_stats_inc_tcp_read_offer,
     grpc_stats_inc_tcp_read_offer_iov_size,
     grpc_stats_inc_http2_send_message_size,
-<<<<<<< HEAD
-    grpc_stats_inc_server_cqs_checked};
-=======
     grpc_stats_inc_http2_send_initial_metadata_per_write,
     grpc_stats_inc_http2_send_message_per_write,
     grpc_stats_inc_http2_send_trailing_metadata_per_write,
-    grpc_stats_inc_http2_send_flowctl_per_write};
->>>>>>> 55c4b313
+    grpc_stats_inc_http2_send_flowctl_per_write,
+    grpc_stats_inc_server_cqs_checked};