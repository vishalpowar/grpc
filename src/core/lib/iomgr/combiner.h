/*
 *
 * Copyright 2016 gRPC authors.
 *
 * Licensed under the Apache License, Version 2.0 (the "License");
 * you may not use this file except in compliance with the License.
 * You may obtain a copy of the License at
 *
 *     http://www.apache.org/licenses/LICENSE-2.0
 *
 * Unless required by applicable law or agreed to in writing, software
 * distributed under the License is distributed on an "AS IS" BASIS,
 * WITHOUT WARRANTIES OR CONDITIONS OF ANY KIND, either express or implied.
 * See the License for the specific language governing permissions and
 * limitations under the License.
 *
 */

#ifndef GRPC_CORE_LIB_IOMGR_COMBINER_H
#define GRPC_CORE_LIB_IOMGR_COMBINER_H

#include <stddef.h>

#include <grpc/support/atm.h>
#include "src/core/lib/debug/trace.h"
#include "src/core/lib/iomgr/exec_ctx.h"
#include "src/core/lib/support/mpscq.h"

#ifdef __cplusplus
extern "C" {
#endif

// Provides serialized access to some resource.
// Each action queued on a combiner is executed serially in a borrowed thread.
// The actual thread executing actions may change over time (but there will only
// every be one at a time).

// Initialize the lock, with an optional workqueue to shift load to when
// necessary
grpc_combiner* grpc_combiner_create(void);

#ifndef NDEBUG
#define GRPC_COMBINER_DEBUG_ARGS \
  , const char *file, int line, const char *reason
#define GRPC_COMBINER_REF(combiner, reason) \
  grpc_combiner_ref((combiner), __FILE__, __LINE__, (reason))
#define GRPC_COMBINER_UNREF(combiner, reason) \
  grpc_combiner_unref((combiner), __FILE__, __LINE__, (reason))
#else
#define GRPC_COMBINER_DEBUG_ARGS
#define GRPC_COMBINER_REF(combiner, reason) grpc_combiner_ref((combiner))
#define GRPC_COMBINER_UNREF(combiner, reason) grpc_combiner_unref((combiner))
#endif

// Ref/unref the lock, for when we're sharing the lock ownership
// Prefer to use the macros above
<<<<<<< HEAD
grpc_combiner *grpc_combiner_ref(grpc_combiner *lock GRPC_COMBINER_DEBUG_ARGS);
void grpc_combiner_unref(grpc_combiner *lock GRPC_COMBINER_DEBUG_ARGS);
=======
grpc_combiner* grpc_combiner_ref(grpc_combiner* lock GRPC_COMBINER_DEBUG_ARGS);
void grpc_combiner_unref(grpc_exec_ctx* exec_ctx,
                         grpc_combiner* lock GRPC_COMBINER_DEBUG_ARGS);
>>>>>>> d9da7387
// Fetch a scheduler to schedule closures against
grpc_closure_scheduler* grpc_combiner_scheduler(grpc_combiner* lock);
// Scheduler to execute \a action within the lock just prior to unlocking.
grpc_closure_scheduler* grpc_combiner_finally_scheduler(grpc_combiner* lock);

<<<<<<< HEAD
bool grpc_combiner_continue_exec_ctx();
=======
bool grpc_combiner_continue_exec_ctx(grpc_exec_ctx* exec_ctx);
>>>>>>> d9da7387

extern grpc_tracer_flag grpc_combiner_trace;

#ifdef __cplusplus
}
#endif

#endif /* GRPC_CORE_LIB_IOMGR_COMBINER_H */<|MERGE_RESOLUTION|>--- conflicted
+++ resolved
@@ -54,24 +54,14 @@
 
 // Ref/unref the lock, for when we're sharing the lock ownership
 // Prefer to use the macros above
-<<<<<<< HEAD
-grpc_combiner *grpc_combiner_ref(grpc_combiner *lock GRPC_COMBINER_DEBUG_ARGS);
-void grpc_combiner_unref(grpc_combiner *lock GRPC_COMBINER_DEBUG_ARGS);
-=======
 grpc_combiner* grpc_combiner_ref(grpc_combiner* lock GRPC_COMBINER_DEBUG_ARGS);
-void grpc_combiner_unref(grpc_exec_ctx* exec_ctx,
-                         grpc_combiner* lock GRPC_COMBINER_DEBUG_ARGS);
->>>>>>> d9da7387
+void grpc_combiner_unref(grpc_combiner* lock GRPC_COMBINER_DEBUG_ARGS);
 // Fetch a scheduler to schedule closures against
 grpc_closure_scheduler* grpc_combiner_scheduler(grpc_combiner* lock);
 // Scheduler to execute \a action within the lock just prior to unlocking.
 grpc_closure_scheduler* grpc_combiner_finally_scheduler(grpc_combiner* lock);
 
-<<<<<<< HEAD
 bool grpc_combiner_continue_exec_ctx();
-=======
-bool grpc_combiner_continue_exec_ctx(grpc_exec_ctx* exec_ctx);
->>>>>>> d9da7387
 
 extern grpc_tracer_flag grpc_combiner_trace;
 
