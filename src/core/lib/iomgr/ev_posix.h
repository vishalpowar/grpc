/*
 *
 * Copyright 2015 gRPC authors.
 *
 * Licensed under the Apache License, Version 2.0 (the "License");
 * you may not use this file except in compliance with the License.
 * You may obtain a copy of the License at
 *
 *     http://www.apache.org/licenses/LICENSE-2.0
 *
 * Unless required by applicable law or agreed to in writing, software
 * distributed under the License is distributed on an "AS IS" BASIS,
 * WITHOUT WARRANTIES OR CONDITIONS OF ANY KIND, either express or implied.
 * See the License for the specific language governing permissions and
 * limitations under the License.
 *
 */

#ifndef GRPC_CORE_LIB_IOMGR_EV_POSIX_H
#define GRPC_CORE_LIB_IOMGR_EV_POSIX_H

#include <poll.h>

#include "src/core/lib/debug/trace.h"
#include "src/core/lib/iomgr/exec_ctx.h"
#include "src/core/lib/iomgr/pollset.h"
#include "src/core/lib/iomgr/pollset_set.h"
#include "src/core/lib/iomgr/wakeup_fd_posix.h"

<<<<<<< HEAD
extern grpc_tracer_flag grpc_polling_trace; /* Disabled by default */
=======
#ifdef __cplusplus
extern "C" {
#endif

extern grpc_core::TraceFlag grpc_polling_trace; /* Disabled by default */
>>>>>>> 9addd2ee

typedef struct grpc_fd grpc_fd;

typedef struct grpc_event_engine_vtable {
  size_t pollset_size;

  grpc_fd* (*fd_create)(int fd, const char* name);
  int (*fd_wrapped_fd)(grpc_fd* fd);
  void (*fd_orphan)(grpc_exec_ctx* exec_ctx, grpc_fd* fd, grpc_closure* on_done,
                    int* release_fd, bool already_closed, const char* reason);
  void (*fd_shutdown)(grpc_exec_ctx* exec_ctx, grpc_fd* fd, grpc_error* why);
  void (*fd_notify_on_read)(grpc_exec_ctx* exec_ctx, grpc_fd* fd,
                            grpc_closure* closure);
  void (*fd_notify_on_write)(grpc_exec_ctx* exec_ctx, grpc_fd* fd,
                             grpc_closure* closure);
  bool (*fd_is_shutdown)(grpc_fd* fd);
  grpc_pollset* (*fd_get_read_notifier_pollset)(grpc_exec_ctx* exec_ctx,
                                                grpc_fd* fd);

  void (*pollset_init)(grpc_pollset* pollset, gpr_mu** mu);
  void (*pollset_shutdown)(grpc_exec_ctx* exec_ctx, grpc_pollset* pollset,
                           grpc_closure* closure);
  void (*pollset_destroy)(grpc_exec_ctx* exec_ctx, grpc_pollset* pollset);
  grpc_error* (*pollset_work)(grpc_exec_ctx* exec_ctx, grpc_pollset* pollset,
                              grpc_pollset_worker** worker,
                              grpc_millis deadline);
  grpc_error* (*pollset_kick)(grpc_exec_ctx* exec_ctx, grpc_pollset* pollset,
                              grpc_pollset_worker* specific_worker);
  void (*pollset_add_fd)(grpc_exec_ctx* exec_ctx, grpc_pollset* pollset,
                         struct grpc_fd* fd);

  grpc_pollset_set* (*pollset_set_create)(void);
  void (*pollset_set_destroy)(grpc_exec_ctx* exec_ctx,
                              grpc_pollset_set* pollset_set);
  void (*pollset_set_add_pollset)(grpc_exec_ctx* exec_ctx,
                                  grpc_pollset_set* pollset_set,
                                  grpc_pollset* pollset);
  void (*pollset_set_del_pollset)(grpc_exec_ctx* exec_ctx,
                                  grpc_pollset_set* pollset_set,
                                  grpc_pollset* pollset);
  void (*pollset_set_add_pollset_set)(grpc_exec_ctx* exec_ctx,
                                      grpc_pollset_set* bag,
                                      grpc_pollset_set* item);
  void (*pollset_set_del_pollset_set)(grpc_exec_ctx* exec_ctx,
                                      grpc_pollset_set* bag,
                                      grpc_pollset_set* item);
  void (*pollset_set_add_fd)(grpc_exec_ctx* exec_ctx,
                             grpc_pollset_set* pollset_set, grpc_fd* fd);
  void (*pollset_set_del_fd)(grpc_exec_ctx* exec_ctx,
                             grpc_pollset_set* pollset_set, grpc_fd* fd);

  void (*shutdown_engine)(void);
} grpc_event_engine_vtable;

void grpc_event_engine_init(void);
void grpc_event_engine_shutdown(void);

/* Return the name of the poll strategy */
const char* grpc_get_poll_strategy_name();

/* Create a wrapped file descriptor.
   Requires fd is a non-blocking file descriptor.
   This takes ownership of closing fd. */
grpc_fd* grpc_fd_create(int fd, const char* name);

/* Return the wrapped fd, or -1 if it has been released or closed. */
int grpc_fd_wrapped_fd(grpc_fd* fd);

/* Releases fd to be asynchronously destroyed.
   on_done is called when the underlying file descriptor is definitely close()d.
   If on_done is NULL, no callback will be made.
   If release_fd is not NULL, it's set to fd and fd will not be closed.
   Requires: *fd initialized; no outstanding notify_on_read or
   notify_on_write.
   MUST NOT be called with a pollset lock taken */
void grpc_fd_orphan(grpc_exec_ctx* exec_ctx, grpc_fd* fd, grpc_closure* on_done,
                    int* release_fd, bool already_closed, const char* reason);

/* Has grpc_fd_shutdown been called on an fd? */
bool grpc_fd_is_shutdown(grpc_fd* fd);

/* Cause any current and future callbacks to fail. */
void grpc_fd_shutdown(grpc_exec_ctx* exec_ctx, grpc_fd* fd, grpc_error* why);

/* Register read interest, causing read_cb to be called once when fd becomes
   readable, on deadline specified by deadline, or on shutdown triggered by
   grpc_fd_shutdown.
   read_cb will be called with read_cb_arg when *fd becomes readable.
   read_cb is Called with status of GRPC_CALLBACK_SUCCESS if readable,
   GRPC_CALLBACK_TIMED_OUT if the call timed out,
   and CANCELLED if the call was cancelled.

   Requires:This method must not be called before the read_cb for any previous
   call runs. Edge triggered events are used whenever they are supported by the
   underlying platform. This means that users must drain fd in read_cb before
   calling notify_on_read again. Users are also expected to handle spurious
   events, i.e read_cb is called while nothing can be readable from fd  */
void grpc_fd_notify_on_read(grpc_exec_ctx* exec_ctx, grpc_fd* fd,
                            grpc_closure* closure);

/* Exactly the same semantics as above, except based on writable events.  */
void grpc_fd_notify_on_write(grpc_exec_ctx* exec_ctx, grpc_fd* fd,
                             grpc_closure* closure);

/* Return the read notifier pollset from the fd */
grpc_pollset* grpc_fd_get_read_notifier_pollset(grpc_exec_ctx* exec_ctx,
                                                grpc_fd* fd);

/* pollset_posix functions */

/* Add an fd to a pollset */
void grpc_pollset_add_fd(grpc_exec_ctx* exec_ctx, grpc_pollset* pollset,
                         struct grpc_fd* fd);

/* pollset_set_posix functions */

void grpc_pollset_set_add_fd(grpc_exec_ctx* exec_ctx,
                             grpc_pollset_set* pollset_set, grpc_fd* fd);
void grpc_pollset_set_del_fd(grpc_exec_ctx* exec_ctx,
                             grpc_pollset_set* pollset_set, grpc_fd* fd);

/* override to allow tests to hook poll() usage */
typedef int (*grpc_poll_function_type)(struct pollfd*, nfds_t, int);
extern grpc_poll_function_type grpc_poll_function;

/* WARNING: The following two functions should be used for testing purposes
 * ONLY */
void grpc_set_event_engine_test_only(const grpc_event_engine_vtable*);
const grpc_event_engine_vtable* grpc_get_event_engine_test_only();

#endif /* GRPC_CORE_LIB_IOMGR_EV_POSIX_H */<|MERGE_RESOLUTION|>--- conflicted
+++ resolved
@@ -27,15 +27,7 @@
 #include "src/core/lib/iomgr/pollset_set.h"
 #include "src/core/lib/iomgr/wakeup_fd_posix.h"
 
-<<<<<<< HEAD
-extern grpc_tracer_flag grpc_polling_trace; /* Disabled by default */
-=======
-#ifdef __cplusplus
-extern "C" {
-#endif
-
 extern grpc_core::TraceFlag grpc_polling_trace; /* Disabled by default */
->>>>>>> 9addd2ee
 
 typedef struct grpc_fd grpc_fd;
 
