/*
 *
 * Copyright 2015, Google Inc.
 * All rights reserved.
 *
 * Redistribution and use in source and binary forms, with or without
 * modification, are permitted provided that the following conditions are
 * met:
 *
 *     * Redistributions of source code must retain the above copyright
 * notice, this list of conditions and the following disclaimer.
 *     * Redistributions in binary form must reproduce the above
 * copyright notice, this list of conditions and the following disclaimer
 * in the documentation and/or other materials provided with the
 * distribution.
 *     * Neither the name of Google Inc. nor the names of its
 * contributors may be used to endorse or promote products derived from
 * this software without specific prior written permission.
 *
 * THIS SOFTWARE IS PROVIDED BY THE COPYRIGHT HOLDERS AND CONTRIBUTORS
 * "AS IS" AND ANY EXPRESS OR IMPLIED WARRANTIES, INCLUDING, BUT NOT
 * LIMITED TO, THE IMPLIED WARRANTIES OF MERCHANTABILITY AND FITNESS FOR
 * A PARTICULAR PURPOSE ARE DISCLAIMED. IN NO EVENT SHALL THE COPYRIGHT
 * OWNER OR CONTRIBUTORS BE LIABLE FOR ANY DIRECT, INDIRECT, INCIDENTAL,
 * SPECIAL, EXEMPLARY, OR CONSEQUENTIAL DAMAGES (INCLUDING, BUT NOT
 * LIMITED TO, PROCUREMENT OF SUBSTITUTE GOODS OR SERVICES; LOSS OF USE,
 * DATA, OR PROFITS; OR BUSINESS INTERRUPTION) HOWEVER CAUSED AND ON ANY
 * THEORY OF LIABILITY, WHETHER IN CONTRACT, STRICT LIABILITY, OR TORT
 * (INCLUDING NEGLIGENCE OR OTHERWISE) ARISING IN ANY WAY OUT OF THE USE
 * OF THIS SOFTWARE, EVEN IF ADVISED OF THE POSSIBILITY OF SUCH DAMAGE.
 *
 */

/* FIXME: "posix" files shouldn't be depending on _GNU_SOURCE */
#ifndef _GNU_SOURCE
#define _GNU_SOURCE
#endif

#include <grpc/support/port_platform.h>

#ifdef GPR_POSIX_SOCKET

#include "src/core/lib/iomgr/tcp_server.h"

#include <errno.h>
#include <fcntl.h>
#include <limits.h>
#include <netinet/in.h>
#include <netinet/tcp.h>
#include <stdio.h>
#include <string.h>
#include <sys/socket.h>
#include <sys/stat.h>
#include <sys/types.h>
#include <unistd.h>

#include <grpc/support/alloc.h>
#include <grpc/support/log.h>
#include <grpc/support/string_util.h>
#include <grpc/support/sync.h>
#include <grpc/support/time.h>
#include <grpc/support/useful.h>

#include "src/core/lib/iomgr/resolve_address.h"
#include "src/core/lib/iomgr/sockaddr_utils.h"
#include "src/core/lib/iomgr/socket_utils_posix.h"
#include "src/core/lib/iomgr/tcp_posix.h"
#include "src/core/lib/iomgr/unix_sockets_posix.h"
#include "src/core/lib/support/string.h"

#define MIN_SAFE_ACCEPT_QUEUE_SIZE 100

static gpr_once s_init_max_accept_queue_size;
static int s_max_accept_queue_size;

/* one listening port */
typedef struct grpc_tcp_listener grpc_tcp_listener;
struct grpc_tcp_listener {
  int fd;
  grpc_fd *emfd;
  grpc_tcp_server *server;
  union {
    uint8_t untyped[GRPC_MAX_SOCKADDR_SIZE];
    struct sockaddr sockaddr;
  } addr;
  size_t addr_len;
  int port;
  unsigned port_index;
  unsigned fd_index;
  grpc_closure read_closure;
  grpc_closure destroyed_closure;
  struct grpc_tcp_listener *next;
  /* sibling is a linked list of all listeners for a given port. add_port and
     clone_port place all new listeners in the same sibling list. A member of
     the 'sibling' list is also a member of the 'next' list. The head of each
     sibling list has is_sibling==0, and subsequent members of sibling lists
     have is_sibling==1. is_sibling allows separate sibling lists to be
     identified while iterating through 'next'. */
  struct grpc_tcp_listener *sibling;
  int is_sibling;
};

/* the overall server */
struct grpc_tcp_server {
  gpr_refcount refs;
  /* Called whenever accept() succeeds on a server port. */
  grpc_tcp_server_cb on_accept_cb;
  void *on_accept_cb_arg;

  gpr_mu mu;

  /* active port count: how many ports are actually still listening */
  size_t active_ports;
  /* destroyed port count: how many ports are completely destroyed */
  size_t destroyed_ports;

  /* is this server shutting down? */
  bool shutdown;
  /* use SO_REUSEPORT */
  bool so_reuseport;

  /* linked list of server ports */
  grpc_tcp_listener *head;
  grpc_tcp_listener *tail;
  unsigned nports;

  /* List of closures passed to shutdown_starting_add(). */
  grpc_closure_list shutdown_starting;

  /* shutdown callback */
  grpc_closure *shutdown_complete;

  /* all pollsets interested in new connections */
  grpc_pollset **pollsets;
  /* number of pollsets in the pollsets array */
  size_t pollset_count;

  /* next pollset to assign a channel to */
  gpr_atm next_pollset_to_assign;
};

static gpr_once check_init = GPR_ONCE_INIT;
static bool has_so_reuseport = false;

static void init(void) {
#ifndef GPR_MANYLINUX1
  int s = socket(AF_INET, SOCK_STREAM, 0);
  if (s >= 0) {
    has_so_reuseport = GRPC_LOG_IF_ERROR("check for SO_REUSEPORT",
                                         grpc_set_socket_reuse_port(s, 1));
    close(s);
  }
#endif
}

grpc_error *grpc_tcp_server_create(grpc_closure *shutdown_complete,
                                   const grpc_channel_args *args,
                                   grpc_tcp_server **server) {
  gpr_once_init(&check_init, init);

  grpc_tcp_server *s = gpr_malloc(sizeof(grpc_tcp_server));
  s->so_reuseport = has_so_reuseport;
  for (size_t i = 0; i < (args == NULL ? 0 : args->num_args); i++) {
    if (0 == strcmp(GRPC_ARG_ALLOW_REUSEPORT, args->args[i].key)) {
      if (args->args[i].type == GRPC_ARG_INTEGER) {
        s->so_reuseport =
            has_so_reuseport && (args->args[i].value.integer != 0);
      } else {
        gpr_free(s);
        return GRPC_ERROR_CREATE(GRPC_ARG_ALLOW_REUSEPORT
                                 " must be an integer");
      }
    }
  }
  gpr_ref_init(&s->refs, 1);
  gpr_mu_init(&s->mu);
  s->active_ports = 0;
  s->destroyed_ports = 0;
  s->shutdown = false;
  s->shutdown_starting.head = NULL;
  s->shutdown_starting.tail = NULL;
  s->shutdown_complete = shutdown_complete;
  s->on_accept_cb = NULL;
  s->on_accept_cb_arg = NULL;
  s->head = NULL;
  s->tail = NULL;
  s->nports = 0;
  gpr_atm_no_barrier_store(&s->next_pollset_to_assign, 0);
  *server = s;
  return GRPC_ERROR_NONE;
}

static void finish_shutdown(grpc_exec_ctx *exec_ctx, grpc_tcp_server *s) {
  gpr_mu_lock(&s->mu);
  GPR_ASSERT(s->shutdown);
  gpr_mu_unlock(&s->mu);
  if (s->shutdown_complete != NULL) {
    grpc_exec_ctx_sched(exec_ctx, s->shutdown_complete, GRPC_ERROR_NONE, NULL);
  }

  gpr_mu_destroy(&s->mu);

  while (s->head) {
    grpc_tcp_listener *sp = s->head;
    s->head = sp->next;
    gpr_free(sp);
  }

  gpr_free(s);
}

static void destroyed_port(grpc_exec_ctx *exec_ctx, void *server,
                           grpc_error *error) {
  grpc_tcp_server *s = server;
  gpr_mu_lock(&s->mu);
  s->destroyed_ports++;
  if (s->destroyed_ports == s->nports) {
    gpr_mu_unlock(&s->mu);
    finish_shutdown(exec_ctx, s);
  } else {
    GPR_ASSERT(s->destroyed_ports < s->nports);
    gpr_mu_unlock(&s->mu);
  }
}

/* called when all listening endpoints have been shutdown, so no further
   events will be received on them - at this point it's safe to destroy
   things */
static void deactivated_all_ports(grpc_exec_ctx *exec_ctx, grpc_tcp_server *s) {
  /* delete ALL the things */
  gpr_mu_lock(&s->mu);

  if (!s->shutdown) {
    gpr_mu_unlock(&s->mu);
    return;
  }

  if (s->head) {
    grpc_tcp_listener *sp;
    for (sp = s->head; sp; sp = sp->next) {
      grpc_unlink_if_unix_domain_socket(&sp->addr.sockaddr);
      sp->destroyed_closure.cb = destroyed_port;
      sp->destroyed_closure.cb_arg = s;
      grpc_fd_orphan(exec_ctx, sp->emfd, &sp->destroyed_closure, NULL,
                     "tcp_listener_shutdown");
    }
    gpr_mu_unlock(&s->mu);
  } else {
    gpr_mu_unlock(&s->mu);
    finish_shutdown(exec_ctx, s);
  }
}

static void tcp_server_destroy(grpc_exec_ctx *exec_ctx, grpc_tcp_server *s) {
  gpr_mu_lock(&s->mu);

  GPR_ASSERT(!s->shutdown);
  s->shutdown = true;

  /* shutdown all fd's */
  if (s->active_ports) {
    grpc_tcp_listener *sp;
    for (sp = s->head; sp; sp = sp->next) {
      grpc_fd_shutdown(exec_ctx, sp->emfd);
    }
    gpr_mu_unlock(&s->mu);
  } else {
    gpr_mu_unlock(&s->mu);
    deactivated_all_ports(exec_ctx, s);
  }
}

/* get max listen queue size on linux */
static void init_max_accept_queue_size(void) {
  int n = SOMAXCONN;
  char buf[64];
  FILE *fp = fopen("/proc/sys/net/core/somaxconn", "r");
  if (fp == NULL) {
    /* 2.4 kernel. */
    s_max_accept_queue_size = SOMAXCONN;
    return;
  }
  if (fgets(buf, sizeof buf, fp)) {
    char *end;
    long i = strtol(buf, &end, 10);
    if (i > 0 && i <= INT_MAX && end && *end == 0) {
      n = (int)i;
    }
  }
  fclose(fp);
  s_max_accept_queue_size = n;

  if (s_max_accept_queue_size < MIN_SAFE_ACCEPT_QUEUE_SIZE) {
    gpr_log(GPR_INFO,
            "Suspiciously small accept queue (%d) will probably lead to "
            "connection drops",
            s_max_accept_queue_size);
  }
}

static int get_max_accept_queue_size(void) {
  gpr_once_init(&s_init_max_accept_queue_size, init_max_accept_queue_size);
  return s_max_accept_queue_size;
}

/* Prepare a recently-created socket for listening. */
static grpc_error *prepare_socket(int fd, const struct sockaddr *addr,
                                  size_t addr_len, bool so_reuseport,
                                  int *port) {
  struct sockaddr_storage sockname_temp;
  socklen_t sockname_len;
  grpc_error *err = GRPC_ERROR_NONE;

  GPR_ASSERT(fd >= 0);

  if (so_reuseport && !grpc_is_unix_socket(addr)) {
    err = grpc_set_socket_reuse_port(fd, 1);
    if (err != GRPC_ERROR_NONE) goto error;
  }

  err = grpc_set_socket_nonblocking(fd, 1);
  if (err != GRPC_ERROR_NONE) goto error;
  err = grpc_set_socket_cloexec(fd, 1);
  if (err != GRPC_ERROR_NONE) goto error;
  if (!grpc_is_unix_socket(addr)) {
    err = grpc_set_socket_low_latency(fd, 1);
    if (err != GRPC_ERROR_NONE) goto error;
    err = grpc_set_socket_reuse_addr(fd, 1);
    if (err != GRPC_ERROR_NONE) goto error;
  }
  err = grpc_set_socket_no_sigpipe_if_possible(fd);
  if (err != GRPC_ERROR_NONE) goto error;

  GPR_ASSERT(addr_len < ~(socklen_t)0);
  if (bind(fd, addr, (socklen_t)addr_len) < 0) {
    err = GRPC_OS_ERROR(errno, "bind");
    goto error;
  }

  if (listen(fd, get_max_accept_queue_size()) < 0) {
    err = GRPC_OS_ERROR(errno, "listen");
    goto error;
  }

  sockname_len = sizeof(sockname_temp);
  if (getsockname(fd, (struct sockaddr *)&sockname_temp, &sockname_len) < 0) {
    err = GRPC_OS_ERROR(errno, "getsockname");
    goto error;
  }

  *port = grpc_sockaddr_get_port((struct sockaddr *)&sockname_temp);
  return GRPC_ERROR_NONE;

error:
  GPR_ASSERT(err != GRPC_ERROR_NONE);
  if (fd >= 0) {
    close(fd);
  }
  grpc_error *ret = grpc_error_set_int(
      GRPC_ERROR_CREATE_REFERENCING("Unable to configure socket", &err, 1),
      GRPC_ERROR_INT_FD, fd);
  GRPC_ERROR_UNREF(err);
  return ret;
}

/* event manager callback when reads are ready */
static void on_read(grpc_exec_ctx *exec_ctx, void *arg, grpc_error *err) {
  grpc_tcp_listener *sp = arg;
  grpc_tcp_server_acceptor acceptor = {sp->server, sp->port_index,
                                       sp->fd_index};
  grpc_pollset *read_notifier_pollset = NULL;
  grpc_fd *fdobj;

  if (err != GRPC_ERROR_NONE) {
    goto error;
  }

  read_notifier_pollset =
      sp->server->pollsets[(size_t)gpr_atm_no_barrier_fetch_add(
                               &sp->server->next_pollset_to_assign, 1) %
                           sp->server->pollset_count];

  /* loop until accept4 returns EAGAIN, and then re-arm notification */
  for (;;) {
    struct sockaddr_storage addr;
    socklen_t addrlen = sizeof(addr);
    char *addr_str;
    char *name;
    /* Note: If we ever decide to return this address to the user, remember to
       strip off the ::ffff:0.0.0.0/96 prefix first. */
    int fd = grpc_accept4(sp->fd, (struct sockaddr *)&addr, &addrlen, 1, 1);
    if (fd < 0) {
      switch (errno) {
        case EINTR:
          continue;
        case EAGAIN:
          grpc_fd_notify_on_read(exec_ctx, sp->emfd, &sp->read_closure);
          return;
        default:
          gpr_log(GPR_ERROR, "Failed accept4: %s", strerror(errno));
          goto error;
      }
    }

    grpc_set_socket_no_sigpipe_if_possible(fd);

    addr_str = grpc_sockaddr_to_uri((struct sockaddr *)&addr);
    gpr_asprintf(&name, "tcp-server-connection:%s", addr_str);

    if (grpc_tcp_trace) {
      gpr_log(GPR_DEBUG, "SERVER_CONNECT: incoming connection: %s", addr_str);
    }

    fdobj = grpc_fd_create(fd, name);

    if (read_notifier_pollset == NULL) {
      gpr_log(GPR_ERROR, "Read notifier pollset is not set on the fd");
      goto error;
    }

    grpc_pollset_add_fd(exec_ctx, read_notifier_pollset, fdobj);

    sp->server->on_accept_cb(
        exec_ctx, sp->server->on_accept_cb_arg,
        grpc_tcp_create(fdobj, GRPC_TCP_DEFAULT_READ_SLICE_SIZE, addr_str),
        read_notifier_pollset, &acceptor);

    gpr_free(name);
    gpr_free(addr_str);
  }

  GPR_UNREACHABLE_CODE(return );

error:
  gpr_mu_lock(&sp->server->mu);
  if (0 == --sp->server->active_ports) {
    gpr_mu_unlock(&sp->server->mu);
    deactivated_all_ports(exec_ctx, sp->server);
  } else {
    gpr_mu_unlock(&sp->server->mu);
  }
}

static grpc_error *add_socket_to_server(grpc_tcp_server *s, int fd,
                                        const struct sockaddr *addr,
                                        size_t addr_len, unsigned port_index,
                                        unsigned fd_index,
                                        grpc_tcp_listener **listener) {
  grpc_tcp_listener *sp = NULL;
  int port = -1;
  char *addr_str;
  char *name;

  grpc_error *err = prepare_socket(fd, addr, addr_len, s->so_reuseport, &port);
  if (err == GRPC_ERROR_NONE) {
    GPR_ASSERT(port > 0);
    grpc_sockaddr_to_string(&addr_str, (struct sockaddr *)&addr, 1);
    gpr_asprintf(&name, "tcp-server-listener:%s", addr_str);
    gpr_mu_lock(&s->mu);
    s->nports++;
    GPR_ASSERT(!s->on_accept_cb && "must add ports before starting server");
    sp = gpr_malloc(sizeof(grpc_tcp_listener));
    sp->next = NULL;
    if (s->head == NULL) {
      s->head = sp;
    } else {
      s->tail->next = sp;
    }
    s->tail = sp;
    sp->server = s;
    sp->fd = fd;
    sp->emfd = grpc_fd_create(fd, name);
    memcpy(sp->addr.untyped, addr, addr_len);
    sp->addr_len = addr_len;
    sp->port = port;
    sp->port_index = port_index;
    sp->fd_index = fd_index;
    sp->is_sibling = 0;
    sp->sibling = NULL;
    GPR_ASSERT(sp->emfd);
    gpr_mu_unlock(&s->mu);
    gpr_free(addr_str);
    gpr_free(name);
  }

  *listener = sp;
  return err;
}

/* Insert count new listeners after listener. Every new listener will have the
   same listen address as listener (SO_REUSEPORT must be enabled). Every new
   listener is a sibling of listener. */
static grpc_error *clone_port(grpc_tcp_listener *listener, unsigned count) {
  grpc_tcp_listener *sp = NULL;
  char *addr_str;
  char *name;
  grpc_error *err;

  for (grpc_tcp_listener *l = listener->next; l && l->is_sibling; l = l->next) {
    l->fd_index += count;
  }

  for (unsigned i = 0; i < count; i++) {
    int fd = -1;
    int port = -1;
    grpc_dualstack_mode dsmode;
    err = grpc_create_dualstack_socket(&listener->addr.sockaddr, SOCK_STREAM, 0,
                                       &dsmode, &fd);
    if (err != GRPC_ERROR_NONE) return err;
    err = prepare_socket(fd, &listener->addr.sockaddr, listener->addr_len, true,
                         &port);
    if (err != GRPC_ERROR_NONE) return err;
    listener->server->nports++;
    grpc_sockaddr_to_string(&addr_str, &listener->addr.sockaddr, 1);
    gpr_asprintf(&name, "tcp-server-listener:%s/clone-%d", addr_str, i);
    sp = gpr_malloc(sizeof(grpc_tcp_listener));
    sp->next = listener->next;
    listener->next = sp;
    /* sp (the new listener) is a sibling of 'listener' (the original
       listener). */
    sp->is_sibling = 1;
    sp->sibling = listener->sibling;
    listener->sibling = sp;
    sp->server = listener->server;
    sp->fd = fd;
    sp->emfd = grpc_fd_create(fd, name);
    memcpy(sp->addr.untyped, listener->addr.untyped, listener->addr_len);
    sp->addr_len = listener->addr_len;
    sp->port = port;
    sp->port_index = listener->port_index;
    sp->fd_index = listener->fd_index + count - i;
    GPR_ASSERT(sp->emfd);
    while (listener->server->tail->next != NULL) {
      listener->server->tail = listener->server->tail->next;
    }
    gpr_free(addr_str);
    gpr_free(name);
  }

  return GRPC_ERROR_NONE;
}

grpc_error *grpc_tcp_server_add_port(grpc_tcp_server *s, const void *addr,
                                     size_t addr_len, int *out_port) {
  grpc_tcp_listener *sp;
  grpc_tcp_listener *sp2 = NULL;
  int fd;
  grpc_dualstack_mode dsmode;
  struct sockaddr_in6 addr6_v4mapped;
  struct sockaddr_in wild4;
  struct sockaddr_in6 wild6;
  struct sockaddr_in addr4_copy;
  struct sockaddr *allocated_addr = NULL;
  struct sockaddr_storage sockname_temp;
  socklen_t sockname_len;
  int port;
  unsigned port_index = 0;
  unsigned fd_index = 0;
  grpc_error *errs[2] = {GRPC_ERROR_NONE, GRPC_ERROR_NONE};
  if (s->tail != NULL) {
    port_index = s->tail->port_index + 1;
  }
  grpc_unlink_if_unix_domain_socket((struct sockaddr *)addr);

  /* Check if this is a wildcard port, and if so, try to keep the port the same
     as some previously created listener. */
  if (grpc_sockaddr_get_port(addr) == 0) {
    for (sp = s->head; sp; sp = sp->next) {
      sockname_len = sizeof(sockname_temp);
      if (0 == getsockname(sp->fd, (struct sockaddr *)&sockname_temp,
                           &sockname_len)) {
        port = grpc_sockaddr_get_port((struct sockaddr *)&sockname_temp);
        if (port > 0) {
          allocated_addr = gpr_malloc(addr_len);
          memcpy(allocated_addr, addr, addr_len);
          grpc_sockaddr_set_port(allocated_addr, port);
          addr = allocated_addr;
          break;
        }
      }
    }
  }

  sp = NULL;

  if (grpc_sockaddr_to_v4mapped(addr, &addr6_v4mapped)) {
    addr = (const struct sockaddr *)&addr6_v4mapped;
    addr_len = sizeof(addr6_v4mapped);
  }

  /* Treat :: or 0.0.0.0 as a family-agnostic wildcard. */
  if (grpc_sockaddr_is_wildcard(addr, &port)) {
    grpc_sockaddr_make_wildcards(port, &wild4, &wild6);

    /* Try listening on IPv6 first. */
    addr = (struct sockaddr *)&wild6;
    addr_len = sizeof(wild6);
    errs[0] = grpc_create_dualstack_socket(addr, SOCK_STREAM, 0, &dsmode, &fd);
    if (errs[0] == GRPC_ERROR_NONE) {
      errs[0] = add_socket_to_server(s, fd, addr, addr_len, port_index,
                                     fd_index, &sp);
      if (fd >= 0 && dsmode == GRPC_DSMODE_DUALSTACK) {
        goto done;
      }
      if (sp != NULL) {
        ++fd_index;
      }
      /* If we didn't get a dualstack socket, also listen on 0.0.0.0. */
      if (port == 0 && sp != NULL) {
        grpc_sockaddr_set_port((struct sockaddr *)&wild4, sp->port);
      }
    }
    addr = (struct sockaddr *)&wild4;
    addr_len = sizeof(wild4);
  }

  errs[1] = grpc_create_dualstack_socket(addr, SOCK_STREAM, 0, &dsmode, &fd);
  if (errs[1] == GRPC_ERROR_NONE) {
    if (dsmode == GRPC_DSMODE_IPV4 &&
        grpc_sockaddr_is_v4mapped(addr, &addr4_copy)) {
      addr = (struct sockaddr *)&addr4_copy;
      addr_len = sizeof(addr4_copy);
    }
    sp2 = sp;
    errs[1] =
        add_socket_to_server(s, fd, addr, addr_len, port_index, fd_index, &sp);
    if (sp2 != NULL && sp != NULL) {
      sp2->sibling = sp;
      sp->is_sibling = 1;
    }
  }

done:
  gpr_free(allocated_addr);
  if (sp != NULL) {
    *out_port = sp->port;
    GRPC_ERROR_UNREF(errs[0]);
    GRPC_ERROR_UNREF(errs[1]);
    return GRPC_ERROR_NONE;
  } else {
    *out_port = -1;
    char *addr_str = grpc_sockaddr_to_uri(addr);
    grpc_error *err = grpc_error_set_str(
        GRPC_ERROR_CREATE_REFERENCING("Failed to add port to server", errs,
                                      GPR_ARRAY_SIZE(errs)),
        GRPC_ERROR_STR_TARGET_ADDRESS, addr_str);
    GRPC_ERROR_UNREF(errs[0]);
    GRPC_ERROR_UNREF(errs[1]);
    gpr_free(addr_str);
    return err;
  }
}

/* Return listener at port_index or NULL. */
static grpc_tcp_listener *get_port_index(grpc_tcp_server *s,
                                         unsigned port_index) {
  unsigned num_ports = 0;
  grpc_tcp_listener *sp;
<<<<<<< HEAD
  for (sp = s->head; sp; sp = sp->next) {
=======
  gpr_mu_lock(&s->mu);
  for (sp = s->head; sp && port_index != 0; sp = sp->next) {
>>>>>>> bb4c5f3d
    if (!sp->is_sibling) {
      if (++num_ports > port_index) {
        return sp;
      }
    }
  }
<<<<<<< HEAD
  return NULL;
}

unsigned grpc_tcp_server_port_fd_count(grpc_tcp_server *s,
                                       unsigned port_index) {
  unsigned num_fds = 0;
  grpc_tcp_listener *sp = get_port_index(s, port_index);
  for (; sp; sp = sp->sibling) {
    ++num_fds;
  }
=======
  for (; sp; sp = sp->sibling, ++num_fds)
    ;
  gpr_mu_unlock(&s->mu);
>>>>>>> bb4c5f3d
  return num_fds;
}

int grpc_tcp_server_port_fd(grpc_tcp_server *s, unsigned port_index,
                            unsigned fd_index) {
<<<<<<< HEAD
  grpc_tcp_listener *sp = get_port_index(s, port_index);
  for (; sp; sp = sp->sibling, --fd_index) {
    if (fd_index == 0) {
      return sp->fd;
    }
  }
  return -1;
=======
  grpc_tcp_listener *sp;
  int fd;
  gpr_mu_lock(&s->mu);
  for (sp = s->head; sp && port_index != 0; sp = sp->next) {
    if (!sp->is_sibling) {
      --port_index;
    }
  }
  for (; sp && fd_index != 0; sp = sp->sibling, --fd_index)
    ;
  if (sp) {
    fd = sp->fd;
  } else {
    fd = -1;
  }
  gpr_mu_unlock(&s->mu);
  return fd;
>>>>>>> bb4c5f3d
}

void grpc_tcp_server_start(grpc_exec_ctx *exec_ctx, grpc_tcp_server *s,
                           grpc_pollset **pollsets, size_t pollset_count,
                           grpc_tcp_server_cb on_accept_cb,
                           void *on_accept_cb_arg) {
  size_t i;
  grpc_tcp_listener *sp;
  GPR_ASSERT(on_accept_cb);
  gpr_mu_lock(&s->mu);
  GPR_ASSERT(!s->on_accept_cb);
  GPR_ASSERT(s->active_ports == 0);
  s->on_accept_cb = on_accept_cb;
  s->on_accept_cb_arg = on_accept_cb_arg;
  s->pollsets = pollsets;
  s->pollset_count = pollset_count;
  sp = s->head;
  while (sp != NULL) {
    if (s->so_reuseport && !grpc_is_unix_socket(&sp->addr.sockaddr) &&
        pollset_count > 1) {
      GPR_ASSERT(GRPC_LOG_IF_ERROR(
          "clone_port", clone_port(sp, (unsigned)(pollset_count - 1))));
      for (i = 0; i < pollset_count; i++) {
        grpc_pollset_add_fd(exec_ctx, pollsets[i], sp->emfd);
        sp->read_closure.cb = on_read;
        sp->read_closure.cb_arg = sp;
        grpc_fd_notify_on_read(exec_ctx, sp->emfd, &sp->read_closure);
        s->active_ports++;
        sp = sp->next;
      }
    } else {
      for (i = 0; i < pollset_count; i++) {
        grpc_pollset_add_fd(exec_ctx, pollsets[i], sp->emfd);
      }
      sp->read_closure.cb = on_read;
      sp->read_closure.cb_arg = sp;
      grpc_fd_notify_on_read(exec_ctx, sp->emfd, &sp->read_closure);
      s->active_ports++;
      sp = sp->next;
    }
  }
  gpr_mu_unlock(&s->mu);
}

grpc_tcp_server *grpc_tcp_server_ref(grpc_tcp_server *s) {
  gpr_ref_non_zero(&s->refs);
  return s;
}

void grpc_tcp_server_shutdown_starting_add(grpc_tcp_server *s,
                                           grpc_closure *shutdown_starting) {
  gpr_mu_lock(&s->mu);
  grpc_closure_list_append(&s->shutdown_starting, shutdown_starting,
                           GRPC_ERROR_NONE);
  gpr_mu_unlock(&s->mu);
}

void grpc_tcp_server_unref(grpc_exec_ctx *exec_ctx, grpc_tcp_server *s) {
  if (gpr_unref(&s->refs)) {
    grpc_tcp_server_shutdown_listeners(exec_ctx, s);
    gpr_mu_lock(&s->mu);
    grpc_exec_ctx_enqueue_list(exec_ctx, &s->shutdown_starting, NULL);
    gpr_mu_unlock(&s->mu);
    tcp_server_destroy(exec_ctx, s);
  }
}

void grpc_tcp_server_shutdown_listeners(grpc_exec_ctx *exec_ctx,
                                        grpc_tcp_server *s) {
  gpr_mu_lock(&s->mu);
  /* shutdown all fd's */
  if (s->active_ports) {
    grpc_tcp_listener *sp;
    for (sp = s->head; sp; sp = sp->next) {
      grpc_fd_shutdown(exec_ctx, sp->emfd);
    }
  }
  gpr_mu_unlock(&s->mu);
}

#endif<|MERGE_RESOLUTION|>--- conflicted
+++ resolved
@@ -651,71 +651,45 @@
   }
 }
 
-/* Return listener at port_index or NULL. */
+/* Return listener at port_index or NULL. Should only be called with s->mu locked. */
 static grpc_tcp_listener *get_port_index(grpc_tcp_server *s,
                                          unsigned port_index) {
   unsigned num_ports = 0;
   grpc_tcp_listener *sp;
-<<<<<<< HEAD
   for (sp = s->head; sp; sp = sp->next) {
-=======
-  gpr_mu_lock(&s->mu);
-  for (sp = s->head; sp && port_index != 0; sp = sp->next) {
->>>>>>> bb4c5f3d
     if (!sp->is_sibling) {
       if (++num_ports > port_index) {
         return sp;
       }
     }
   }
-<<<<<<< HEAD
   return NULL;
 }
 
 unsigned grpc_tcp_server_port_fd_count(grpc_tcp_server *s,
                                        unsigned port_index) {
   unsigned num_fds = 0;
+  gpr_mu_lock(&s->mu);
   grpc_tcp_listener *sp = get_port_index(s, port_index);
   for (; sp; sp = sp->sibling) {
     ++num_fds;
   }
-=======
-  for (; sp; sp = sp->sibling, ++num_fds)
-    ;
   gpr_mu_unlock(&s->mu);
->>>>>>> bb4c5f3d
   return num_fds;
 }
 
 int grpc_tcp_server_port_fd(grpc_tcp_server *s, unsigned port_index,
                             unsigned fd_index) {
-<<<<<<< HEAD
+  gpr_mu_lock(&s->mu);
   grpc_tcp_listener *sp = get_port_index(s, port_index);
   for (; sp; sp = sp->sibling, --fd_index) {
     if (fd_index == 0) {
+      gpr_mu_unlock(&s->mu);
       return sp->fd;
     }
   }
+  gpr_mu_unlock(&s->mu);
   return -1;
-=======
-  grpc_tcp_listener *sp;
-  int fd;
-  gpr_mu_lock(&s->mu);
-  for (sp = s->head; sp && port_index != 0; sp = sp->next) {
-    if (!sp->is_sibling) {
-      --port_index;
-    }
-  }
-  for (; sp && fd_index != 0; sp = sp->sibling, --fd_index)
-    ;
-  if (sp) {
-    fd = sp->fd;
-  } else {
-    fd = -1;
-  }
-  gpr_mu_unlock(&s->mu);
-  return fd;
->>>>>>> bb4c5f3d
 }
 
 void grpc_tcp_server_start(grpc_exec_ctx *exec_ctx, grpc_tcp_server *s,
