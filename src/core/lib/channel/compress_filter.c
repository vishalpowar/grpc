/*
 *
 * Copyright 2015, Google Inc.
 * All rights reserved.
 *
 * Redistribution and use in source and binary forms, with or without
 * modification, are permitted provided that the following conditions are
 * met:
 *
 *     * Redistributions of source code must retain the above copyright
 * notice, this list of conditions and the following disclaimer.
 *     * Redistributions in binary form must reproduce the above
 * copyright notice, this list of conditions and the following disclaimer
 * in the documentation and/or other materials provided with the
 * distribution.
 *     * Neither the name of Google Inc. nor the names of its
 * contributors may be used to endorse or promote products derived from
 * this software without specific prior written permission.
 *
 * THIS SOFTWARE IS PROVIDED BY THE COPYRIGHT HOLDERS AND CONTRIBUTORS
 * "AS IS" AND ANY EXPRESS OR IMPLIED WARRANTIES, INCLUDING, BUT NOT
 * LIMITED TO, THE IMPLIED WARRANTIES OF MERCHANTABILITY AND FITNESS FOR
 * A PARTICULAR PURPOSE ARE DISCLAIMED. IN NO EVENT SHALL THE COPYRIGHT
 * OWNER OR CONTRIBUTORS BE LIABLE FOR ANY DIRECT, INDIRECT, INCIDENTAL,
 * SPECIAL, EXEMPLARY, OR CONSEQUENTIAL DAMAGES (INCLUDING, BUT NOT
 * LIMITED TO, PROCUREMENT OF SUBSTITUTE GOODS OR SERVICES; LOSS OF USE,
 * DATA, OR PROFITS; OR BUSINESS INTERRUPTION) HOWEVER CAUSED AND ON ANY
 * THEORY OF LIABILITY, WHETHER IN CONTRACT, STRICT LIABILITY, OR TORT
 * (INCLUDING NEGLIGENCE OR OTHERWISE) ARISING IN ANY WAY OUT OF THE USE
 * OF THIS SOFTWARE, EVEN IF ADVISED OF THE POSSIBILITY OF SUCH DAMAGE.
 *
 */

#include <assert.h>
#include <string.h>

#include <grpc/compression.h>
#include <grpc/slice_buffer.h>
#include <grpc/support/alloc.h>
#include <grpc/support/log.h>

#include "src/core/lib/channel/channel_args.h"
#include "src/core/lib/channel/compress_filter.h"
#include "src/core/lib/compression/algorithm_metadata.h"
#include "src/core/lib/compression/message_compress.h"
#include "src/core/lib/profiling/timers.h"
#include "src/core/lib/slice/slice_internal.h"
#include "src/core/lib/slice/slice_string_helpers.h"
#include "src/core/lib/support/string.h"
#include "src/core/lib/transport/static_metadata.h"

int grpc_compression_trace = 0;

typedef struct call_data {
  grpc_slice_buffer slices; /**< Buffers up input slices to be compressed */
  grpc_linked_mdelem compression_algorithm_storage;
  grpc_linked_mdelem accept_encoding_storage;
  uint32_t remaining_slice_bytes;
  /** Compression algorithm we'll try to use. It may be given by incoming
   * metadata, or by the channel's default compression settings. */
  grpc_compression_algorithm compression_algorithm;
  /** If true, contents of \a compression_algorithm are authoritative */
  int has_compression_algorithm;

  grpc_transport_stream_op_batch *send_op;
  uint32_t send_length;
  uint32_t send_flags;
  grpc_slice incoming_slice;
  grpc_slice_buffer_stream replacement_stream;
  grpc_closure *post_send;
  grpc_closure send_done;
  grpc_closure got_slice;
} call_data;

typedef struct channel_data {
  /** The default, channel-level, compression algorithm */
  grpc_compression_algorithm default_compression_algorithm;
  /** Bitset of enabled algorithms */
  uint32_t enabled_algorithms_bitset;
  /** Supported compression algorithms */
  uint32_t supported_compression_algorithms;
} channel_data;

static int skip_compression(grpc_call_element *elem, uint32_t flags) {
  call_data *calld = elem->call_data;
  channel_data *channeld = elem->channel_data;

  if (flags & (GRPC_WRITE_NO_COMPRESS | GRPC_WRITE_INTERNAL_COMPRESS)) {
    return 1;
  }
  if (calld->has_compression_algorithm) {
    if (calld->compression_algorithm == GRPC_COMPRESS_NONE) {
      return 1;
    }
    return 0; /* we have an actual call-specific algorithm */
  }
  /* no per-call compression override */
  return channeld->default_compression_algorithm == GRPC_COMPRESS_NONE;
}

/** Filter initial metadata */
static grpc_error *process_send_initial_metadata(
    grpc_exec_ctx *exec_ctx, grpc_call_element *elem,
    grpc_metadata_batch *initial_metadata) GRPC_MUST_USE_RESULT;
static grpc_error *process_send_initial_metadata(
    grpc_exec_ctx *exec_ctx, grpc_call_element *elem,
    grpc_metadata_batch *initial_metadata) {
  call_data *calld = elem->call_data;
  channel_data *channeld = elem->channel_data;
  /* Parse incoming request for compression. If any, it'll be available
   * at calld->compression_algorithm */
  if (initial_metadata->idx.named.grpc_internal_encoding_request != NULL) {
    grpc_mdelem md =
        initial_metadata->idx.named.grpc_internal_encoding_request->md;
    if (!grpc_compression_algorithm_parse(GRPC_MDVALUE(md),
                                          &calld->compression_algorithm)) {
      char *val = grpc_slice_to_c_string(GRPC_MDVALUE(md));
      gpr_log(GPR_ERROR,
              "Invalid compression algorithm: '%s' (unknown). Ignoring.", val);
      gpr_free(val);
      calld->compression_algorithm = GRPC_COMPRESS_NONE;
    }
    if (!GPR_BITGET(channeld->enabled_algorithms_bitset,
                    calld->compression_algorithm)) {
      char *val = grpc_slice_to_c_string(GRPC_MDVALUE(md));
      gpr_log(GPR_ERROR,
              "Invalid compression algorithm: '%s' (previously disabled). "
              "Ignoring.",
              val);
      gpr_free(val);
      calld->compression_algorithm = GRPC_COMPRESS_NONE;
    }
    calld->has_compression_algorithm = 1;

    grpc_metadata_batch_remove(
        exec_ctx, initial_metadata,
        initial_metadata->idx.named.grpc_internal_encoding_request);
  } else {
    /* If no algorithm was found in the metadata and we aren't
     * exceptionally skipping compression, fall back to the channel
     * default */
    calld->compression_algorithm = channeld->default_compression_algorithm;
    calld->has_compression_algorithm = 1; /* GPR_TRUE */
  }

  grpc_error *error = GRPC_ERROR_NONE;
  /* hint compression algorithm */
  if (calld->compression_algorithm != GRPC_COMPRESS_NONE) {
    error = grpc_metadata_batch_add_tail(
        exec_ctx, initial_metadata, &calld->compression_algorithm_storage,
        grpc_compression_encoding_mdelem(calld->compression_algorithm));
  }

  if (error != GRPC_ERROR_NONE) return error;

  /* convey supported compression algorithms */
  error = grpc_metadata_batch_add_tail(
      exec_ctx, initial_metadata, &calld->accept_encoding_storage,
      GRPC_MDELEM_ACCEPT_ENCODING_FOR_ALGORITHMS(
          channeld->supported_compression_algorithms));

  return error;
}

static void continue_send_message(grpc_exec_ctx *exec_ctx,
                                  grpc_call_element *elem);

static void send_done(grpc_exec_ctx *exec_ctx, void *elemp, grpc_error *error) {
  grpc_call_element *elem = elemp;
  call_data *calld = elem->call_data;
  grpc_slice_buffer_reset_and_unref_internal(exec_ctx, &calld->slices);
  calld->post_send->cb(exec_ctx, calld->post_send->cb_arg, error);
}

static void finish_send_message(grpc_exec_ctx *exec_ctx,
                                grpc_call_element *elem) {
  call_data *calld = elem->call_data;
  int did_compress;
  grpc_slice_buffer tmp;
  grpc_slice_buffer_init(&tmp);
  did_compress = grpc_msg_compress(exec_ctx, calld->compression_algorithm,
                                   &calld->slices, &tmp);
  if (did_compress) {
    if (grpc_compression_trace) {
      char *algo_name;
      const size_t before_size = calld->slices.length;
      const size_t after_size = tmp.length;
      const float savings_ratio = 1.0f - (float)after_size / (float)before_size;
      GPR_ASSERT(grpc_compression_algorithm_name(calld->compression_algorithm,
                                                 &algo_name));
      gpr_log(GPR_DEBUG, "Compressed[%s] %" PRIuPTR " bytes vs. %" PRIuPTR
                         " bytes (%.2f%% savings)",
              algo_name, before_size, after_size, 100 * savings_ratio);
    }
    grpc_slice_buffer_swap(&calld->slices, &tmp);
    calld->send_flags |= GRPC_WRITE_INTERNAL_COMPRESS;
  } else {
    if (grpc_compression_trace) {
      char *algo_name;
      GPR_ASSERT(grpc_compression_algorithm_name(calld->compression_algorithm,
                                                 &algo_name));
      gpr_log(GPR_DEBUG,
              "Algorithm '%s' enabled but decided not to compress. Input size: "
              "%" PRIuPTR,
              algo_name, calld->slices.length);
    }
  }

  grpc_slice_buffer_destroy_internal(exec_ctx, &tmp);

  grpc_slice_buffer_stream_init(&calld->replacement_stream, &calld->slices,
                                calld->send_flags);
  calld->send_op->payload->send_message.send_message =
      &calld->replacement_stream.base;
  calld->post_send = calld->send_op->on_complete;
  calld->send_op->on_complete = &calld->send_done;

  grpc_call_next_op(exec_ctx, elem, calld->send_op);
}

static void got_slice(grpc_exec_ctx *exec_ctx, void *elemp, grpc_error *error) {
  grpc_call_element *elem = elemp;
  call_data *calld = elem->call_data;
  if (GRPC_ERROR_NONE != grpc_byte_stream_pull(exec_ctx,
                                               calld->send_op->send_message,
                                               &calld->incoming_slice)) {
    /* Should never reach here */
    abort();
  }
  grpc_slice_buffer_add(&calld->slices, calld->incoming_slice);
  if (calld->send_length == calld->slices.length) {
    finish_send_message(exec_ctx, elem);
  } else {
    continue_send_message(exec_ctx, elem);
  }
}

static void continue_send_message(grpc_exec_ctx *exec_ctx,
                                  grpc_call_element *elem) {
  call_data *calld = elem->call_data;
<<<<<<< HEAD
  while (grpc_byte_stream_next(exec_ctx, calld->send_op->send_message,
                               ~(size_t)0, &calld->got_slice)) {
    grpc_byte_stream_pull(exec_ctx, calld->send_op->send_message,
                          &calld->incoming_slice);
=======
  while (grpc_byte_stream_next(
      exec_ctx, calld->send_op->payload->send_message.send_message,
      &calld->incoming_slice, ~(size_t)0, &calld->got_slice)) {
>>>>>>> ca38800d
    grpc_slice_buffer_add(&calld->slices, calld->incoming_slice);
    if (calld->send_length == calld->slices.length) {
      finish_send_message(exec_ctx, elem);
      break;
    }
  }
}

static void compress_start_transport_stream_op_batch(
    grpc_exec_ctx *exec_ctx, grpc_call_element *elem,
    grpc_transport_stream_op_batch *op) {
  call_data *calld = elem->call_data;

  GPR_TIMER_BEGIN("compress_start_transport_stream_op_batch", 0);

  if (op->send_initial_metadata) {
    grpc_error *error = process_send_initial_metadata(
        exec_ctx, elem,
        op->payload->send_initial_metadata.send_initial_metadata);
    if (error != GRPC_ERROR_NONE) {
      grpc_transport_stream_op_batch_finish_with_failure(exec_ctx, op, error);
      return;
    }
  }
  if (op->send_message &&
      !skip_compression(elem, op->payload->send_message.send_message->flags)) {
    calld->send_op = op;
    calld->send_length = op->payload->send_message.send_message->length;
    calld->send_flags = op->payload->send_message.send_message->flags;
    continue_send_message(exec_ctx, elem);
  } else {
    /* pass control down the stack */
    grpc_call_next_op(exec_ctx, elem, op);
  }

  GPR_TIMER_END("compress_start_transport_stream_op_batch", 0);
}

/* Constructor for call_data */
static grpc_error *init_call_elem(grpc_exec_ctx *exec_ctx,
                                  grpc_call_element *elem,
                                  const grpc_call_element_args *args) {
  /* grab pointers to our data from the call element */
  call_data *calld = elem->call_data;

  /* initialize members */
  grpc_slice_buffer_init(&calld->slices);
  calld->has_compression_algorithm = 0;
  grpc_closure_init(&calld->got_slice, got_slice, elem,
                    grpc_schedule_on_exec_ctx);
  grpc_closure_init(&calld->send_done, send_done, elem,
                    grpc_schedule_on_exec_ctx);

  return GRPC_ERROR_NONE;
}

/* Destructor for call_data */
static void destroy_call_elem(grpc_exec_ctx *exec_ctx, grpc_call_element *elem,
                              const grpc_call_final_info *final_info,
                              grpc_closure *ignored) {
  /* grab pointers to our data from the call element */
  call_data *calld = elem->call_data;
  grpc_slice_buffer_destroy_internal(exec_ctx, &calld->slices);
}

/* Constructor for channel_data */
static grpc_error *init_channel_elem(grpc_exec_ctx *exec_ctx,
                                     grpc_channel_element *elem,
                                     grpc_channel_element_args *args) {
  channel_data *channeld = elem->channel_data;

  channeld->enabled_algorithms_bitset =
      grpc_channel_args_compression_algorithm_get_states(args->channel_args);

  channeld->default_compression_algorithm =
      grpc_channel_args_get_compression_algorithm(args->channel_args);
  /* Make sure the default isn't disabled. */
  if (!GPR_BITGET(channeld->enabled_algorithms_bitset,
                  channeld->default_compression_algorithm)) {
    gpr_log(GPR_DEBUG,
            "compression algorithm %d not enabled: switching to none",
            channeld->default_compression_algorithm);
    channeld->default_compression_algorithm = GRPC_COMPRESS_NONE;
  }

  channeld->supported_compression_algorithms = 1; /* always support identity */
  for (grpc_compression_algorithm algo_idx = 1;
       algo_idx < GRPC_COMPRESS_ALGORITHMS_COUNT; ++algo_idx) {
    /* skip disabled algorithms */
    if (!GPR_BITGET(channeld->enabled_algorithms_bitset, algo_idx)) {
      continue;
    }
    channeld->supported_compression_algorithms |= 1u << algo_idx;
  }

  GPR_ASSERT(!args->is_last);
  return GRPC_ERROR_NONE;
}

/* Destructor for channel data */
static void destroy_channel_elem(grpc_exec_ctx *exec_ctx,
                                 grpc_channel_element *elem) {}

const grpc_channel_filter grpc_compress_filter = {
    compress_start_transport_stream_op_batch,
    grpc_channel_next_op,
    sizeof(call_data),
    init_call_elem,
    grpc_call_stack_ignore_set_pollset_or_pollset_set,
    destroy_call_elem,
    sizeof(channel_data),
    init_channel_elem,
    destroy_channel_elem,
    grpc_call_next_get_peer,
    grpc_channel_next_get_info,
    "compress"};<|MERGE_RESOLUTION|>--- conflicted
+++ resolved
@@ -238,16 +238,10 @@
 static void continue_send_message(grpc_exec_ctx *exec_ctx,
                                   grpc_call_element *elem) {
   call_data *calld = elem->call_data;
-<<<<<<< HEAD
-  while (grpc_byte_stream_next(exec_ctx, calld->send_op->send_message,
+  while (grpc_byte_stream_next(exec_ctx, calld->send_op->payload->send_message.send_message,
                                ~(size_t)0, &calld->got_slice)) {
-    grpc_byte_stream_pull(exec_ctx, calld->send_op->send_message,
+    grpc_byte_stream_pull(exec_ctx, calld->send_op->payload->send_message.send_message,
                           &calld->incoming_slice);
-=======
-  while (grpc_byte_stream_next(
-      exec_ctx, calld->send_op->payload->send_message.send_message,
-      &calld->incoming_slice, ~(size_t)0, &calld->got_slice)) {
->>>>>>> ca38800d
     grpc_slice_buffer_add(&calld->slices, calld->incoming_slice);
     if (calld->send_length == calld->slices.length) {
       finish_send_message(exec_ctx, elem);
