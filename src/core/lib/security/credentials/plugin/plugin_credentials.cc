/*
 *
 * Copyright 2016 gRPC authors.
 *
 * Licensed under the Apache License, Version 2.0 (the "License");
 * you may not use this file except in compliance with the License.
 * You may obtain a copy of the License at
 *
 *     http://www.apache.org/licenses/LICENSE-2.0
 *
 * Unless required by applicable law or agreed to in writing, software
 * distributed under the License is distributed on an "AS IS" BASIS,
 * WITHOUT WARRANTIES OR CONDITIONS OF ANY KIND, either express or implied.
 * See the License for the specific language governing permissions and
 * limitations under the License.
 *
 */

#include "src/core/lib/security/credentials/plugin/plugin_credentials.h"

#include <string.h>

#include <grpc/grpc.h>
#include <grpc/support/alloc.h>
#include <grpc/support/log.h>
#include <grpc/support/string_util.h>
#include <grpc/support/sync.h>

#include "src/core/lib/slice/slice_internal.h"
#include "src/core/lib/slice/slice_string_helpers.h"
#include "src/core/lib/surface/api_trace.h"
#include "src/core/lib/surface/validate_metadata.h"

grpc_core::TraceFlag grpc_plugin_credentials_trace(false, "plugin_credentials");

static void plugin_destruct(grpc_exec_ctx* exec_ctx,
                            grpc_call_credentials* creds) {
  grpc_plugin_credentials* c = (grpc_plugin_credentials*)creds;
  gpr_mu_destroy(&c->mu);
  if (c->plugin.state != NULL && c->plugin.destroy != NULL) {
    c->plugin.destroy(c->plugin.state);
  }
}

static void pending_request_remove_locked(
    grpc_plugin_credentials* c,
    grpc_plugin_credentials_pending_request* pending_request) {
  if (pending_request->prev == NULL) {
    c->pending_requests = pending_request->next;
  } else {
    pending_request->prev->next = pending_request->next;
  }
  if (pending_request->next != NULL) {
    pending_request->next->prev = pending_request->prev;
  }
}

// Checks if the request has been cancelled.
// If not, removes it from the pending list, so that it cannot be
// cancelled out from under us.
// When this returns, r->cancelled indicates whether the request was
// cancelled before completion.
static void pending_request_complete(
    grpc_exec_ctx* exec_ctx, grpc_plugin_credentials_pending_request* r) {
  gpr_mu_lock(&r->creds->mu);
  if (!r->cancelled) pending_request_remove_locked(r->creds, r);
  gpr_mu_unlock(&r->creds->mu);
  // Ref to credentials not needed anymore.
  grpc_call_credentials_unref(exec_ctx, &r->creds->base);
}

static grpc_error* process_plugin_result(
    grpc_exec_ctx* exec_ctx, grpc_plugin_credentials_pending_request* r,
    const grpc_metadata* md, size_t num_md, grpc_status_code status,
    const char* error_details) {
  grpc_error* error = GRPC_ERROR_NONE;
  if (status != GRPC_STATUS_OK) {
    char* msg;
    gpr_asprintf(&msg, "Getting metadata from plugin failed with error: %s",
                 error_details);
    error = GRPC_ERROR_CREATE_FROM_COPIED_STRING(msg);
    gpr_free(msg);
  } else {
    bool seen_illegal_header = false;
    for (size_t i = 0; i < num_md; ++i) {
      if (!GRPC_LOG_IF_ERROR("validate_metadata_from_plugin",
                             grpc_validate_header_key_is_legal(md[i].key))) {
        seen_illegal_header = true;
        break;
      } else if (!grpc_is_binary_header(md[i].key) &&
                 !GRPC_LOG_IF_ERROR(
                     "validate_metadata_from_plugin",
                     grpc_validate_header_nonbin_value_is_legal(md[i].value))) {
        gpr_log(GPR_ERROR, "Plugin added invalid metadata value.");
        seen_illegal_header = true;
        break;
      }
    }
    if (seen_illegal_header) {
      error = GRPC_ERROR_CREATE_FROM_STATIC_STRING("Illegal metadata");
    } else {
      for (size_t i = 0; i < num_md; ++i) {
        grpc_mdelem mdelem = grpc_mdelem_from_slices(
            exec_ctx, grpc_slice_ref_internal(md[i].key),
            grpc_slice_ref_internal(md[i].value));
        grpc_credentials_mdelem_array_add(r->md_array, mdelem);
        GRPC_MDELEM_UNREF(exec_ctx, mdelem);
      }
    }
  }
  return error;
}

static void plugin_md_request_metadata_ready(void* request,
                                             const grpc_metadata* md,
                                             size_t num_md,
                                             grpc_status_code status,
                                             const char* error_details) {
  /* called from application code */
  grpc_exec_ctx exec_ctx = GRPC_EXEC_CTX_INITIALIZER(
      GRPC_EXEC_CTX_FLAG_IS_FINISHED | GRPC_EXEC_CTX_FLAG_THREAD_RESOURCE_LOOP,
      NULL, NULL);
<<<<<<< HEAD
  grpc_plugin_credentials_pending_request *r =
      (grpc_plugin_credentials_pending_request *)request;
  if (grpc_plugin_credentials_trace.enabled()) {
=======
  grpc_plugin_credentials_pending_request* r =
      (grpc_plugin_credentials_pending_request*)request;
  if (GRPC_TRACER_ON(grpc_plugin_credentials_trace)) {
>>>>>>> 67520b0f
    gpr_log(GPR_INFO,
            "plugin_credentials[%p]: request %p: plugin returned "
            "asynchronously",
            r->creds, r);
  }
  // Remove request from pending list if not previously cancelled.
  pending_request_complete(&exec_ctx, r);
  // If it has not been cancelled, process it.
  if (!r->cancelled) {
    grpc_error* error =
        process_plugin_result(&exec_ctx, r, md, num_md, status, error_details);
    GRPC_CLOSURE_SCHED(&exec_ctx, r->on_request_metadata, error);
  } else if (grpc_plugin_credentials_trace.enabled()) {
    gpr_log(GPR_INFO,
            "plugin_credentials[%p]: request %p: plugin was previously "
            "cancelled",
            r->creds, r);
  }
  gpr_free(r);
  grpc_exec_ctx_finish(&exec_ctx);
}

static bool plugin_get_request_metadata(grpc_exec_ctx* exec_ctx,
                                        grpc_call_credentials* creds,
                                        grpc_polling_entity* pollent,
                                        grpc_auth_metadata_context context,
                                        grpc_credentials_mdelem_array* md_array,
                                        grpc_closure* on_request_metadata,
                                        grpc_error** error) {
  grpc_plugin_credentials* c = (grpc_plugin_credentials*)creds;
  bool retval = true;  // Synchronous return.
  if (c->plugin.get_metadata != NULL) {
    // Create pending_request object.
    grpc_plugin_credentials_pending_request* pending_request =
        (grpc_plugin_credentials_pending_request*)gpr_zalloc(
            sizeof(*pending_request));
    pending_request->creds = c;
    pending_request->md_array = md_array;
    pending_request->on_request_metadata = on_request_metadata;
    // Add it to the pending list.
    gpr_mu_lock(&c->mu);
    if (c->pending_requests != NULL) {
      c->pending_requests->prev = pending_request;
    }
    pending_request->next = c->pending_requests;
    c->pending_requests = pending_request;
    gpr_mu_unlock(&c->mu);
    // Invoke the plugin.  The callback holds a ref to us.
    if (grpc_plugin_credentials_trace.enabled()) {
      gpr_log(GPR_INFO, "plugin_credentials[%p]: request %p: invoking plugin",
              c, pending_request);
    }
    grpc_call_credentials_ref(creds);
    grpc_metadata creds_md[GRPC_METADATA_CREDENTIALS_PLUGIN_SYNC_MAX];
    size_t num_creds_md = 0;
    grpc_status_code status = GRPC_STATUS_OK;
    const char* error_details = NULL;
    if (!c->plugin.get_metadata(c->plugin.state, context,
                                plugin_md_request_metadata_ready,
                                pending_request, creds_md, &num_creds_md,
                                &status, &error_details)) {
      if (grpc_plugin_credentials_trace.enabled()) {
        gpr_log(GPR_INFO,
                "plugin_credentials[%p]: request %p: plugin will return "
                "asynchronously",
                c, pending_request);
      }
      return false;  // Asynchronous return.
    }
    // Returned synchronously.
    // Remove request from pending list if not previously cancelled.
    pending_request_complete(exec_ctx, pending_request);
    // If the request was cancelled, the error will have been returned
    // asynchronously by plugin_cancel_get_request_metadata(), so return
    // false.  Otherwise, process the result.
    if (pending_request->cancelled) {
      if (grpc_plugin_credentials_trace.enabled()) {
        gpr_log(GPR_INFO,
                "plugin_credentials[%p]: request %p was cancelled, error "
                "will be returned asynchronously",
                c, pending_request);
      }
      retval = false;
    } else {
      if (grpc_plugin_credentials_trace.enabled()) {
        gpr_log(GPR_INFO,
                "plugin_credentials[%p]: request %p: plugin returned "
                "synchronously",
                c, pending_request);
      }
      *error = process_plugin_result(exec_ctx, pending_request, creds_md,
                                     num_creds_md, status, error_details);
    }
    // Clean up.
    for (size_t i = 0; i < num_creds_md; ++i) {
      grpc_slice_unref_internal(exec_ctx, creds_md[i].key);
      grpc_slice_unref_internal(exec_ctx, creds_md[i].value);
    }
    gpr_free((void*)error_details);
    gpr_free(pending_request);
  }
  return retval;
}

static void plugin_cancel_get_request_metadata(
    grpc_exec_ctx* exec_ctx, grpc_call_credentials* creds,
    grpc_credentials_mdelem_array* md_array, grpc_error* error) {
  grpc_plugin_credentials* c = (grpc_plugin_credentials*)creds;
  gpr_mu_lock(&c->mu);
  for (grpc_plugin_credentials_pending_request* pending_request =
           c->pending_requests;
       pending_request != NULL; pending_request = pending_request->next) {
    if (pending_request->md_array == md_array) {
      if (grpc_plugin_credentials_trace.enabled()) {
        gpr_log(GPR_INFO, "plugin_credentials[%p]: cancelling request %p", c,
                pending_request);
      }
      pending_request->cancelled = true;
      GRPC_CLOSURE_SCHED(exec_ctx, pending_request->on_request_metadata,
                         GRPC_ERROR_REF(error));
      pending_request_remove_locked(c, pending_request);
      break;
    }
  }
  gpr_mu_unlock(&c->mu);
  GRPC_ERROR_UNREF(error);
}

static grpc_call_credentials_vtable plugin_vtable = {
    plugin_destruct, plugin_get_request_metadata,
    plugin_cancel_get_request_metadata};

grpc_call_credentials* grpc_metadata_credentials_create_from_plugin(
    grpc_metadata_credentials_plugin plugin, void* reserved) {
  grpc_plugin_credentials* c = (grpc_plugin_credentials*)gpr_zalloc(sizeof(*c));
  GRPC_API_TRACE("grpc_metadata_credentials_create_from_plugin(reserved=%p)", 1,
                 (reserved));
  GPR_ASSERT(reserved == NULL);
  c->base.type = plugin.type;
  c->base.vtable = &plugin_vtable;
  gpr_ref_init(&c->base.refcount, 1);
  c->plugin = plugin;
  gpr_mu_init(&c->mu);
  return &c->base;
}<|MERGE_RESOLUTION|>--- conflicted
+++ resolved
@@ -120,15 +120,9 @@
   grpc_exec_ctx exec_ctx = GRPC_EXEC_CTX_INITIALIZER(
       GRPC_EXEC_CTX_FLAG_IS_FINISHED | GRPC_EXEC_CTX_FLAG_THREAD_RESOURCE_LOOP,
       NULL, NULL);
-<<<<<<< HEAD
-  grpc_plugin_credentials_pending_request *r =
-      (grpc_plugin_credentials_pending_request *)request;
-  if (grpc_plugin_credentials_trace.enabled()) {
-=======
   grpc_plugin_credentials_pending_request* r =
       (grpc_plugin_credentials_pending_request*)request;
-  if (GRPC_TRACER_ON(grpc_plugin_credentials_trace)) {
->>>>>>> 67520b0f
+  if (grpc_plugin_credentials_trace.enabled()) {
     gpr_log(GPR_INFO,
             "plugin_credentials[%p]: request %p: plugin returned "
             "asynchronously",
