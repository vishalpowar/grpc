--- conflicted
+++ resolved
@@ -87,12 +87,11 @@
                                   grpc_channel_stack_type channel_stack_type,
                                   grpc_transport *optional_transport) {
   grpc_channel_stack_builder *builder = grpc_channel_stack_builder_create();
-  grpc_channel_stack_builder_set_channel_arguments(exec_ctx, builder,
-                                                   input_args);
+  grpc_channel_stack_builder_set_channel_arguments(builder, input_args);
   grpc_channel_stack_builder_set_target(builder, target);
   grpc_channel_stack_builder_set_transport(builder, optional_transport);
   if (!grpc_channel_init_create_stack(exec_ctx, builder, channel_stack_type)) {
-    grpc_channel_stack_builder_destroy(exec_ctx, builder);
+    grpc_channel_stack_builder_destroy(builder);
     return NULL;
   }
   grpc_channel_args *args = grpc_channel_args_copy(
@@ -116,21 +115,6 @@
   channel->registered_calls = NULL;
 
   grpc_compression_options_init(&channel->compression_options);
-<<<<<<< HEAD
-  if (args) {
-    for (size_t i = 0; i < args->num_args; i++) {
-      if (0 == strcmp(args->args[i].key, GRPC_ARG_DEFAULT_AUTHORITY)) {
-        if (args->args[i].type != GRPC_ARG_STRING) {
-          gpr_log(GPR_ERROR, "%s ignored: it must be a string",
-                  GRPC_ARG_DEFAULT_AUTHORITY);
-        } else {
-          if (channel->default_authority) {
-            /* setting this takes precedence over anything else */
-            GRPC_MDELEM_UNREF(exec_ctx, channel->default_authority);
-          }
-          channel->default_authority = grpc_mdelem_from_strings(
-              exec_ctx, ":authority", args->args[i].value.string);
-=======
 
   for (size_t i = 0; i < args->num_args; i++) {
     if (0 == strcmp(args->args[i].key, GRPC_ARG_DEFAULT_AUTHORITY)) {
@@ -141,7 +125,6 @@
         if (channel->default_authority) {
           /* setting this takes precedence over anything else */
           GRPC_MDELEM_UNREF(channel->default_authority);
->>>>>>> 22b28264
         }
         channel->default_authority =
             grpc_mdelem_from_strings(":authority", args->args[i].value.string);
@@ -158,20 +141,8 @@
                   "%s ignored: default host already set some other way",
                   GRPC_SSL_TARGET_NAME_OVERRIDE_ARG);
         } else {
-<<<<<<< HEAD
-          if (channel->default_authority) {
-            /* other ways of setting this (notably ssl) take precedence */
-            gpr_log(GPR_ERROR,
-                    "%s ignored: default host already set some other way",
-                    GRPC_SSL_TARGET_NAME_OVERRIDE_ARG);
-          } else {
-            channel->default_authority = grpc_mdelem_from_strings(
-                exec_ctx, ":authority", args->args[i].value.string);
-          }
-=======
           channel->default_authority = grpc_mdelem_from_strings(
               ":authority", args->args[i].value.string);
->>>>>>> 22b28264
         }
       }
     } else if (0 == strcmp(args->args[i].key,
@@ -195,10 +166,6 @@
           (uint32_t)args->args[i].value.integer |
           0x1; /* always support no compression */
     }
-<<<<<<< HEAD
-    grpc_channel_args_destroy(exec_ctx, args);
-=======
->>>>>>> 22b28264
   }
 
 done:
@@ -221,10 +188,10 @@
 }
 
 static grpc_call *grpc_channel_create_call_internal(
-    grpc_exec_ctx *exec_ctx, grpc_channel *channel, grpc_call *parent_call,
-    uint32_t propagation_mask, grpc_completion_queue *cq,
-    grpc_pollset_set *pollset_set_alternative, grpc_mdelem *path_mdelem,
-    grpc_mdelem *authority_mdelem, gpr_timespec deadline) {
+    grpc_channel *channel, grpc_call *parent_call, uint32_t propagation_mask,
+    grpc_completion_queue *cq, grpc_pollset_set *pollset_set_alternative,
+    grpc_mdelem *path_mdelem, grpc_mdelem *authority_mdelem,
+    gpr_timespec deadline) {
   grpc_mdelem *send_metadata[2];
   size_t num_metadata = 0;
 
@@ -251,7 +218,7 @@
   args.send_deadline = deadline;
 
   grpc_call *call;
-  GRPC_LOG_IF_ERROR("call_create", grpc_call_create(exec_ctx, &args, &call));
+  GRPC_LOG_IF_ERROR("call_create", grpc_call_create(&args, &call));
   return call;
 }
 
@@ -272,30 +239,26 @@
       (channel, parent_call, (unsigned)propagation_mask, cq, method, host,
        deadline.tv_sec, deadline.tv_nsec, (int)deadline.clock_type, reserved));
   GPR_ASSERT(!reserved);
-  grpc_exec_ctx exec_ctx = GRPC_EXEC_CTX_INIT;
-  grpc_call *call = grpc_channel_create_call_internal(
-      &exec_ctx, channel, parent_call, propagation_mask, cq, NULL,
-      grpc_mdelem_from_metadata_strings(&exec_ctx, GRPC_MDSTR_PATH,
+  return grpc_channel_create_call_internal(
+      channel, parent_call, propagation_mask, cq, NULL,
+      grpc_mdelem_from_metadata_strings(GRPC_MDSTR_PATH,
                                         grpc_mdstr_from_string(method)),
-      host ? grpc_mdelem_from_metadata_strings(&exec_ctx, GRPC_MDSTR_AUTHORITY,
+      host ? grpc_mdelem_from_metadata_strings(GRPC_MDSTR_AUTHORITY,
                                                grpc_mdstr_from_string(host))
            : NULL,
       deadline);
-  grpc_exec_ctx_finish(&exec_ctx);
-  return call;
 }
 
 grpc_call *grpc_channel_create_pollset_set_call(
-    grpc_exec_ctx *exec_ctx, grpc_channel *channel, grpc_call *parent_call,
-    uint32_t propagation_mask, grpc_pollset_set *pollset_set,
-    const char *method, const char *host, gpr_timespec deadline,
-    void *reserved) {
+    grpc_channel *channel, grpc_call *parent_call, uint32_t propagation_mask,
+    grpc_pollset_set *pollset_set, const char *method, const char *host,
+    gpr_timespec deadline, void *reserved) {
   GPR_ASSERT(!reserved);
   return grpc_channel_create_call_internal(
-      exec_ctx, channel, parent_call, propagation_mask, NULL, pollset_set,
-      grpc_mdelem_from_metadata_strings(exec_ctx, GRPC_MDSTR_PATH,
+      channel, parent_call, propagation_mask, NULL, pollset_set,
+      grpc_mdelem_from_metadata_strings(GRPC_MDSTR_PATH,
                                         grpc_mdstr_from_string(method)),
-      host ? grpc_mdelem_from_metadata_strings(exec_ctx, GRPC_MDSTR_AUTHORITY,
+      host ? grpc_mdelem_from_metadata_strings(GRPC_MDSTR_AUTHORITY,
                                                grpc_mdstr_from_string(host))
            : NULL,
       deadline);
@@ -308,18 +271,15 @@
       "grpc_channel_register_call(channel=%p, method=%s, host=%s, reserved=%p)",
       4, (channel, method, host, reserved));
   GPR_ASSERT(!reserved);
-  grpc_exec_ctx exec_ctx = GRPC_EXEC_CTX_INIT;
-  rc->path = grpc_mdelem_from_metadata_strings(&exec_ctx, GRPC_MDSTR_PATH,
+  rc->path = grpc_mdelem_from_metadata_strings(GRPC_MDSTR_PATH,
                                                grpc_mdstr_from_string(method));
-  rc->authority =
-      host ? grpc_mdelem_from_metadata_strings(&exec_ctx, GRPC_MDSTR_AUTHORITY,
-                                               grpc_mdstr_from_string(host))
-           : NULL;
+  rc->authority = host ? grpc_mdelem_from_metadata_strings(
+                             GRPC_MDSTR_AUTHORITY, grpc_mdstr_from_string(host))
+                       : NULL;
   gpr_mu_lock(&channel->registered_call_mu);
   rc->next = channel->registered_calls;
   channel->registered_calls = rc;
   gpr_mu_unlock(&channel->registered_call_mu);
-  grpc_exec_ctx_finish(&exec_ctx);
   return rc;
 }
 
@@ -339,13 +299,10 @@
           registered_call_handle, deadline.tv_sec, deadline.tv_nsec,
           (int)deadline.clock_type, reserved));
   GPR_ASSERT(!reserved);
-  grpc_exec_ctx exec_ctx = GRPC_EXEC_CTX_INIT;
-  grpc_call *call = grpc_channel_create_call_internal(
-      &exec_ctx, channel, parent_call, propagation_mask, completion_queue, NULL,
+  return grpc_channel_create_call_internal(
+      channel, parent_call, propagation_mask, completion_queue, NULL,
       GRPC_MDELEM_REF(rc->path),
       rc->authority ? GRPC_MDELEM_REF(rc->authority) : NULL, deadline);
-  grpc_exec_ctx_finish(&exec_ctx);
-  return call;
 }
 
 #ifdef GRPC_STREAM_REFCOUNT_DEBUG
@@ -371,14 +328,14 @@
   while (channel->registered_calls) {
     registered_call *rc = channel->registered_calls;
     channel->registered_calls = rc->next;
-    GRPC_MDELEM_UNREF(exec_ctx, rc->path);
+    GRPC_MDELEM_UNREF(rc->path);
     if (rc->authority) {
-      GRPC_MDELEM_UNREF(exec_ctx, rc->authority);
+      GRPC_MDELEM_UNREF(rc->authority);
     }
     gpr_free(rc);
   }
   if (channel->default_authority != NULL) {
-    GRPC_MDELEM_UNREF(exec_ctx, channel->default_authority);
+    GRPC_MDELEM_UNREF(channel->default_authority);
   }
   gpr_mu_destroy(&channel->registered_call_mu);
   gpr_free(channel->target);
@@ -408,8 +365,7 @@
   return channel->compression_options;
 }
 
-grpc_mdelem *grpc_channel_get_reffed_status_elem(grpc_exec_ctx *exec_ctx,
-                                                 grpc_channel *channel, int i) {
+grpc_mdelem *grpc_channel_get_reffed_status_elem(grpc_channel *channel, int i) {
   char tmp[GPR_LTOA_MIN_BUFSIZE];
   switch (i) {
     case 0:
@@ -420,6 +376,6 @@
       return GRPC_MDELEM_GRPC_STATUS_2;
   }
   gpr_ltoa(i, tmp);
-  return grpc_mdelem_from_metadata_strings(exec_ctx, GRPC_MDSTR_GRPC_STATUS,
+  return grpc_mdelem_from_metadata_strings(GRPC_MDSTR_GRPC_STATUS,
                                            grpc_mdstr_from_string(tmp));
 }