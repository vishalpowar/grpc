/*
 *
 * Copyright 2015, Google Inc.
 * All rights reserved.
 *
 * Redistribution and use in source and binary forms, with or without
 * modification, are permitted provided that the following conditions are
 * met:
 *
 *     * Redistributions of source code must retain the above copyright
 * notice, this list of conditions and the following disclaimer.
 *     * Redistributions in binary form must reproduce the above
 * copyright notice, this list of conditions and the following disclaimer
 * in the documentation and/or other materials provided with the
 * distribution.
 *     * Neither the name of Google Inc. nor the names of its
 * contributors may be used to endorse or promote products derived from
 * this software without specific prior written permission.
 *
 * THIS SOFTWARE IS PROVIDED BY THE COPYRIGHT HOLDERS AND CONTRIBUTORS
 * "AS IS" AND ANY EXPRESS OR IMPLIED WARRANTIES, INCLUDING, BUT NOT
 * LIMITED TO, THE IMPLIED WARRANTIES OF MERCHANTABILITY AND FITNESS FOR
 * A PARTICULAR PURPOSE ARE DISCLAIMED. IN NO EVENT SHALL THE COPYRIGHT
 * OWNER OR CONTRIBUTORS BE LIABLE FOR ANY DIRECT, INDIRECT, INCIDENTAL,
 * SPECIAL, EXEMPLARY, OR CONSEQUENTIAL DAMAGES (INCLUDING, BUT NOT
 * LIMITED TO, PROCUREMENT OF SUBSTITUTE GOODS OR SERVICES; LOSS OF USE,
 * DATA, OR PROFITS; OR BUSINESS INTERRUPTION) HOWEVER CAUSED AND ON ANY
 * THEORY OF LIABILITY, WHETHER IN CONTRACT, STRICT LIABILITY, OR TORT
 * (INCLUDING NEGLIGENCE OR OTHERWISE) ARISING IN ANY WAY OUT OF THE USE
 * OF THIS SOFTWARE, EVEN IF ADVISED OF THE POSSIBILITY OF SUCH DAMAGE.
 *
 */

#include "src/core/surface/completion_queue.h"

#include <stdio.h>
#include <string.h>

#include "src/core/iomgr/pollset.h"
#include "src/core/support/string.h"
#include "src/core/surface/call.h"
#include "src/core/surface/event_string.h"
#include "src/core/surface/surface_trace.h"
#include <grpc/support/alloc.h>
#include <grpc/support/atm.h>
#include <grpc/support/log.h>

typedef struct {
  grpc_pollset_worker *worker;
  void *tag;
} plucker;

/* Completion queue structure */
struct grpc_completion_queue {
  /** completed events */
  grpc_cq_completion completed_head;
  grpc_cq_completion *completed_tail;
  /** Number of pending events (+1 if we're not shutdown) */
  gpr_refcount pending_events;
  /** Once owning_refs drops to zero, we will destroy the cq */
  gpr_refcount owning_refs;
  /** the set of low level i/o things that concern this cq */
  grpc_pollset pollset;
  /** 0 initially, 1 once we've begun shutting down */
  int shutdown;
  int shutdown_called;
  int is_server_cq;
  int num_pluckers;
  plucker pluckers[GRPC_MAX_COMPLETION_QUEUE_PLUCKERS];
};

grpc_completion_queue *grpc_completion_queue_create(void *reserved) {
  grpc_completion_queue *cc = gpr_malloc(sizeof(grpc_completion_queue));
  GPR_ASSERT(!reserved);
  memset(cc, 0, sizeof(*cc));
  /* Initial ref is dropped by grpc_completion_queue_shutdown */
  gpr_ref_init(&cc->pending_events, 1);
  /* One for destroy(), one for pollset_shutdown */
  gpr_ref_init(&cc->owning_refs, 2);
  grpc_pollset_init(&cc->pollset);
  cc->completed_tail = &cc->completed_head;
  cc->completed_head.next = (gpr_uintptr)cc->completed_tail;
  return cc;
}

#ifdef GRPC_CQ_REF_COUNT_DEBUG
void grpc_cq_internal_ref(grpc_completion_queue *cc, const char *reason,
                          const char *file, int line) {
  gpr_log(file, line, GPR_LOG_SEVERITY_DEBUG, "CQ:%p   ref %d -> %d %s", cc,
          (int)cc->owning_refs.count, (int)cc->owning_refs.count + 1, reason);
#else
void grpc_cq_internal_ref(grpc_completion_queue *cc) {
#endif
  gpr_ref(&cc->owning_refs);
}

static void on_pollset_destroy_done(void *arg) {
  grpc_completion_queue *cc = arg;
  GRPC_CQ_INTERNAL_UNREF(cc, "pollset_destroy");
}

#ifdef GRPC_CQ_REF_COUNT_DEBUG
void grpc_cq_internal_unref(grpc_completion_queue *cc, const char *reason,
                            const char *file, int line) {
  gpr_log(file, line, GPR_LOG_SEVERITY_DEBUG, "CQ:%p unref %d -> %d %s", cc,
          (int)cc->owning_refs.count, (int)cc->owning_refs.count - 1, reason);
#else
void grpc_cq_internal_unref(grpc_completion_queue *cc) {
#endif
  if (gpr_unref(&cc->owning_refs)) {
    GPR_ASSERT(cc->completed_head.next == (gpr_uintptr)&cc->completed_head);
    grpc_pollset_destroy(&cc->pollset);
    gpr_free(cc);
  }
}

void grpc_cq_begin_op(grpc_completion_queue *cc) {
#ifndef NDEBUG
  gpr_mu_lock(GRPC_POLLSET_MU(&cc->pollset));
  GPR_ASSERT(!cc->shutdown_called);
  gpr_mu_unlock(GRPC_POLLSET_MU(&cc->pollset));
#endif
  gpr_ref(&cc->pending_events);
}

/* Signal the end of an operation - if this is the last waiting-to-be-queued
   event, then enter shutdown mode */
/* Queue a GRPC_OP_COMPLETED operation */
void grpc_cq_end_op(grpc_completion_queue *cc, void *tag, int success,
                    void (*done)(void *done_arg, grpc_cq_completion *storage),
                    void *done_arg, grpc_cq_completion *storage) {
  int shutdown;
  int i;
  grpc_pollset_worker *pluck_worker;

  storage->tag = tag;
  storage->done = done;
  storage->done_arg = done_arg;
  storage->next =
      ((gpr_uintptr)&cc->completed_head) | ((gpr_uintptr)(success != 0));

  gpr_mu_lock(GRPC_POLLSET_MU(&cc->pollset));
  shutdown = gpr_unref(&cc->pending_events);
  if (!shutdown) {
    cc->completed_tail->next =
        ((gpr_uintptr)storage) | (1u & (gpr_uintptr)cc->completed_tail->next);
    cc->completed_tail = storage;
    pluck_worker = NULL;
    for (i = 0; i < cc->num_pluckers; i++) {
      if (cc->pluckers[i].tag == tag) {
        pluck_worker = cc->pluckers[i].worker;
        break;
      }
    }
    grpc_pollset_kick(&cc->pollset, pluck_worker);
    gpr_mu_unlock(GRPC_POLLSET_MU(&cc->pollset));
  } else {
    cc->completed_tail->next =
        ((gpr_uintptr)storage) | (1u & (gpr_uintptr)cc->completed_tail->next);
    cc->completed_tail = storage;
    GPR_ASSERT(!cc->shutdown);
    GPR_ASSERT(cc->shutdown_called);
    cc->shutdown = 1;
    gpr_mu_unlock(GRPC_POLLSET_MU(&cc->pollset));
    grpc_pollset_shutdown(&cc->pollset, on_pollset_destroy_done, cc);
  }
}

grpc_event grpc_completion_queue_next(grpc_completion_queue *cc,
                                      gpr_timespec deadline,
                                      void *reserved) {
  grpc_event ret;
<<<<<<< HEAD
  GPR_ASSERT(!reserved);
=======
  grpc_pollset_worker worker;
>>>>>>> 95a98ca7

  deadline = gpr_convert_clock_type(deadline, GPR_CLOCK_MONOTONIC);

  GRPC_CQ_INTERNAL_REF(cc, "next");
  gpr_mu_lock(GRPC_POLLSET_MU(&cc->pollset));
  for (;;) {
    if (cc->completed_tail != &cc->completed_head) {
      grpc_cq_completion *c = (grpc_cq_completion *)cc->completed_head.next;
      cc->completed_head.next = c->next & ~(gpr_uintptr)1;
      if (c == cc->completed_tail) {
        cc->completed_tail = &cc->completed_head;
      }
      gpr_mu_unlock(GRPC_POLLSET_MU(&cc->pollset));
      ret.type = GRPC_OP_COMPLETE;
      ret.success = c->next & 1u;
      ret.tag = c->tag;
      c->done(c->done_arg, c);
      break;
    }
    if (cc->shutdown) {
      gpr_mu_unlock(GRPC_POLLSET_MU(&cc->pollset));
      memset(&ret, 0, sizeof(ret));
      ret.type = GRPC_QUEUE_SHUTDOWN;
      break;
    }
    if (!grpc_pollset_work(&cc->pollset, &worker, deadline)) {
      gpr_mu_unlock(GRPC_POLLSET_MU(&cc->pollset));
      memset(&ret, 0, sizeof(ret));
      ret.type = GRPC_QUEUE_TIMEOUT;
      break;
    }
  }
  GRPC_SURFACE_TRACE_RETURNED_EVENT(cc, &ret);
  GRPC_CQ_INTERNAL_UNREF(cc, "next");
  return ret;
}

static int add_plucker(grpc_completion_queue *cc, void *tag,
                       grpc_pollset_worker *worker) {
  if (cc->num_pluckers == GRPC_MAX_COMPLETION_QUEUE_PLUCKERS) {
    return 0;
  }
  cc->pluckers[cc->num_pluckers].tag = tag;
  cc->pluckers[cc->num_pluckers].worker = worker;
  cc->num_pluckers++;
  return 1;
}

static void del_plucker(grpc_completion_queue *cc, void *tag,
                        grpc_pollset_worker *worker) {
  int i;
  for (i = 0; i < cc->num_pluckers; i++) {
    if (cc->pluckers[i].tag == tag && cc->pluckers[i].worker == worker) {
      cc->num_pluckers--;
      GPR_SWAP(plucker, cc->pluckers[i], cc->pluckers[cc->num_pluckers]);
      return;
    }
  }
  gpr_log(GPR_ERROR, "should never reach here");
  abort();
}

grpc_event grpc_completion_queue_pluck(grpc_completion_queue *cc, void *tag,
                                       gpr_timespec deadline, void *reserved) {
  grpc_event ret;
  grpc_cq_completion *c;
  grpc_cq_completion *prev;
<<<<<<< HEAD
  GPR_ASSERT(!reserved);
=======
  grpc_pollset_worker worker;
>>>>>>> 95a98ca7

  deadline = gpr_convert_clock_type(deadline, GPR_CLOCK_MONOTONIC);

  GRPC_CQ_INTERNAL_REF(cc, "pluck");
  gpr_mu_lock(GRPC_POLLSET_MU(&cc->pollset));
  for (;;) {
    prev = &cc->completed_head;
    while ((c = (grpc_cq_completion *)(prev->next & ~(gpr_uintptr)1)) !=
           &cc->completed_head) {
      if (c->tag == tag) {
        prev->next =
            (prev->next & (gpr_uintptr)1) | (c->next & ~(gpr_uintptr)1);
        if (c == cc->completed_tail) {
          cc->completed_tail = prev;
        }
        gpr_mu_unlock(GRPC_POLLSET_MU(&cc->pollset));
        ret.type = GRPC_OP_COMPLETE;
        ret.success = c->next & 1u;
        ret.tag = c->tag;
        c->done(c->done_arg, c);
        goto done;
      }
      prev = c;
    }
    if (cc->shutdown) {
      gpr_mu_unlock(GRPC_POLLSET_MU(&cc->pollset));
      memset(&ret, 0, sizeof(ret));
      ret.type = GRPC_QUEUE_SHUTDOWN;
      break;
    }
    if (!add_plucker(cc, tag, &worker)) {
      gpr_log(GPR_DEBUG, 
              "Too many outstanding grpc_completion_queue_pluck calls: maximum is %d",
              GRPC_MAX_COMPLETION_QUEUE_PLUCKERS);
      gpr_mu_unlock(GRPC_POLLSET_MU(&cc->pollset));
      memset(&ret, 0, sizeof(ret));
      /* TODO(ctiller): should we use a different result here */
      ret.type = GRPC_QUEUE_TIMEOUT;
      break;
    }
    if (!grpc_pollset_work(&cc->pollset, &worker, deadline)) {
      del_plucker(cc, tag, &worker);
      gpr_mu_unlock(GRPC_POLLSET_MU(&cc->pollset));
      memset(&ret, 0, sizeof(ret));
      ret.type = GRPC_QUEUE_TIMEOUT;
      break;
    }
    del_plucker(cc, tag, &worker);
  }
done:
  GRPC_SURFACE_TRACE_RETURNED_EVENT(cc, &ret);
  GRPC_CQ_INTERNAL_UNREF(cc, "pluck");
  return ret;
}

/* Shutdown simply drops a ref that we reserved at creation time; if we drop
   to zero here, then enter shutdown mode and wake up any waiters */
void grpc_completion_queue_shutdown(grpc_completion_queue *cc) {
  gpr_mu_lock(GRPC_POLLSET_MU(&cc->pollset));
  if (cc->shutdown_called) {
    gpr_mu_unlock(GRPC_POLLSET_MU(&cc->pollset));
    return;
  }
  cc->shutdown_called = 1;
  gpr_mu_unlock(GRPC_POLLSET_MU(&cc->pollset));

  if (gpr_unref(&cc->pending_events)) {
    gpr_mu_lock(GRPC_POLLSET_MU(&cc->pollset));
    GPR_ASSERT(!cc->shutdown);
    cc->shutdown = 1;
    gpr_mu_unlock(GRPC_POLLSET_MU(&cc->pollset));
    grpc_pollset_shutdown(&cc->pollset, on_pollset_destroy_done, cc);
  }
}

void grpc_completion_queue_destroy(grpc_completion_queue *cc) {
  grpc_completion_queue_shutdown(cc);
  GRPC_CQ_INTERNAL_UNREF(cc, "destroy");
}

grpc_pollset *grpc_cq_pollset(grpc_completion_queue *cc) {
  return &cc->pollset;
}

void grpc_cq_mark_server_cq(grpc_completion_queue *cc) { cc->is_server_cq = 1; }

int grpc_cq_is_server_cq(grpc_completion_queue *cc) { return cc->is_server_cq; }<|MERGE_RESOLUTION|>--- conflicted
+++ resolved
@@ -170,11 +170,8 @@
                                       gpr_timespec deadline,
                                       void *reserved) {
   grpc_event ret;
-<<<<<<< HEAD
+  grpc_pollset_worker worker;
   GPR_ASSERT(!reserved);
-=======
-  grpc_pollset_worker worker;
->>>>>>> 95a98ca7
 
   deadline = gpr_convert_clock_type(deadline, GPR_CLOCK_MONOTONIC);
 
@@ -242,11 +239,8 @@
   grpc_event ret;
   grpc_cq_completion *c;
   grpc_cq_completion *prev;
-<<<<<<< HEAD
+  grpc_pollset_worker worker;
   GPR_ASSERT(!reserved);
-=======
-  grpc_pollset_worker worker;
->>>>>>> 95a98ca7
 
   deadline = gpr_convert_clock_type(deadline, GPR_CLOCK_MONOTONIC);
 
