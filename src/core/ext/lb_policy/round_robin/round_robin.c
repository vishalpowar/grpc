--- conflicted
+++ resolved
@@ -270,11 +270,7 @@
     gpr_free(pp);
   }
   grpc_connectivity_state_set(
-<<<<<<< HEAD
-      exec_ctx, &p->state_tracker, GRPC_CHANNEL_FATAL_FAILURE,
-=======
       exec_ctx, &p->state_tracker, GRPC_CHANNEL_SHUTDOWN,
->>>>>>> a5596db1
       GRPC_ERROR_CREATE("Channel Shutdown"), "shutdown");
   for (i = 0; i < p->num_subchannels; i++) {
     subchannel_data *sd = p->subchannels[i];
@@ -444,13 +440,8 @@
                     "[RR CONN CHANGED] TARGET <-- SUBCHANNEL %p (NODE %p)",
                     selected->subchannel, selected);
           }
-<<<<<<< HEAD
-          grpc_pollset_set_del_pollset(exec_ctx, p->base.interested_parties,
-                                       pp->pollset);
-=======
           grpc_polling_entity_del_from_pollset_set(exec_ctx, pp->pollent,
                                                    p->base.interested_parties);
->>>>>>> a5596db1
           grpc_exec_ctx_sched(exec_ctx, pp->on_complete, GRPC_ERROR_NONE, NULL);
           gpr_free(pp);
         }
@@ -498,11 +489,7 @@
         unref = 1;
         if (p->num_subchannels == 0) {
           grpc_connectivity_state_set(
-<<<<<<< HEAD
-              exec_ctx, &p->state_tracker, GRPC_CHANNEL_FATAL_FAILURE,
-=======
               exec_ctx, &p->state_tracker, GRPC_CHANNEL_SHUTDOWN,
->>>>>>> a5596db1
               GRPC_ERROR_CREATE_REFERENCING("Round Robin Channels Exhausted",
                                             &error, 1),
               "no_more_channels");
