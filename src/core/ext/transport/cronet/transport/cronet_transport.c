/*
 *
 * Copyright 2016, Google Inc.
 * All rights reserved.
 *
 * Redistribution and use in source and binary forms, with or without
 * modification, are permitted provided that the following conditions are
 * met:
 *
 *     * Redistributions of source code must retain the above copyright
 * notice, this list of conditions and the following disclaimer.
 *     * Redistributions in binary form must reproduce the above
 * copyright notice, this list of conditions and the following disclaimer
 * in the documentation and/or other materials provided with the
 * distribution.
 *     * Neither the name of Google Inc. nor the names of its
 * contributors may be used to endorse or promote products derived from
 * this software without specific prior written permission.
 *
 * THIS SOFTWARE IS PROVIDED BY THE COPYRIGHT HOLDERS AND CONTRIBUTORS
 * "AS IS" AND ANY EXPRESS OR IMPLIED WARRANTIES, INCLUDING, BUT NOT
 * LIMITED TO, THE IMPLIED WARRANTIES OF MERCHANTABILITY AND FITNESS FOR
 * A PARTICULAR PURPOSE ARE DISCLAIMED. IN NO EVENT SHALL THE COPYRIGHT
 * OWNER OR CONTRIBUTORS BE LIABLE FOR ANY DIRECT, INDIRECT, INCIDENTAL,
 * SPECIAL, EXEMPLARY, OR CONSEQUENTIAL DAMAGES (INCLUDING, BUT NOT
 * LIMITED TO, PROCUREMENT OF SUBSTITUTE GOODS OR SERVICES; LOSS OF USE,
 * DATA, OR PROFITS; OR BUSINESS INTERRUPTION) HOWEVER CAUSED AND ON ANY
 * THEORY OF LIABILITY, WHETHER IN CONTRACT, STRICT LIABILITY, OR TORT
 * (INCLUDING NEGLIGENCE OR OTHERWISE) ARISING IN ANY WAY OUT OF THE USE
 * OF THIS SOFTWARE, EVEN IF ADVISED OF THE POSSIBILITY OF SUCH DAMAGE.
 *
 */

#include <string.h>

#include <grpc/impl/codegen/port_platform.h>
#include <grpc/slice_buffer.h>
#include <grpc/support/alloc.h>
#include <grpc/support/host_port.h>
#include <grpc/support/log.h>
#include <grpc/support/string_util.h>
#include <grpc/support/useful.h>

#include "src/core/ext/transport/chttp2/transport/incoming_metadata.h"
#include "src/core/lib/iomgr/endpoint.h"
#include "src/core/lib/iomgr/exec_ctx.h"
#include "src/core/lib/support/string.h"
#include "src/core/lib/surface/channel.h"
#include "src/core/lib/transport/metadata_batch.h"
#include "src/core/lib/transport/static_metadata.h"
#include "src/core/lib/transport/transport_impl.h"
#include "third_party/objective_c/Cronet/cronet_c_for_grpc.h"

#define GRPC_HEADER_SIZE_IN_BYTES 5

#define CRONET_LOG(...)                          \
  do {                                           \
    if (grpc_cronet_trace) gpr_log(__VA_ARGS__); \
  } while (0)

/* TODO (makdharma): Hook up into the wider tracing mechanism */
int grpc_cronet_trace = 0;

enum e_op_result {
  ACTION_TAKEN_WITH_CALLBACK,
  ACTION_TAKEN_NO_CALLBACK,
  NO_ACTION_POSSIBLE
};

enum e_op_id {
  OP_SEND_INITIAL_METADATA = 0,
  OP_SEND_MESSAGE,
  OP_SEND_TRAILING_METADATA,
  OP_RECV_MESSAGE,
  OP_RECV_INITIAL_METADATA,
  OP_RECV_TRAILING_METADATA,
  OP_CANCEL_ERROR,
  OP_ON_COMPLETE,
  OP_FAILED,
  OP_SUCCEEDED,
  OP_CANCELED,
  OP_RECV_MESSAGE_AND_ON_COMPLETE,
  OP_READ_REQ_MADE,
  OP_NUM_OPS
};

/* Cronet callbacks. See cronet_c_for_grpc.h for documentation for each. */

static void on_request_headers_sent(cronet_bidirectional_stream *);
static void on_response_headers_received(
    cronet_bidirectional_stream *,
    const cronet_bidirectional_stream_header_array *, const char *);
static void on_write_completed(cronet_bidirectional_stream *, const char *);
static void on_read_completed(cronet_bidirectional_stream *, char *, int);
static void on_response_trailers_received(
    cronet_bidirectional_stream *,
    const cronet_bidirectional_stream_header_array *);
static void on_succeeded(cronet_bidirectional_stream *);
static void on_failed(cronet_bidirectional_stream *, int);
static void on_canceled(cronet_bidirectional_stream *);
static cronet_bidirectional_stream_callback cronet_callbacks = {
    on_request_headers_sent,
    on_response_headers_received,
    on_read_completed,
    on_write_completed,
    on_response_trailers_received,
    on_succeeded,
    on_failed,
    on_canceled};

/* Cronet transport object */
struct grpc_cronet_transport {
  grpc_transport base; /* must be first element in this structure */
  cronet_engine *engine;
  char *host;
};
typedef struct grpc_cronet_transport grpc_cronet_transport;

/* TODO (makdharma): reorder structure for memory efficiency per
   http://www.catb.org/esr/structure-packing/#_structure_reordering: */
struct read_state {
  /* vars to store data coming from server */
  char *read_buffer;
  bool length_field_received;
  int received_bytes;
  int remaining_bytes;
  int length_field;
  char grpc_header_bytes[GRPC_HEADER_SIZE_IN_BYTES];
  char *payload_field;
  bool read_stream_closed;

  /* vars for holding data destined for the application */
  struct grpc_slice_buffer_stream sbs;
  grpc_slice_buffer read_slice_buffer;

  /* vars for trailing metadata */
  grpc_chttp2_incoming_metadata_buffer trailing_metadata;
  bool trailing_metadata_valid;

  /* vars for initial metadata */
  grpc_chttp2_incoming_metadata_buffer initial_metadata;
};

struct write_state {
  char *write_buffer;
};

/* track state of one stream op */
struct op_state {
  bool state_op_done[OP_NUM_OPS];
  bool state_callback_received[OP_NUM_OPS];
  bool fail_state;
  bool flush_read;
  grpc_error *cancel_error;
  /* data structure for storing data coming from server */
  struct read_state rs;
  /* data structure for storing data going to the server */
  struct write_state ws;
};

struct op_and_state {
  grpc_transport_stream_op op;
  struct op_state state;
  bool done;
  struct stream_obj *s;      /* Pointer back to the stream object */
  struct op_and_state *next; /* next op_and_state in the linked list */
};

struct op_storage {
  int num_pending_ops;
  struct op_and_state *head;
};

struct stream_obj {
  struct op_and_state *oas;
  grpc_transport_stream_op *curr_op;
  grpc_cronet_transport curr_ct;
  grpc_stream *curr_gs;
  cronet_bidirectional_stream *cbs;
  cronet_bidirectional_stream_header_array header_array;

  /* Stream level state. Some state will be tracked both at stream and stream_op
   * level */
  struct op_state state;

  /* OP storage */
  struct op_storage storage;

  /* Mutex to protect storage */
  gpr_mu mu;
};
typedef struct stream_obj stream_obj;

static enum e_op_result execute_stream_op(grpc_exec_ctx *exec_ctx,
                                          struct op_and_state *oas);

/*
  Utility function to translate enum into string for printing
*/
static const char *op_result_string(enum e_op_result i) {
  switch (i) {
    case ACTION_TAKEN_WITH_CALLBACK:
      return "ACTION_TAKEN_WITH_CALLBACK";
    case ACTION_TAKEN_NO_CALLBACK:
      return "ACTION_TAKEN_NO_CALLBACK";
    case NO_ACTION_POSSIBLE:
      return "NO_ACTION_POSSIBLE";
  }
  GPR_UNREACHABLE_CODE(return "UNKNOWN");
}

static const char *op_id_string(enum e_op_id i) {
  switch (i) {
    case OP_SEND_INITIAL_METADATA:
      return "OP_SEND_INITIAL_METADATA";
    case OP_SEND_MESSAGE:
      return "OP_SEND_MESSAGE";
    case OP_SEND_TRAILING_METADATA:
      return "OP_SEND_TRAILING_METADATA";
    case OP_RECV_MESSAGE:
      return "OP_RECV_MESSAGE";
    case OP_RECV_INITIAL_METADATA:
      return "OP_RECV_INITIAL_METADATA";
    case OP_RECV_TRAILING_METADATA:
      return "OP_RECV_TRAILING_METADATA";
    case OP_CANCEL_ERROR:
      return "OP_CANCEL_ERROR";
    case OP_ON_COMPLETE:
      return "OP_ON_COMPLETE";
    case OP_FAILED:
      return "OP_FAILED";
    case OP_SUCCEEDED:
      return "OP_SUCCEEDED";
    case OP_CANCELED:
      return "OP_CANCELED";
    case OP_RECV_MESSAGE_AND_ON_COMPLETE:
      return "OP_RECV_MESSAGE_AND_ON_COMPLETE";
    case OP_READ_REQ_MADE:
      return "OP_READ_REQ_MADE";
    case OP_NUM_OPS:
      return "OP_NUM_OPS";
  }
  return "UNKNOWN";
}

static void free_read_buffer(stream_obj *s) {
  if (s->state.rs.read_buffer &&
      s->state.rs.read_buffer != s->state.rs.grpc_header_bytes) {
    gpr_free(s->state.rs.read_buffer);
    s->state.rs.read_buffer = NULL;
  }
}

static grpc_error *make_error_with_desc(int error_code, const char *desc) {
  grpc_error *error = GRPC_ERROR_CREATE(desc);
  error = grpc_error_set_int(error, GRPC_ERROR_INT_GRPC_STATUS, error_code);
  return error;
}

/*
  Add a new stream op to op storage.
*/
static void add_to_storage(struct stream_obj *s, grpc_transport_stream_op *op) {
  struct op_storage *storage = &s->storage;
  /* add new op at the beginning of the linked list. The memory is freed
  in remove_from_storage */
  struct op_and_state *new_op = gpr_malloc(sizeof(struct op_and_state));
  memcpy(&new_op->op, op, sizeof(grpc_transport_stream_op));
  memset(&new_op->state, 0, sizeof(new_op->state));
  new_op->s = s;
  new_op->done = false;
  gpr_mu_lock(&s->mu);
  new_op->next = storage->head;
  storage->head = new_op;
  storage->num_pending_ops++;
  CRONET_LOG(GPR_DEBUG, "adding new op %p. %d in the queue.", new_op,
             storage->num_pending_ops);
  gpr_mu_unlock(&s->mu);
}

/*
  Traverse the linked list and delete op and free memory
*/
static void remove_from_storage(struct stream_obj *s,
                                struct op_and_state *oas) {
  struct op_and_state *curr;
  if (s->storage.head == NULL || oas == NULL) {
    return;
  }
  if (s->storage.head == oas) {
    s->storage.head = oas->next;
    gpr_free(oas);
    s->storage.num_pending_ops--;
    CRONET_LOG(GPR_DEBUG, "Freed %p. Now %d in the queue", oas,
               s->storage.num_pending_ops);
  } else {
    for (curr = s->storage.head; curr != NULL; curr = curr->next) {
      if (curr->next == oas) {
        curr->next = oas->next;
        s->storage.num_pending_ops--;
        CRONET_LOG(GPR_DEBUG, "Freed %p. Now %d in the queue", oas,
                   s->storage.num_pending_ops);
        gpr_free(oas);
        break;
      } else if (curr->next == NULL) {
        CRONET_LOG(GPR_ERROR, "Reached end of LL and did not find op to free");
      }
    }
  }
}

/*
  Cycle through ops and try to take next action. Break when either
  an action with callback is taken, or no action is possible.
  This can get executed from the Cronet network thread via cronet callback
  or on the application supplied thread via the perform_stream_op function.
*/
static void execute_from_storage(stream_obj *s) {
  grpc_exec_ctx exec_ctx = GRPC_EXEC_CTX_INIT;
  gpr_mu_lock(&s->mu);
  for (struct op_and_state *curr = s->storage.head; curr != NULL;) {
    CRONET_LOG(GPR_DEBUG, "calling op at %p. done = %d", curr, curr->done);
    GPR_ASSERT(curr->done == 0);
    enum e_op_result result = execute_stream_op(&exec_ctx, curr);
    CRONET_LOG(GPR_DEBUG, "execute_stream_op[%p] returns %s", curr,
               op_result_string(result));
    /* if this op is done, then remove it and free memory */
    if (curr->done) {
      struct op_and_state *next = curr->next;
      remove_from_storage(s, curr);
      curr = next;
    }
    /* continue processing the same op if ACTION_TAKEN_WITHOUT_CALLBACK */
    if (result == NO_ACTION_POSSIBLE) {
      curr = curr->next;
    } else if (result == ACTION_TAKEN_WITH_CALLBACK) {
      break;
    }
  }
  gpr_mu_unlock(&s->mu);
  grpc_exec_ctx_finish(&exec_ctx);
}

/*
  Cronet callback
*/
static void on_failed(cronet_bidirectional_stream *stream, int net_error) {
  CRONET_LOG(GPR_DEBUG, "on_failed(%p, %d)", stream, net_error);
  stream_obj *s = (stream_obj *)stream->annotation;
  gpr_mu_lock(&s->mu);
  cronet_bidirectional_stream_destroy(s->cbs);
  s->state.state_callback_received[OP_FAILED] = true;
  s->cbs = NULL;
  if (s->header_array.headers) {
    gpr_free(s->header_array.headers);
    s->header_array.headers = NULL;
  }
  if (s->state.ws.write_buffer) {
    gpr_free(s->state.ws.write_buffer);
    s->state.ws.write_buffer = NULL;
  }
  free_read_buffer(s);
  gpr_mu_unlock(&s->mu);
  execute_from_storage(s);
}

/*
  Cronet callback
*/
static void on_canceled(cronet_bidirectional_stream *stream) {
  CRONET_LOG(GPR_DEBUG, "on_canceled(%p)", stream);
  stream_obj *s = (stream_obj *)stream->annotation;
  gpr_mu_lock(&s->mu);
  cronet_bidirectional_stream_destroy(s->cbs);
  s->state.state_callback_received[OP_CANCELED] = true;
  s->cbs = NULL;
  if (s->header_array.headers) {
    gpr_free(s->header_array.headers);
    s->header_array.headers = NULL;
  }
  if (s->state.ws.write_buffer) {
    gpr_free(s->state.ws.write_buffer);
    s->state.ws.write_buffer = NULL;
  }
  free_read_buffer(s);
  gpr_mu_unlock(&s->mu);
  execute_from_storage(s);
}

/*
  Cronet callback
*/
static void on_succeeded(cronet_bidirectional_stream *stream) {
  CRONET_LOG(GPR_DEBUG, "on_succeeded(%p)", stream);
  stream_obj *s = (stream_obj *)stream->annotation;
  gpr_mu_lock(&s->mu);
  cronet_bidirectional_stream_destroy(s->cbs);
  s->state.state_callback_received[OP_SUCCEEDED] = true;
  s->cbs = NULL;
  free_read_buffer(s);
  gpr_mu_unlock(&s->mu);
  execute_from_storage(s);
}

/*
  Cronet callback
*/
static void on_request_headers_sent(cronet_bidirectional_stream *stream) {
  CRONET_LOG(GPR_DEBUG, "W: on_request_headers_sent(%p)", stream);
  stream_obj *s = (stream_obj *)stream->annotation;
  gpr_mu_lock(&s->mu);
  s->state.state_op_done[OP_SEND_INITIAL_METADATA] = true;
  s->state.state_callback_received[OP_SEND_INITIAL_METADATA] = true;
  /* Free the memory allocated for headers */
  if (s->header_array.headers) {
    gpr_free(s->header_array.headers);
    s->header_array.headers = NULL;
  }
  gpr_mu_unlock(&s->mu);
  execute_from_storage(s);
}

/*
  Cronet callback
*/
static void on_response_headers_received(
    cronet_bidirectional_stream *stream,
    const cronet_bidirectional_stream_header_array *headers,
    const char *negotiated_protocol) {
  grpc_exec_ctx exec_ctx = GRPC_EXEC_CTX_INIT;
  CRONET_LOG(GPR_DEBUG, "R: on_response_headers_received(%p, %p, %s)", stream,
             headers, negotiated_protocol);
  stream_obj *s = (stream_obj *)stream->annotation;
  gpr_mu_lock(&s->mu);
  memset(&s->state.rs.initial_metadata, 0,
         sizeof(s->state.rs.initial_metadata));
  grpc_chttp2_incoming_metadata_buffer_init(&s->state.rs.initial_metadata);
  for (size_t i = 0; i < headers->count; i++) {
    grpc_chttp2_incoming_metadata_buffer_add(
        &s->state.rs.initial_metadata,
        grpc_mdelem_from_metadata_strings(
            &exec_ctx, grpc_mdstr_from_string(headers->headers[i].key),
            grpc_mdstr_from_string(headers->headers[i].value)));
  }
  s->state.state_callback_received[OP_RECV_INITIAL_METADATA] = true;
  if (!(s->state.state_op_done[OP_CANCEL_ERROR] ||
        s->state.state_callback_received[OP_FAILED])) {
    /* Do an extra read to trigger on_succeeded() callback in case connection
     is closed */
    GPR_ASSERT(s->state.rs.length_field_received == false);
    s->state.rs.read_buffer = s->state.rs.grpc_header_bytes;
    s->state.rs.received_bytes = 0;
    s->state.rs.remaining_bytes = GRPC_HEADER_SIZE_IN_BYTES;
    CRONET_LOG(GPR_DEBUG, "cronet_bidirectional_stream_read(%p)", s->cbs);
    cronet_bidirectional_stream_read(s->cbs, s->state.rs.read_buffer,
                                     s->state.rs.remaining_bytes);
  }
  gpr_mu_unlock(&s->mu);
  grpc_exec_ctx_finish(&exec_ctx);
  execute_from_storage(s);
}

/*
  Cronet callback
*/
static void on_write_completed(cronet_bidirectional_stream *stream,
                               const char *data) {
  stream_obj *s = (stream_obj *)stream->annotation;
  CRONET_LOG(GPR_DEBUG, "W: on_write_completed(%p, %s)", stream, data);
  gpr_mu_lock(&s->mu);
  if (s->state.ws.write_buffer) {
    gpr_free(s->state.ws.write_buffer);
    s->state.ws.write_buffer = NULL;
  }
  s->state.state_callback_received[OP_SEND_MESSAGE] = true;
  gpr_mu_unlock(&s->mu);
  execute_from_storage(s);
}

/*
  Cronet callback
*/
static void on_read_completed(cronet_bidirectional_stream *stream, char *data,
                              int count) {
  stream_obj *s = (stream_obj *)stream->annotation;
  CRONET_LOG(GPR_DEBUG, "R: on_read_completed(%p, %p, %d)", stream, data,
             count);
  gpr_mu_lock(&s->mu);
  s->state.state_callback_received[OP_RECV_MESSAGE] = true;
  if (count > 0 && s->state.flush_read) {
    CRONET_LOG(GPR_DEBUG, "cronet_bidirectional_stream_read(%p)", s->cbs);
    cronet_bidirectional_stream_read(s->cbs, s->state.rs.read_buffer, 4096);
    gpr_mu_unlock(&s->mu);
  } else if (count > 0) {
    s->state.rs.received_bytes += count;
    s->state.rs.remaining_bytes -= count;
    if (s->state.rs.remaining_bytes > 0) {
      CRONET_LOG(GPR_DEBUG, "cronet_bidirectional_stream_read(%p)", s->cbs);
      s->state.state_op_done[OP_READ_REQ_MADE] = true;
      cronet_bidirectional_stream_read(
          s->cbs, s->state.rs.read_buffer + s->state.rs.received_bytes,
          s->state.rs.remaining_bytes);
      gpr_mu_unlock(&s->mu);
    } else {
      gpr_mu_unlock(&s->mu);
      execute_from_storage(s);
    }
  } else {
    if (s->state.flush_read) {
      gpr_free(s->state.rs.read_buffer);
      s->state.rs.read_buffer = NULL;
    }
    s->state.rs.read_stream_closed = true;
    gpr_mu_unlock(&s->mu);
    execute_from_storage(s);
  }
}

/*
  Cronet callback
*/
static void on_response_trailers_received(
    cronet_bidirectional_stream *stream,
    const cronet_bidirectional_stream_header_array *trailers) {
  grpc_exec_ctx exec_ctx = GRPC_EXEC_CTX_INIT;
  CRONET_LOG(GPR_DEBUG, "R: on_response_trailers_received(%p,%p)", stream,
             trailers);
  stream_obj *s = (stream_obj *)stream->annotation;
  gpr_mu_lock(&s->mu);
  memset(&s->state.rs.trailing_metadata, 0,
         sizeof(s->state.rs.trailing_metadata));
  s->state.rs.trailing_metadata_valid = false;
  grpc_chttp2_incoming_metadata_buffer_init(&s->state.rs.trailing_metadata);
  for (size_t i = 0; i < trailers->count; i++) {
    CRONET_LOG(GPR_DEBUG, "trailer key=%s, value=%s", trailers->headers[i].key,
               trailers->headers[i].value);
    grpc_chttp2_incoming_metadata_buffer_add(
        &s->state.rs.trailing_metadata,
        grpc_mdelem_from_metadata_strings(
            &exec_ctx, grpc_mdstr_from_string(trailers->headers[i].key),
            grpc_mdstr_from_string(trailers->headers[i].value)));
    s->state.rs.trailing_metadata_valid = true;
    if (0 == strcmp(trailers->headers[i].key, "grpc-status") &&
        0 != strcmp(trailers->headers[i].value, "0")) {
      s->state.fail_state = true;
    }
  }
  s->state.state_callback_received[OP_RECV_TRAILING_METADATA] = true;
<<<<<<< HEAD
  gpr_mu_unlock(&s->mu);
  grpc_exec_ctx_finish(&exec_ctx);
  execute_from_storage(s);
=======
  /* Send a EOS when server terminates the stream (testServerFinishesRequest) to
   * trigger on_succeeded */
  if (!s->state.state_op_done[OP_SEND_TRAILING_METADATA] &&
      !(s->state.state_op_done[OP_CANCEL_ERROR] ||
        s->state.state_callback_received[OP_FAILED])) {
    CRONET_LOG(GPR_DEBUG, "cronet_bidirectional_stream_write (%p, 0)", s->cbs);
    s->state.state_callback_received[OP_SEND_MESSAGE] = false;
    cronet_bidirectional_stream_write(s->cbs, "", 0, true);
    s->state.state_op_done[OP_SEND_TRAILING_METADATA] = true;

    gpr_mu_unlock(&s->mu);
  } else {
    gpr_mu_unlock(&s->mu);
    execute_from_storage(s);
  }
>>>>>>> c2046472
}

/*
 Utility function that takes the data from s->write_slice_buffer and assembles
 into a contiguous byte stream with 5 byte gRPC header prepended.
*/
static void create_grpc_frame(grpc_slice_buffer *write_slice_buffer,
                              char **pp_write_buffer,
                              size_t *p_write_buffer_size) {
  grpc_slice slice = grpc_slice_buffer_take_first(write_slice_buffer);
  size_t length = GRPC_SLICE_LENGTH(slice);
  *p_write_buffer_size = length + GRPC_HEADER_SIZE_IN_BYTES;
  /* This is freed in the on_write_completed callback */
  char *write_buffer = gpr_malloc(length + GRPC_HEADER_SIZE_IN_BYTES);
  *pp_write_buffer = write_buffer;
  uint8_t *p = (uint8_t *)write_buffer;
  /* Append 5 byte header */
  *p++ = 0;
  *p++ = (uint8_t)(length >> 24);
  *p++ = (uint8_t)(length >> 16);
  *p++ = (uint8_t)(length >> 8);
  *p++ = (uint8_t)(length);
  /* append actual data */
  memcpy(p, GRPC_SLICE_START_PTR(slice), length);
}

/*
 Convert metadata in a format that Cronet can consume
*/
static void convert_metadata_to_cronet_headers(
    grpc_linked_mdelem *head, const char *host, char **pp_url,
    cronet_bidirectional_stream_header **pp_headers, size_t *p_num_headers,
    const char **method) {
  grpc_linked_mdelem *curr = head;
  /* Walk the linked list and get number of header fields */
  size_t num_headers_available = 0;
  while (curr != NULL) {
    curr = curr->next;
    num_headers_available++;
  }
  /* Allocate enough memory. It is freed in the on_request_headers_sent callback
   */
  cronet_bidirectional_stream_header *headers =
      (cronet_bidirectional_stream_header *)gpr_malloc(
          sizeof(cronet_bidirectional_stream_header) * num_headers_available);
  *pp_headers = headers;

  /* Walk the linked list again, this time copying the header fields.
    s->num_headers can be less than num_headers_available, as some headers
    are not used for cronet.
    TODO (makdharma): Eliminate need to traverse the LL second time for perf.
   */
  curr = head;
  size_t num_headers = 0;
  while (num_headers < num_headers_available) {
    grpc_mdelem *mdelem = curr->md;
    curr = curr->next;
    const char *key = grpc_mdstr_as_c_string(mdelem->key);
    const char *value = grpc_mdstr_as_c_string(mdelem->value);
    if (mdelem->key == GRPC_MDSTR_SCHEME ||
        mdelem->key == GRPC_MDSTR_AUTHORITY) {
      /* Cronet populates these fields on its own */
      continue;
    }
    if (mdelem->key == GRPC_MDSTR_METHOD) {
      if (mdelem->value == GRPC_MDSTR_PUT) {
        *method = "PUT";
      } else {
        /* POST method in default*/
        *method = "POST";
      }
      continue;
    }
    if (mdelem->key == GRPC_MDSTR_PATH) {
      /* Create URL by appending :path value to the hostname */
      gpr_asprintf(pp_url, "https://%s%s", host, value);
      continue;
    }
    CRONET_LOG(GPR_DEBUG, "header %s = %s", key, value);
    headers[num_headers].key = key;
    headers[num_headers].value = value;
    num_headers++;
    if (curr == NULL) {
      break;
    }
  }
  *p_num_headers = (size_t)num_headers;
}

static int parse_grpc_header(const uint8_t *data) {
  const uint8_t *p = data + 1;
  int length = 0;
  length |= ((uint8_t)*p++) << 24;
  length |= ((uint8_t)*p++) << 16;
  length |= ((uint8_t)*p++) << 8;
  length |= ((uint8_t)*p++);
  return length;
}

static bool header_has_authority(grpc_linked_mdelem *head) {
  while (head != NULL) {
    if (head->md->key == GRPC_MDSTR_AUTHORITY) {
      return true;
    }
    head = head->next;
  }
  return false;
}

/*
  Op Execution: Decide if one of the actions contained in the stream op can be
  executed. This is the heart of the state machine.
*/
static bool op_can_be_run(grpc_transport_stream_op *curr_op,
                          struct op_state *stream_state,
                          struct op_state *op_state, enum e_op_id op_id) {
  bool result = true;
  /* When call is canceled, every op can be run, except under following
  conditions
  */
  bool is_canceled_or_failed = stream_state->state_op_done[OP_CANCEL_ERROR] ||
                               stream_state->state_callback_received[OP_FAILED];
  if (is_canceled_or_failed) {
    if (op_id == OP_SEND_INITIAL_METADATA) result = false;
    if (op_id == OP_SEND_MESSAGE) result = false;
    if (op_id == OP_SEND_TRAILING_METADATA) result = false;
    if (op_id == OP_CANCEL_ERROR) result = false;
    /* already executed */
    if (op_id == OP_RECV_INITIAL_METADATA &&
        stream_state->state_op_done[OP_RECV_INITIAL_METADATA])
      result = false;
    if (op_id == OP_RECV_MESSAGE &&
        stream_state->state_op_done[OP_RECV_MESSAGE])
      result = false;
    if (op_id == OP_RECV_TRAILING_METADATA &&
        stream_state->state_op_done[OP_RECV_TRAILING_METADATA])
      result = false;
  } else if (op_id == OP_SEND_INITIAL_METADATA) {
    /* already executed */
    if (stream_state->state_op_done[OP_SEND_INITIAL_METADATA]) result = false;
  } else if (op_id == OP_RECV_INITIAL_METADATA) {
    /* already executed */
    if (stream_state->state_op_done[OP_RECV_INITIAL_METADATA]) result = false;
    /* we haven't sent headers yet. */
    else if (!stream_state->state_callback_received[OP_SEND_INITIAL_METADATA])
      result = false;
    /* we haven't received headers yet. */
    else if (!stream_state->state_callback_received[OP_RECV_INITIAL_METADATA])
      result = false;
  } else if (op_id == OP_SEND_MESSAGE) {
    /* already executed (note we're checking op specific state, not stream
     state) */
    if (op_state->state_op_done[OP_SEND_MESSAGE]) result = false;
    /* we haven't sent headers yet. */
    else if (!stream_state->state_callback_received[OP_SEND_INITIAL_METADATA])
      result = false;
  } else if (op_id == OP_RECV_MESSAGE) {
    /* already executed */
    if (op_state->state_op_done[OP_RECV_MESSAGE]) result = false;
    /* we haven't received headers yet. */
    else if (!stream_state->state_callback_received[OP_RECV_INITIAL_METADATA])
      result = false;
  } else if (op_id == OP_RECV_TRAILING_METADATA) {
    /* already executed */
    if (stream_state->state_op_done[OP_RECV_TRAILING_METADATA]) result = false;
    /* we have asked for but haven't received message yet. */
    else if (stream_state->state_op_done[OP_READ_REQ_MADE] &&
             !stream_state->state_op_done[OP_RECV_MESSAGE])
      result = false;
    /* we haven't received trailers  yet. */
    else if (!stream_state->state_callback_received[OP_RECV_TRAILING_METADATA])
      result = false;
    /* we haven't received on_succeeded  yet. */
    else if (!stream_state->state_callback_received[OP_SUCCEEDED])
      result = false;
  } else if (op_id == OP_SEND_TRAILING_METADATA) {
    /* already executed */
    if (stream_state->state_op_done[OP_SEND_TRAILING_METADATA]) result = false;
    /* we haven't sent initial metadata yet */
    else if (!stream_state->state_callback_received[OP_SEND_INITIAL_METADATA])
      result = false;
    /* we haven't sent message yet */
    else if (curr_op->send_message &&
             !stream_state->state_op_done[OP_SEND_MESSAGE])
      result = false;
    /* we haven't got on_write_completed for the send yet */
    else if (stream_state->state_op_done[OP_SEND_MESSAGE] &&
             !stream_state->state_callback_received[OP_SEND_MESSAGE])
      result = false;
  } else if (op_id == OP_CANCEL_ERROR) {
    /* already executed */
    if (stream_state->state_op_done[OP_CANCEL_ERROR]) result = false;
  } else if (op_id == OP_ON_COMPLETE) {
    /* already executed (note we're checking op specific state, not stream
    state) */
    if (op_state->state_op_done[OP_ON_COMPLETE]) {
      CRONET_LOG(GPR_DEBUG, "Because");
      result = false;
    }
    /* Check if every op that was asked for is done. */
    else if (curr_op->send_initial_metadata &&
             !stream_state->state_callback_received[OP_SEND_INITIAL_METADATA]) {
      CRONET_LOG(GPR_DEBUG, "Because");
      result = false;
    } else if (curr_op->send_message &&
               !op_state->state_op_done[OP_SEND_MESSAGE]) {
      CRONET_LOG(GPR_DEBUG, "Because");
      result = false;
    } else if (curr_op->send_message &&
               !stream_state->state_callback_received[OP_SEND_MESSAGE]) {
      CRONET_LOG(GPR_DEBUG, "Because");
      result = false;
    } else if (curr_op->send_trailing_metadata &&
               !stream_state->state_op_done[OP_SEND_TRAILING_METADATA]) {
      CRONET_LOG(GPR_DEBUG, "Because");
      result = false;
    } else if (curr_op->recv_initial_metadata &&
               !stream_state->state_op_done[OP_RECV_INITIAL_METADATA]) {
      CRONET_LOG(GPR_DEBUG, "Because");
      result = false;
    } else if (curr_op->recv_message &&
               !stream_state->state_op_done[OP_RECV_MESSAGE]) {
      CRONET_LOG(GPR_DEBUG, "Because");
      result = false;
    } else if (curr_op->recv_trailing_metadata) {
      /* We aren't done with trailing metadata yet */
      if (!stream_state->state_op_done[OP_RECV_TRAILING_METADATA]) {
        CRONET_LOG(GPR_DEBUG, "Because");
        result = false;
      }
      /* We've asked for actual message in an earlier op, and it hasn't been
        delivered yet. */
      else if (stream_state->state_op_done[OP_READ_REQ_MADE]) {
        /* If this op is not the one asking for read, (which means some earlier
          op has asked), and the read hasn't been delivered. */
        if (!curr_op->recv_message &&
            !stream_state->state_callback_received[OP_SUCCEEDED]) {
          CRONET_LOG(GPR_DEBUG, "Because");
          result = false;
        }
      }
    }
    /* We should see at least one on_write_completed for the trailers that we
      sent */
    else if (curr_op->send_trailing_metadata &&
             !stream_state->state_callback_received[OP_SEND_MESSAGE])
      result = false;
  }
  CRONET_LOG(GPR_DEBUG, "op_can_be_run %s : %s", op_id_string(op_id),
             result ? "YES" : "NO");
  return result;
}

/*
  TODO (makdharma): Break down this function in smaller chunks for readability.
*/
static enum e_op_result execute_stream_op(grpc_exec_ctx *exec_ctx,
                                          struct op_and_state *oas) {
  grpc_transport_stream_op *stream_op = &oas->op;
  struct stream_obj *s = oas->s;
  struct op_state *stream_state = &s->state;
  enum e_op_result result = NO_ACTION_POSSIBLE;
  if (stream_op->send_initial_metadata &&
      op_can_be_run(stream_op, stream_state, &oas->state,
                    OP_SEND_INITIAL_METADATA)) {
    CRONET_LOG(GPR_DEBUG, "running: %p OP_SEND_INITIAL_METADATA", oas);
    /* Start new cronet stream. It is destroyed in on_succeeded, on_canceled,
     * on_failed */
    GPR_ASSERT(s->cbs == NULL);
    GPR_ASSERT(!stream_state->state_op_done[OP_SEND_INITIAL_METADATA]);
    s->cbs = cronet_bidirectional_stream_create(s->curr_ct.engine, s->curr_gs,
                                                &cronet_callbacks);
    CRONET_LOG(GPR_DEBUG, "%p = cronet_bidirectional_stream_create()", s->cbs);
    char *url = NULL;
    const char *method = "POST";
    s->header_array.headers = NULL;
    convert_metadata_to_cronet_headers(
        stream_op->send_initial_metadata->list.head, s->curr_ct.host, &url,
        &s->header_array.headers, &s->header_array.count, &method);
    s->header_array.capacity = s->header_array.count;
    CRONET_LOG(GPR_DEBUG, "cronet_bidirectional_stream_start(%p, %s)", s->cbs,
               url);
    cronet_bidirectional_stream_start(s->cbs, url, 0, method, &s->header_array,
                                      false);
    stream_state->state_op_done[OP_SEND_INITIAL_METADATA] = true;
    result = ACTION_TAKEN_WITH_CALLBACK;
  } else if (stream_op->recv_initial_metadata &&
             op_can_be_run(stream_op, stream_state, &oas->state,
                           OP_RECV_INITIAL_METADATA)) {
    CRONET_LOG(GPR_DEBUG, "running: %p  OP_RECV_INITIAL_METADATA", oas);
    if (stream_state->state_op_done[OP_CANCEL_ERROR]) {
      grpc_exec_ctx_sched(exec_ctx, stream_op->recv_initial_metadata_ready,
                          GRPC_ERROR_CANCELLED, NULL);
    } else if (stream_state->state_callback_received[OP_FAILED]) {
      grpc_exec_ctx_sched(
          exec_ctx, stream_op->recv_initial_metadata_ready,
          make_error_with_desc(GRPC_STATUS_UNAVAILABLE, "Unavailable."), NULL);
    } else {
      grpc_chttp2_incoming_metadata_buffer_publish(
          &oas->s->state.rs.initial_metadata, stream_op->recv_initial_metadata);
      grpc_exec_ctx_sched(exec_ctx, stream_op->recv_initial_metadata_ready,
                          GRPC_ERROR_NONE, NULL);
    }
    stream_state->state_op_done[OP_RECV_INITIAL_METADATA] = true;
    result = ACTION_TAKEN_NO_CALLBACK;
  } else if (stream_op->send_message &&
             op_can_be_run(stream_op, stream_state, &oas->state,
                           OP_SEND_MESSAGE)) {
    CRONET_LOG(GPR_DEBUG, "running: %p  OP_SEND_MESSAGE", oas);
    if (stream_state->state_callback_received[OP_FAILED]) {
      result = NO_ACTION_POSSIBLE;
      CRONET_LOG(GPR_DEBUG, "Stream is either cancelled or failed.");
    } else {
      grpc_slice_buffer write_slice_buffer;
      grpc_slice slice;
      grpc_slice_buffer_init(&write_slice_buffer);
      grpc_byte_stream_next(NULL, stream_op->send_message, &slice,
                            stream_op->send_message->length, NULL);
      /* Check that compression flag is OFF. We don't support compression yet.
       */
      if (stream_op->send_message->flags != 0) {
        gpr_log(GPR_ERROR, "Compression is not supported");
        GPR_ASSERT(stream_op->send_message->flags == 0);
      }
      grpc_slice_buffer_add(&write_slice_buffer, slice);
      if (write_slice_buffer.count != 1) {
        /* Empty request not handled yet */
        gpr_log(GPR_ERROR, "Empty request is not supported");
        GPR_ASSERT(write_slice_buffer.count == 1);
      }
      if (write_slice_buffer.count > 0) {
        size_t write_buffer_size;
        create_grpc_frame(&write_slice_buffer, &stream_state->ws.write_buffer,
                          &write_buffer_size);
        CRONET_LOG(GPR_DEBUG, "cronet_bidirectional_stream_write (%p, %p)",
                   s->cbs, stream_state->ws.write_buffer);
        stream_state->state_callback_received[OP_SEND_MESSAGE] = false;
        cronet_bidirectional_stream_write(s->cbs, stream_state->ws.write_buffer,
                                          (int)write_buffer_size, false);
        result = ACTION_TAKEN_WITH_CALLBACK;
      } else {
        result = NO_ACTION_POSSIBLE;
      }
    }
    stream_state->state_op_done[OP_SEND_MESSAGE] = true;
    oas->state.state_op_done[OP_SEND_MESSAGE] = true;
  } else if (stream_op->recv_message &&
             op_can_be_run(stream_op, stream_state, &oas->state,
                           OP_RECV_MESSAGE)) {
    CRONET_LOG(GPR_DEBUG, "running: %p  OP_RECV_MESSAGE", oas);
    if (stream_state->state_op_done[OP_CANCEL_ERROR]) {
      CRONET_LOG(GPR_DEBUG, "Stream is cancelled.");
      grpc_exec_ctx_sched(exec_ctx, stream_op->recv_message_ready,
                          GRPC_ERROR_CANCELLED, NULL);
      stream_state->state_op_done[OP_RECV_MESSAGE] = true;
      result = ACTION_TAKEN_NO_CALLBACK;
    } else if (stream_state->state_callback_received[OP_FAILED]) {
      CRONET_LOG(GPR_DEBUG, "Stream failed.");
      grpc_exec_ctx_sched(
          exec_ctx, stream_op->recv_message_ready,
          make_error_with_desc(GRPC_STATUS_UNAVAILABLE, "Unavailable."), NULL);
      stream_state->state_op_done[OP_RECV_MESSAGE] = true;
      result = ACTION_TAKEN_NO_CALLBACK;
    } else if (stream_state->rs.read_stream_closed == true) {
      /* No more data will be received */
      CRONET_LOG(GPR_DEBUG, "read stream closed");
      grpc_exec_ctx_sched(exec_ctx, stream_op->recv_message_ready,
                          GRPC_ERROR_NONE, NULL);
      stream_state->state_op_done[OP_RECV_MESSAGE] = true;
      oas->state.state_op_done[OP_RECV_MESSAGE] = true;
      result = ACTION_TAKEN_NO_CALLBACK;
    } else if (stream_state->rs.length_field_received == false) {
      if (stream_state->rs.received_bytes == GRPC_HEADER_SIZE_IN_BYTES &&
          stream_state->rs.remaining_bytes == 0) {
        /* Start a read operation for data */
        stream_state->rs.length_field_received = true;
        stream_state->rs.length_field = stream_state->rs.remaining_bytes =
            parse_grpc_header((const uint8_t *)stream_state->rs.read_buffer);
        CRONET_LOG(GPR_DEBUG, "length field = %d",
                   stream_state->rs.length_field);
        if (stream_state->rs.length_field > 0) {
          stream_state->rs.read_buffer =
              gpr_malloc((size_t)stream_state->rs.length_field);
          GPR_ASSERT(stream_state->rs.read_buffer);
          stream_state->rs.remaining_bytes = stream_state->rs.length_field;
          stream_state->rs.received_bytes = 0;
          CRONET_LOG(GPR_DEBUG, "cronet_bidirectional_stream_read(%p)", s->cbs);
          stream_state->state_op_done[OP_READ_REQ_MADE] =
              true; /* Indicates that at least one read request has been made */
          cronet_bidirectional_stream_read(s->cbs, stream_state->rs.read_buffer,
                                           stream_state->rs.remaining_bytes);
          result = ACTION_TAKEN_WITH_CALLBACK;
        } else {
          stream_state->rs.remaining_bytes = 0;
          CRONET_LOG(GPR_DEBUG, "read operation complete. Empty response.");
          grpc_slice_buffer_init(&stream_state->rs.read_slice_buffer);
          grpc_slice_buffer_stream_init(&stream_state->rs.sbs,
                                        &stream_state->rs.read_slice_buffer, 0);
          *((grpc_byte_buffer **)stream_op->recv_message) =
              (grpc_byte_buffer *)&stream_state->rs.sbs;
          grpc_exec_ctx_sched(exec_ctx, stream_op->recv_message_ready,
                              GRPC_ERROR_NONE, NULL);
          stream_state->state_op_done[OP_RECV_MESSAGE] = true;
          oas->state.state_op_done[OP_RECV_MESSAGE] = true;
          result = ACTION_TAKEN_NO_CALLBACK;
        }
      } else if (stream_state->rs.remaining_bytes == 0) {
        /* Start a read operation for first 5 bytes (GRPC header) */
        stream_state->rs.read_buffer = stream_state->rs.grpc_header_bytes;
        stream_state->rs.remaining_bytes = GRPC_HEADER_SIZE_IN_BYTES;
        stream_state->rs.received_bytes = 0;
        CRONET_LOG(GPR_DEBUG, "cronet_bidirectional_stream_read(%p)", s->cbs);
        stream_state->state_op_done[OP_READ_REQ_MADE] =
            true; /* Indicates that at least one read request has been made */
        cronet_bidirectional_stream_read(s->cbs, stream_state->rs.read_buffer,
                                         stream_state->rs.remaining_bytes);
        result = ACTION_TAKEN_WITH_CALLBACK;
      } else {
        result = NO_ACTION_POSSIBLE;
      }
    } else if (stream_state->rs.remaining_bytes == 0) {
      CRONET_LOG(GPR_DEBUG, "read operation complete");
      grpc_slice read_data_slice =
          grpc_slice_malloc((uint32_t)stream_state->rs.length_field);
      uint8_t *dst_p = GRPC_SLICE_START_PTR(read_data_slice);
      memcpy(dst_p, stream_state->rs.read_buffer,
             (size_t)stream_state->rs.length_field);
      free_read_buffer(s);
      grpc_slice_buffer_init(&stream_state->rs.read_slice_buffer);
      grpc_slice_buffer_add(&stream_state->rs.read_slice_buffer,
                            read_data_slice);
      grpc_slice_buffer_stream_init(&stream_state->rs.sbs,
                                    &stream_state->rs.read_slice_buffer, 0);
      *((grpc_byte_buffer **)stream_op->recv_message) =
          (grpc_byte_buffer *)&stream_state->rs.sbs;
      grpc_exec_ctx_sched(exec_ctx, stream_op->recv_message_ready,
                          GRPC_ERROR_NONE, NULL);
      stream_state->state_op_done[OP_RECV_MESSAGE] = true;
      oas->state.state_op_done[OP_RECV_MESSAGE] = true;
      /* Do an extra read to trigger on_succeeded() callback in case connection
         is closed */
      stream_state->rs.read_buffer = stream_state->rs.grpc_header_bytes;
      stream_state->rs.received_bytes = 0;
      stream_state->rs.remaining_bytes = GRPC_HEADER_SIZE_IN_BYTES;
      stream_state->rs.length_field_received = false;
      CRONET_LOG(GPR_DEBUG, "cronet_bidirectional_stream_read(%p)", s->cbs);
      cronet_bidirectional_stream_read(s->cbs, stream_state->rs.read_buffer,
                                       stream_state->rs.remaining_bytes);
      result = ACTION_TAKEN_NO_CALLBACK;
    }
  } else if (stream_op->recv_trailing_metadata &&
             op_can_be_run(stream_op, stream_state, &oas->state,
                           OP_RECV_TRAILING_METADATA)) {
    CRONET_LOG(GPR_DEBUG, "running: %p  OP_RECV_TRAILING_METADATA", oas);
    if (oas->s->state.rs.trailing_metadata_valid) {
      grpc_chttp2_incoming_metadata_buffer_publish(
          &oas->s->state.rs.trailing_metadata,
          stream_op->recv_trailing_metadata);
      stream_state->rs.trailing_metadata_valid = false;
    }
    stream_state->state_op_done[OP_RECV_TRAILING_METADATA] = true;
    result = ACTION_TAKEN_NO_CALLBACK;
  } else if (stream_op->send_trailing_metadata &&
             op_can_be_run(stream_op, stream_state, &oas->state,
                           OP_SEND_TRAILING_METADATA)) {
    CRONET_LOG(GPR_DEBUG, "running: %p  OP_SEND_TRAILING_METADATA", oas);
    if (stream_state->state_callback_received[OP_FAILED]) {
      result = NO_ACTION_POSSIBLE;
      CRONET_LOG(GPR_DEBUG, "Stream is either cancelled or failed.");
    } else {
      CRONET_LOG(GPR_DEBUG, "cronet_bidirectional_stream_write (%p, 0)",
                 s->cbs);
      stream_state->state_callback_received[OP_SEND_MESSAGE] = false;
      cronet_bidirectional_stream_write(s->cbs, "", 0, true);
      result = ACTION_TAKEN_WITH_CALLBACK;
    }
    stream_state->state_op_done[OP_SEND_TRAILING_METADATA] = true;
  } else if (stream_op->cancel_error &&
             op_can_be_run(stream_op, stream_state, &oas->state,
                           OP_CANCEL_ERROR)) {
    CRONET_LOG(GPR_DEBUG, "running: %p  OP_CANCEL_ERROR", oas);
    CRONET_LOG(GPR_DEBUG, "W: cronet_bidirectional_stream_cancel(%p)", s->cbs);
    if (s->cbs) {
      cronet_bidirectional_stream_cancel(s->cbs);
      result = ACTION_TAKEN_WITH_CALLBACK;
    } else {
      result = ACTION_TAKEN_NO_CALLBACK;
    }
    stream_state->state_op_done[OP_CANCEL_ERROR] = true;
    if (!stream_state->cancel_error) {
      stream_state->cancel_error = GRPC_ERROR_REF(stream_op->cancel_error);
    }
  } else if (stream_op->on_complete &&
             op_can_be_run(stream_op, stream_state, &oas->state,
                           OP_ON_COMPLETE)) {
    CRONET_LOG(GPR_DEBUG, "running: %p  OP_ON_COMPLETE", oas);
    if (stream_state->state_op_done[OP_CANCEL_ERROR]) {
      grpc_exec_ctx_sched(exec_ctx, stream_op->on_complete,
                          GRPC_ERROR_REF(stream_state->cancel_error), NULL);
    } else if (stream_state->state_callback_received[OP_FAILED]) {
      grpc_exec_ctx_sched(
          exec_ctx, stream_op->on_complete,
          make_error_with_desc(GRPC_STATUS_UNAVAILABLE, "Unavailable."), NULL);
    } else {
      /* All actions in this stream_op are complete. Call the on_complete
       * callback
       */
      grpc_exec_ctx_sched(exec_ctx, stream_op->on_complete, GRPC_ERROR_NONE,
                          NULL);
    }
    oas->state.state_op_done[OP_ON_COMPLETE] = true;
    oas->done = true;
    /* reset any send message state, only if this ON_COMPLETE is about a send.
     */
    if (stream_op->send_message) {
      stream_state->state_callback_received[OP_SEND_MESSAGE] = false;
      stream_state->state_op_done[OP_SEND_MESSAGE] = false;
    }
    result = ACTION_TAKEN_NO_CALLBACK;
    /* If this is the on_complete callback being called for a received message -
      make a note */
    if (stream_op->recv_message)
      stream_state->state_op_done[OP_RECV_MESSAGE_AND_ON_COMPLETE] = true;
  } else if (stream_state->fail_state && !stream_state->flush_read) {
    CRONET_LOG(GPR_DEBUG, "running: %p  flush read", oas);
    if (stream_state->rs.read_buffer &&
        stream_state->rs.read_buffer != stream_state->rs.grpc_header_bytes) {
      gpr_free(stream_state->rs.read_buffer);
      stream_state->rs.read_buffer = NULL;
    }
    stream_state->rs.read_buffer = gpr_malloc(4096);
    stream_state->flush_read = true;
  } else {
    result = NO_ACTION_POSSIBLE;
  }
  return result;
}

/*
  Functions used by upper layers to access transport functionality.
*/

static int init_stream(grpc_exec_ctx *exec_ctx, grpc_transport *gt,
                       grpc_stream *gs, grpc_stream_refcount *refcount,
                       const void *server_data) {
  stream_obj *s = (stream_obj *)gs;
  memset(&s->storage, 0, sizeof(s->storage));
  s->storage.head = NULL;
  memset(&s->state, 0, sizeof(s->state));
  s->curr_op = NULL;
  s->cbs = NULL;
  memset(&s->header_array, 0, sizeof(s->header_array));
  memset(&s->state.rs, 0, sizeof(s->state.rs));
  memset(&s->state.ws, 0, sizeof(s->state.ws));
  memset(s->state.state_op_done, 0, sizeof(s->state.state_op_done));
  memset(s->state.state_callback_received, 0,
         sizeof(s->state.state_callback_received));
  s->state.fail_state = s->state.flush_read = false;
  s->state.cancel_error = NULL;
  gpr_mu_init(&s->mu);
  return 0;
}

static void set_pollset_do_nothing(grpc_exec_ctx *exec_ctx, grpc_transport *gt,
                                   grpc_stream *gs, grpc_pollset *pollset) {}

static void set_pollset_set_do_nothing(grpc_exec_ctx *exec_ctx,
                                       grpc_transport *gt, grpc_stream *gs,
                                       grpc_pollset_set *pollset_set) {}

static void perform_stream_op(grpc_exec_ctx *exec_ctx, grpc_transport *gt,
                              grpc_stream *gs, grpc_transport_stream_op *op) {
  CRONET_LOG(GPR_DEBUG, "perform_stream_op");
  stream_obj *s = (stream_obj *)gs;
  s->curr_gs = gs;
  memcpy(&s->curr_ct, gt, sizeof(grpc_cronet_transport));
  add_to_storage(s, op);
  if (op->send_initial_metadata &&
      header_has_authority(op->send_initial_metadata->list.head)) {
    /* Cronet does not support :authority header field. We cancel the call when
       this field is present in metadata */
    cronet_bidirectional_stream_header_array header_array;
    cronet_bidirectional_stream_header *header;
    cronet_bidirectional_stream cbs;
    CRONET_LOG(GPR_DEBUG,
               ":authority header is provided but not supported;"
               " cancel operations");
    /* Notify application that operation is cancelled by forging trailers */
    header_array.count = 1;
    header_array.capacity = 1;
    header_array.headers =
        gpr_malloc(sizeof(cronet_bidirectional_stream_header));
    header = (cronet_bidirectional_stream_header *)header_array.headers;
    header->key = "grpc-status";
    header->value = "1"; /* Return status GRPC_STATUS_CANCELLED */
    cbs.annotation = (void *)s;
    s->state.state_op_done[OP_CANCEL_ERROR] = true;
    on_response_trailers_received(&cbs, &header_array);
    gpr_free(header_array.headers);
  } else {
    execute_from_storage(s);
  }
}

static void destroy_stream(grpc_exec_ctx *exec_ctx, grpc_transport *gt,
                           grpc_stream *gs, void *and_free_memory) {
  stream_obj *s = (stream_obj *)gs;
  GRPC_ERROR_UNREF(s->state.cancel_error);
}

static void destroy_transport(grpc_exec_ctx *exec_ctx, grpc_transport *gt) {}

static char *get_peer(grpc_exec_ctx *exec_ctx, grpc_transport *gt) {
  return NULL;
}

static grpc_endpoint *get_endpoint(grpc_exec_ctx *exec_ctx,
                                   grpc_transport *gt) {
  return NULL;
}

static void perform_op(grpc_exec_ctx *exec_ctx, grpc_transport *gt,
                       grpc_transport_op *op) {}

const grpc_transport_vtable grpc_cronet_vtable = {sizeof(stream_obj),
                                                  "cronet_http",
                                                  init_stream,
                                                  set_pollset_do_nothing,
                                                  set_pollset_set_do_nothing,
                                                  perform_stream_op,
                                                  perform_op,
                                                  destroy_stream,
                                                  destroy_transport,
                                                  get_peer,
                                                  get_endpoint};<|MERGE_RESOLUTION|>--- conflicted
+++ resolved
@@ -546,11 +546,6 @@
     }
   }
   s->state.state_callback_received[OP_RECV_TRAILING_METADATA] = true;
-<<<<<<< HEAD
-  gpr_mu_unlock(&s->mu);
-  grpc_exec_ctx_finish(&exec_ctx);
-  execute_from_storage(s);
-=======
   /* Send a EOS when server terminates the stream (testServerFinishesRequest) to
    * trigger on_succeeded */
   if (!s->state.state_op_done[OP_SEND_TRAILING_METADATA] &&
@@ -562,11 +557,12 @@
     s->state.state_op_done[OP_SEND_TRAILING_METADATA] = true;
 
     gpr_mu_unlock(&s->mu);
+    grpc_exec_ctx_finish(&exec_ctx);
   } else {
     gpr_mu_unlock(&s->mu);
+    grpc_exec_ctx_finish(&exec_ctx);
     execute_from_storage(s);
   }
->>>>>>> c2046472
 }
 
 /*
