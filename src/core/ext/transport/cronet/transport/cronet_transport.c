--- conflicted
+++ resolved
@@ -891,30 +891,10 @@
       gpr_free((void *)s->header_array.headers[header_index].value);
     }
     stream_state->state_op_done[OP_SEND_INITIAL_METADATA] = true;
-<<<<<<< HEAD
     if (t->use_packet_coalescing) {
       if (!stream_op->send_message && !stream_op->send_trailing_metadata) {
         s->state.flush_cronet_when_ready = true;
       }
-=======
-    result = ACTION_TAKEN_WITH_CALLBACK;
-  } else if (stream_op->recv_initial_metadata &&
-             op_can_be_run(stream_op, stream_state, &oas->state,
-                           OP_RECV_INITIAL_METADATA)) {
-    CRONET_LOG(GPR_DEBUG, "running: %p  OP_RECV_INITIAL_METADATA", oas);
-    if (stream_state->state_op_done[OP_CANCEL_ERROR]) {
-      grpc_closure_sched(exec_ctx, stream_op->recv_initial_metadata_ready,
-                         GRPC_ERROR_NONE);
-    } else if (stream_state->state_callback_received[OP_FAILED]) {
-      grpc_closure_sched(exec_ctx, stream_op->recv_initial_metadata_ready,
-                         GRPC_ERROR_NONE);
-    } else {
-      grpc_chttp2_incoming_metadata_buffer_publish(
-          exec_ctx, &oas->s->state.rs.initial_metadata,
-          stream_op->recv_initial_metadata);
-      grpc_closure_sched(exec_ctx, stream_op->recv_initial_metadata_ready,
-                         GRPC_ERROR_NONE);
->>>>>>> d5a5bec6
     }
     result = ACTION_TAKEN_WITH_CALLBACK;
   } else if (stream_op->send_message &&
@@ -989,21 +969,21 @@
     }
     stream_state->state_op_done[OP_SEND_TRAILING_METADATA] = true;
   } else if (stream_op->recv_initial_metadata &&
-             op_can_be_run(stream_op, s, &oas->state,
-                           OP_RECV_INITIAL_METADATA)) {
+            op_can_be_run(stream_op, s, &oas->state,
+                          OP_RECV_INITIAL_METADATA)) {
     CRONET_LOG(GPR_DEBUG, "running: %p  OP_RECV_INITIAL_METADATA", oas);
     if (stream_state->state_op_done[OP_CANCEL_ERROR]) {
       grpc_closure_sched(exec_ctx, stream_op->recv_initial_metadata_ready,
-                         GRPC_ERROR_CANCELLED);
+                         GRPC_ERROR_NONE);
     } else if (stream_state->state_callback_received[OP_FAILED]) {
-      grpc_closure_sched(
-          exec_ctx, stream_op->recv_initial_metadata_ready,
-          make_error_with_desc(GRPC_STATUS_UNAVAILABLE, "Unavailable."));
+      grpc_closure_sched(exec_ctx, stream_op->recv_initial_metadata_ready,
+                         GRPC_ERROR_NONE);
     } else {
       grpc_chttp2_incoming_metadata_buffer_publish(
-          &oas->s->state.rs.initial_metadata, stream_op->recv_initial_metadata);
+        exec_ctx, &oas->s->state.rs.initial_metadata,
+        stream_op->recv_initial_metadata);
       grpc_closure_sched(exec_ctx, stream_op->recv_initial_metadata_ready,
-                         GRPC_ERROR_NONE);
+                        GRPC_ERROR_NONE);
     }
     stream_state->state_op_done[OP_RECV_INITIAL_METADATA] = true;
     result = ACTION_TAKEN_NO_CALLBACK;
