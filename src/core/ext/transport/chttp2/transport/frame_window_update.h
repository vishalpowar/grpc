/*
 *
 * Copyright 2015 gRPC authors.
 *
 * Licensed under the Apache License, Version 2.0 (the "License");
 * you may not use this file except in compliance with the License.
 * You may obtain a copy of the License at
 *
 *     http://www.apache.org/licenses/LICENSE-2.0
 *
 * Unless required by applicable law or agreed to in writing, software
 * distributed under the License is distributed on an "AS IS" BASIS,
 * WITHOUT WARRANTIES OR CONDITIONS OF ANY KIND, either express or implied.
 * See the License for the specific language governing permissions and
 * limitations under the License.
 *
 */

#ifndef GRPC_CORE_EXT_TRANSPORT_CHTTP2_TRANSPORT_FRAME_WINDOW_UPDATE_H
#define GRPC_CORE_EXT_TRANSPORT_CHTTP2_TRANSPORT_FRAME_WINDOW_UPDATE_H

#include <grpc/slice.h>
#include "src/core/ext/transport/chttp2/transport/frame.h"
#include "src/core/lib/iomgr/exec_ctx.h"
#include "src/core/lib/transport/transport.h"

#ifdef __cplusplus
extern "C" {
#endif

typedef struct {
  uint8_t byte;
  uint8_t is_connection_update;
  uint32_t amount;
} grpc_chttp2_window_update_parser;

grpc_slice grpc_chttp2_window_update_create(
    uint32_t id, uint32_t window_delta, grpc_transport_one_way_stats* stats);

<<<<<<< HEAD
grpc_error *grpc_chttp2_window_update_parser_begin_frame(
    grpc_chttp2_window_update_parser *parser, uint32_t length, uint8_t flags);
grpc_error *grpc_chttp2_window_update_parser_parse(void *parser,
                                                   grpc_chttp2_transport *t,
                                                   grpc_chttp2_stream *s,
                                                   grpc_slice slice,
                                                   int is_last);
=======
grpc_error* grpc_chttp2_window_update_parser_begin_frame(
    grpc_chttp2_window_update_parser* parser, uint32_t length, uint8_t flags);
grpc_error* grpc_chttp2_window_update_parser_parse(
    grpc_exec_ctx* exec_ctx, void* parser, grpc_chttp2_transport* t,
    grpc_chttp2_stream* s, grpc_slice slice, int is_last);
>>>>>>> d9da7387

#ifdef __cplusplus
}
#endif

#endif /* GRPC_CORE_EXT_TRANSPORT_CHTTP2_TRANSPORT_FRAME_WINDOW_UPDATE_H */<|MERGE_RESOLUTION|>--- conflicted
+++ resolved
@@ -37,21 +37,13 @@
 grpc_slice grpc_chttp2_window_update_create(
     uint32_t id, uint32_t window_delta, grpc_transport_one_way_stats* stats);
 
-<<<<<<< HEAD
-grpc_error *grpc_chttp2_window_update_parser_begin_frame(
-    grpc_chttp2_window_update_parser *parser, uint32_t length, uint8_t flags);
-grpc_error *grpc_chttp2_window_update_parser_parse(void *parser,
-                                                   grpc_chttp2_transport *t,
-                                                   grpc_chttp2_stream *s,
+grpc_error* grpc_chttp2_window_update_parser_begin_frame(
+    grpc_chttp2_window_update_parser* parser, uint32_t length, uint8_t flags);
+grpc_error* grpc_chttp2_window_update_parser_parse(void* parser,
+                                                   grpc_chttp2_transport* t,
+                                                   grpc_chttp2_stream* s,
                                                    grpc_slice slice,
                                                    int is_last);
-=======
-grpc_error* grpc_chttp2_window_update_parser_begin_frame(
-    grpc_chttp2_window_update_parser* parser, uint32_t length, uint8_t flags);
-grpc_error* grpc_chttp2_window_update_parser_parse(
-    grpc_exec_ctx* exec_ctx, void* parser, grpc_chttp2_transport* t,
-    grpc_chttp2_stream* s, grpc_slice slice, int is_last);
->>>>>>> d9da7387
 
 #ifdef __cplusplus
 }
