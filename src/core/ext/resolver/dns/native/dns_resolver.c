--- conflicted
+++ resolved
@@ -173,33 +173,20 @@
   if (r->addresses != NULL) {
     grpc_lb_policy_args lb_policy_args;
     memset(&lb_policy_args, 0, sizeof(lb_policy_args));
-<<<<<<< HEAD
-    lb_policy_args.addresses = grpc_addresses_create(r->addresses->naddrs);
+    lb_policy_args.addresses = grpc_lb_addresses_create(r->addresses->naddrs);
     for (size_t i = 0; i < r->addresses->naddrs; ++i) {
-      grpc_addresses_set_address(
+      grpc_lb_addresses_set_address(
           lb_policy_args.addresses, i, &r->addresses->addrs[i].addr,
-          r->addresses->addrs[i].len, false /* is_balancer */);
+          r->addresses->addrs[i].len, false /* is_balancer */,
+          NULL /* balancer_name */, NULL /* user_data */);
     }
     grpc_resolved_addresses_destroy(r->addresses);
     lb_policy_args.client_channel_factory = r->client_channel_factory;
     lb_policy =
         grpc_lb_policy_create(exec_ctx, r->lb_policy_name, &lb_policy_args);
-    grpc_addresses_destroy(lb_policy_args.addresses);
+    grpc_lb_addresses_destroy(lb_policy_args.addresses,
+                              NULL /* user_data_destroy */);
     result = grpc_resolver_result_create();
-=======
-    lb_policy_args.num_addresses = addresses->naddrs;
-    lb_policy_args.addresses =
-        gpr_malloc(sizeof(grpc_lb_address) * lb_policy_args.num_addresses);
-    memset(lb_policy_args.addresses, 0,
-           sizeof(grpc_lb_address) * lb_policy_args.num_addresses);
-    for (size_t i = 0; i < addresses->naddrs; ++i) {
-      lb_policy_args.addresses[i].resolved_address = &r->addresses->addrs[i];
-    }
-    lb_policy_args.client_channel_factory = r->client_channel_factory;
-    lb_policy =
-        grpc_lb_policy_create(exec_ctx, r->lb_policy_name, &lb_policy_args);
-    gpr_free(lb_policy_args.addresses);
->>>>>>> d2f7268b
     if (lb_policy != NULL) {
       grpc_resolver_result_set_lb_policy(result, lb_policy);
       GRPC_LB_POLICY_UNREF(exec_ctx, lb_policy, "construction");
