--- conflicted
+++ resolved
@@ -100,20 +100,11 @@
 }
 
 int grpc_lb_policy_pick(grpc_exec_ctx *exec_ctx, grpc_lb_policy *policy,
-<<<<<<< HEAD
-                        grpc_metadata_batch *initial_metadata,
-                        uint32_t initial_metadata_flags,
-                        grpc_connected_subchannel **target,
-                        grpc_closure *on_complete) {
-  return policy->vtable->pick(exec_ctx, policy, initial_metadata,
-                              initial_metadata_flags, target, on_complete);
-=======
                         const grpc_lb_policy_pick_args *pick_args,
                         grpc_connected_subchannel **target, void **user_data,
                         grpc_closure *on_complete) {
   return policy->vtable->pick(exec_ctx, policy, pick_args, target, user_data,
                               on_complete);
->>>>>>> b410f80b
 }
 
 void grpc_lb_policy_cancel_pick(grpc_exec_ctx *exec_ctx, grpc_lb_policy *policy,
