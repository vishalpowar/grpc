--- conflicted
+++ resolved
@@ -52,7 +52,6 @@
                                          grpc_closure *on_done,
                                          grpc_resolved_addresses **addresses);
 
-<<<<<<< HEAD
 /* Asynchronously resolve addr. It will try to resolve grpclb SRV records in
   addition to the normal address records. For normal address records, it uses
   \a default_port if a port isn't designated in \a addr, otherwise it uses the
@@ -60,18 +59,11 @@
   function. \a on_done may be called directly in this function without being
   scheduled with \a exec_ctx, it must not try to acquire locks that are being
   held by the caller. */
-void grpc_resolve_grpclb_address_ares(grpc_exec_ctx *exec_ctx, const char *addr,
-                                      const char *default_port,
-                                      grpc_pollset_set *interested_parties,
-                                      grpc_closure *on_done,
-                                      grpc_lb_addresses **addresses);
-=======
 void grpc_dns_lookup_ares(grpc_exec_ctx *exec_ctx, const char *dns_server,
                           const char *addr, const char *default_port,
                           grpc_pollset_set *interested_parties,
-                          grpc_closure *on_done,
-                          grpc_resolved_addresses **addresses);
->>>>>>> 04ac52bc
+                          grpc_closure *on_done, void **addresses,
+                          bool is_lb_addrs_out);
 
 /* Initialize gRPC ares wrapper. Must be called at least once before
    grpc_resolve_address_ares(). */
