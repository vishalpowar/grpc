/*
 *
 * Copyright 2015 gRPC authors.
 *
 * Licensed under the Apache License, Version 2.0 (the "License");
 * you may not use this file except in compliance with the License.
 * You may obtain a copy of the License at
 *
 *     http://www.apache.org/licenses/LICENSE-2.0
 *
 * Unless required by applicable law or agreed to in writing, software
 * distributed under the License is distributed on an "AS IS" BASIS,
 * WITHOUT WARRANTIES OR CONDITIONS OF ANY KIND, either express or implied.
 * See the License for the specific language governing permissions and
 * limitations under the License.
 *
 */

#include <grpc/support/port_platform.h>

#include "src/core/ext/filters/client_channel/client_channel.h"

#include <inttypes.h>
#include <stdbool.h>
#include <stdio.h>
#include <string.h>

#include <grpc/support/alloc.h>
#include <grpc/support/log.h>
#include <grpc/support/string_util.h>
#include <grpc/support/sync.h>
#include <grpc/support/useful.h>

#include "src/core/ext/filters/client_channel/backup_poller.h"
#include "src/core/ext/filters/client_channel/http_connect_handshaker.h"
#include "src/core/ext/filters/client_channel/lb_policy_registry.h"
#include "src/core/ext/filters/client_channel/proxy_mapper_registry.h"
#include "src/core/ext/filters/client_channel/resolver_registry.h"
#include "src/core/ext/filters/client_channel/retry_throttle.h"
#include "src/core/ext/filters/client_channel/subchannel.h"
#include "src/core/ext/filters/deadline/deadline_filter.h"
#include "src/core/lib/channel/channel_args.h"
#include "src/core/lib/channel/connected_channel.h"
#include "src/core/lib/iomgr/combiner.h"
#include "src/core/lib/iomgr/iomgr.h"
#include "src/core/lib/iomgr/polling_entity.h"
#include "src/core/lib/profiling/timers.h"
#include "src/core/lib/slice/slice_internal.h"
#include "src/core/lib/support/string.h"
#include "src/core/lib/surface/channel.h"
#include "src/core/lib/transport/connectivity_state.h"
#include "src/core/lib/transport/metadata.h"
#include "src/core/lib/transport/metadata_batch.h"
#include "src/core/lib/transport/service_config.h"
#include "src/core/lib/transport/static_metadata.h"

/* Client channel implementation */

grpc_core::TraceFlag grpc_client_channel_trace(false, "client_channel");

/*************************************************************************
 * METHOD-CONFIG TABLE
 */

typedef enum {
  /* zero so it can be default initialized */
  WAIT_FOR_READY_UNSET = 0,
  WAIT_FOR_READY_FALSE,
  WAIT_FOR_READY_TRUE
} wait_for_ready_value;

typedef struct {
  gpr_refcount refs;
  grpc_millis timeout;
  wait_for_ready_value wait_for_ready;
} method_parameters;

static method_parameters* method_parameters_ref(
    method_parameters* method_params) {
  gpr_ref(&method_params->refs);
  return method_params;
}

static void method_parameters_unref(method_parameters* method_params) {
  if (gpr_unref(&method_params->refs)) {
    gpr_free(method_params);
  }
}

// Wrappers to pass to grpc_service_config_create_method_config_table().
static void* method_parameters_ref_wrapper(void* value) {
  return method_parameters_ref((method_parameters*)value);
}
static void method_parameters_unref_wrapper(void* value) {
  method_parameters_unref((method_parameters*)value);
}

static bool parse_wait_for_ready(grpc_json* field,
                                 wait_for_ready_value* wait_for_ready) {
  if (field->type != GRPC_JSON_TRUE && field->type != GRPC_JSON_FALSE) {
    return false;
  }
  *wait_for_ready = field->type == GRPC_JSON_TRUE ? WAIT_FOR_READY_TRUE
                                                  : WAIT_FOR_READY_FALSE;
  return true;
}

static bool parse_timeout(grpc_json* field, grpc_millis* timeout) {
  if (field->type != GRPC_JSON_STRING) return false;
  size_t len = strlen(field->value);
  if (field->value[len - 1] != 's') return false;
  char* buf = gpr_strdup(field->value);
  buf[len - 1] = '\0';  // Remove trailing 's'.
  char* decimal_point = strchr(buf, '.');
  int nanos = 0;
  if (decimal_point != nullptr) {
    *decimal_point = '\0';
    nanos = gpr_parse_nonnegative_int(decimal_point + 1);
    if (nanos == -1) {
      gpr_free(buf);
      return false;
    }
    int num_digits = (int)strlen(decimal_point + 1);
    if (num_digits > 9) {  // We don't accept greater precision than nanos.
      gpr_free(buf);
      return false;
    }
    for (int i = 0; i < (9 - num_digits); ++i) {
      nanos *= 10;
    }
  }
  int seconds = decimal_point == buf ? 0 : gpr_parse_nonnegative_int(buf);
  gpr_free(buf);
  if (seconds == -1) return false;
  *timeout = seconds * GPR_MS_PER_SEC + nanos / GPR_NS_PER_MS;
  return true;
}

static void* method_parameters_create_from_json(const grpc_json* json) {
  wait_for_ready_value wait_for_ready = WAIT_FOR_READY_UNSET;
  grpc_millis timeout = 0;
  for (grpc_json* field = json->child; field != nullptr; field = field->next) {
    if (field->key == nullptr) continue;
    if (strcmp(field->key, "waitForReady") == 0) {
      if (wait_for_ready != WAIT_FOR_READY_UNSET) return nullptr;  // Duplicate.
      if (!parse_wait_for_ready(field, &wait_for_ready)) return nullptr;
    } else if (strcmp(field->key, "timeout") == 0) {
      if (timeout > 0) return nullptr;  // Duplicate.
      if (!parse_timeout(field, &timeout)) return nullptr;
    }
  }
  method_parameters* value =
      (method_parameters*)gpr_malloc(sizeof(method_parameters));
  gpr_ref_init(&value->refs, 1);
  value->timeout = timeout;
  value->wait_for_ready = wait_for_ready;
  return value;
}

struct external_connectivity_watcher;

/*************************************************************************
 * CHANNEL-WIDE FUNCTIONS
 */

typedef struct client_channel_channel_data {
  /** resolver for this channel */
  grpc_resolver* resolver;
  /** have we started resolving this channel */
  bool started_resolving;
  /** is deadline checking enabled? */
  bool deadline_checking_enabled;
  /** client channel factory */
  grpc_client_channel_factory* client_channel_factory;

  /** combiner protecting all variables below in this data structure */
  grpc_combiner* combiner;
  /** currently active load balancer */
  grpc_lb_policy* lb_policy;
  /** retry throttle data */
  grpc_server_retry_throttle_data* retry_throttle_data;
  /** maps method names to method_parameters structs */
  grpc_slice_hash_table* method_params_table;
  /** incoming resolver result - set by resolver.next() */
  grpc_channel_args* resolver_result;
  /** a list of closures that are all waiting for resolver result to come in */
  grpc_closure_list waiting_for_resolver_result_closures;
  /** resolver callback */
  grpc_closure on_resolver_result_changed;
  /** connectivity state being tracked */
  grpc_connectivity_state_tracker state_tracker;
  /** when an lb_policy arrives, should we try to exit idle */
  bool exit_idle_when_lb_policy_arrives;
  /** owning stack */
  grpc_channel_stack* owning_stack;
  /** interested parties (owned) */
  grpc_pollset_set* interested_parties;

  /* external_connectivity_watcher_list head is guarded by its own mutex, since
   * counts need to be grabbed immediately without polling on a cq */
  gpr_mu external_connectivity_watcher_list_mu;
  struct external_connectivity_watcher* external_connectivity_watcher_list_head;

  /* the following properties are guarded by a mutex since API's require them
     to be instantaneously available */
  gpr_mu info_mu;
  char* info_lb_policy_name;
  /** service config in JSON form */
  char* info_service_config_json;
} channel_data;

/** We create one watcher for each new lb_policy that is returned from a
    resolver, to watch for state changes from the lb_policy. When a state
    change is seen, we update the channel, and create a new watcher. */
typedef struct {
  channel_data* chand;
  grpc_closure on_changed;
  grpc_connectivity_state state;
  grpc_lb_policy* lb_policy;
} lb_policy_connectivity_watcher;

static void watch_lb_policy_locked(channel_data* chand,
                                   grpc_lb_policy* lb_policy,
                                   grpc_connectivity_state current_state);

static void set_channel_connectivity_state_locked(channel_data* chand,
                                                  grpc_connectivity_state state,
                                                  grpc_error* error,
                                                  const char* reason) {
  /* TODO: Improve failure handling:
   * - Make it possible for policies to return GRPC_CHANNEL_TRANSIENT_FAILURE.
   * - Hand over pending picks from old policies during the switch that happens
   *   when resolver provides an update. */
  if (chand->lb_policy != nullptr) {
    if (state == GRPC_CHANNEL_TRANSIENT_FAILURE) {
      /* cancel picks with wait_for_ready=false */
      grpc_lb_policy_cancel_picks_locked(
          chand->lb_policy,
          /* mask= */ GRPC_INITIAL_METADATA_WAIT_FOR_READY,
          /* check= */ 0, GRPC_ERROR_REF(error));
    } else if (state == GRPC_CHANNEL_SHUTDOWN) {
      /* cancel all picks */
      grpc_lb_policy_cancel_picks_locked(chand->lb_policy,
                                         /* mask= */ 0, /* check= */ 0,
                                         GRPC_ERROR_REF(error));
    }
  }
  if (grpc_client_channel_trace.enabled()) {
    gpr_log(GPR_DEBUG, "chand=%p: setting connectivity state to %s", chand,
            grpc_connectivity_state_name(state));
  }
  grpc_connectivity_state_set(&chand->state_tracker, state, error, reason);
}

static void on_lb_policy_state_changed_locked(void* arg, grpc_error* error) {
  lb_policy_connectivity_watcher* w = (lb_policy_connectivity_watcher*)arg;
  grpc_connectivity_state publish_state = w->state;
  /* check if the notification is for the latest policy */
  if (w->lb_policy == w->chand->lb_policy) {
    if (grpc_client_channel_trace.enabled()) {
      gpr_log(GPR_DEBUG, "chand=%p: lb_policy=%p state changed to %s", w->chand,
              w->lb_policy, grpc_connectivity_state_name(w->state));
    }
    if (publish_state == GRPC_CHANNEL_SHUTDOWN &&
        w->chand->resolver != nullptr) {
      publish_state = GRPC_CHANNEL_TRANSIENT_FAILURE;
      grpc_resolver_channel_saw_error_locked(w->chand->resolver);
      GRPC_LB_POLICY_UNREF(w->chand->lb_policy, "channel");
      w->chand->lb_policy = nullptr;
    }
    set_channel_connectivity_state_locked(w->chand, publish_state,
                                          GRPC_ERROR_REF(error), "lb_changed");
    if (w->state != GRPC_CHANNEL_SHUTDOWN) {
      watch_lb_policy_locked(w->chand, w->lb_policy, w->state);
    }
  }
  GRPC_CHANNEL_STACK_UNREF(w->chand->owning_stack, "watch_lb_policy");
  gpr_free(w);
}

static void watch_lb_policy_locked(channel_data* chand,
                                   grpc_lb_policy* lb_policy,
                                   grpc_connectivity_state current_state) {
  lb_policy_connectivity_watcher* w =
      (lb_policy_connectivity_watcher*)gpr_malloc(sizeof(*w));
  GRPC_CHANNEL_STACK_REF(chand->owning_stack, "watch_lb_policy");
  w->chand = chand;
  GRPC_CLOSURE_INIT(&w->on_changed, on_lb_policy_state_changed_locked, w,
                    grpc_combiner_scheduler(chand->combiner));
  w->state = current_state;
  w->lb_policy = lb_policy;
  grpc_lb_policy_notify_on_state_change_locked(lb_policy, &w->state,
                                               &w->on_changed);
}

<<<<<<< HEAD
static void start_resolving_locked(channel_data* chand) {
  if (GRPC_TRACER_ON(grpc_client_channel_trace)) {
=======
static void start_resolving_locked(grpc_exec_ctx* exec_ctx,
                                   channel_data* chand) {
  if (grpc_client_channel_trace.enabled()) {
>>>>>>> d88421a9
    gpr_log(GPR_DEBUG, "chand=%p: starting name resolution", chand);
  }
  GPR_ASSERT(!chand->started_resolving);
  chand->started_resolving = true;
  GRPC_CHANNEL_STACK_REF(chand->owning_stack, "resolver");
  grpc_resolver_next_locked(chand->resolver, &chand->resolver_result,
                            &chand->on_resolver_result_changed);
}

typedef struct {
  char* server_name;
  grpc_server_retry_throttle_data* retry_throttle_data;
} service_config_parsing_state;

static void parse_retry_throttle_params(const grpc_json* field, void* arg) {
  service_config_parsing_state* parsing_state =
      (service_config_parsing_state*)arg;
  if (strcmp(field->key, "retryThrottling") == 0) {
    if (parsing_state->retry_throttle_data != nullptr) return;  // Duplicate.
    if (field->type != GRPC_JSON_OBJECT) return;
    int max_milli_tokens = 0;
    int milli_token_ratio = 0;
    for (grpc_json* sub_field = field->child; sub_field != nullptr;
         sub_field = sub_field->next) {
      if (sub_field->key == nullptr) return;
      if (strcmp(sub_field->key, "maxTokens") == 0) {
        if (max_milli_tokens != 0) return;  // Duplicate.
        if (sub_field->type != GRPC_JSON_NUMBER) return;
        max_milli_tokens = gpr_parse_nonnegative_int(sub_field->value);
        if (max_milli_tokens == -1) return;
        max_milli_tokens *= 1000;
      } else if (strcmp(sub_field->key, "tokenRatio") == 0) {
        if (milli_token_ratio != 0) return;  // Duplicate.
        if (sub_field->type != GRPC_JSON_NUMBER) return;
        // We support up to 3 decimal digits.
        size_t whole_len = strlen(sub_field->value);
        uint32_t multiplier = 1;
        uint32_t decimal_value = 0;
        const char* decimal_point = strchr(sub_field->value, '.');
        if (decimal_point != nullptr) {
          whole_len = (size_t)(decimal_point - sub_field->value);
          multiplier = 1000;
          size_t decimal_len = strlen(decimal_point + 1);
          if (decimal_len > 3) decimal_len = 3;
          if (!gpr_parse_bytes_to_uint32(decimal_point + 1, decimal_len,
                                         &decimal_value)) {
            return;
          }
          uint32_t decimal_multiplier = 1;
          for (size_t i = 0; i < (3 - decimal_len); ++i) {
            decimal_multiplier *= 10;
          }
          decimal_value *= decimal_multiplier;
        }
        uint32_t whole_value;
        if (!gpr_parse_bytes_to_uint32(sub_field->value, whole_len,
                                       &whole_value)) {
          return;
        }
        milli_token_ratio = (int)((whole_value * multiplier) + decimal_value);
        if (milli_token_ratio <= 0) return;
      }
    }
    parsing_state->retry_throttle_data =
        grpc_retry_throttle_map_get_data_for_server(
            parsing_state->server_name, max_milli_tokens, milli_token_ratio);
  }
}

static void on_resolver_result_changed_locked(void* arg, grpc_error* error) {
  channel_data* chand = (channel_data*)arg;
  if (grpc_client_channel_trace.enabled()) {
    gpr_log(GPR_DEBUG, "chand=%p: got resolver result: error=%s", chand,
            grpc_error_string(error));
  }
  // Extract the following fields from the resolver result, if non-NULL.
  bool lb_policy_updated = false;
  char* lb_policy_name_dup = nullptr;
  bool lb_policy_name_changed = false;
  grpc_lb_policy* new_lb_policy = nullptr;
  char* service_config_json = nullptr;
  grpc_server_retry_throttle_data* retry_throttle_data = nullptr;
  grpc_slice_hash_table* method_params_table = nullptr;
  if (chand->resolver_result != nullptr) {
    // Find LB policy name.
    const char* lb_policy_name = nullptr;
    const grpc_arg* channel_arg =
        grpc_channel_args_find(chand->resolver_result, GRPC_ARG_LB_POLICY_NAME);
    if (channel_arg != nullptr) {
      GPR_ASSERT(channel_arg->type == GRPC_ARG_STRING);
      lb_policy_name = channel_arg->value.string;
    }
    // Special case: If at least one balancer address is present, we use
    // the grpclb policy, regardless of what the resolver actually specified.
    channel_arg =
        grpc_channel_args_find(chand->resolver_result, GRPC_ARG_LB_ADDRESSES);
    if (channel_arg != nullptr && channel_arg->type == GRPC_ARG_POINTER) {
      grpc_lb_addresses* addresses =
          (grpc_lb_addresses*)channel_arg->value.pointer.p;
      bool found_balancer_address = false;
      for (size_t i = 0; i < addresses->num_addresses; ++i) {
        if (addresses->addresses[i].is_balancer) {
          found_balancer_address = true;
          break;
        }
      }
      if (found_balancer_address) {
        if (lb_policy_name != nullptr &&
            strcmp(lb_policy_name, "grpclb") != 0) {
          gpr_log(GPR_INFO,
                  "resolver requested LB policy %s but provided at least one "
                  "balancer address -- forcing use of grpclb LB policy",
                  lb_policy_name);
        }
        lb_policy_name = "grpclb";
      }
    }
    // Use pick_first if nothing was specified and we didn't select grpclb
    // above.
    if (lb_policy_name == nullptr) lb_policy_name = "pick_first";
    grpc_lb_policy_args lb_policy_args;
    lb_policy_args.args = chand->resolver_result;
    lb_policy_args.client_channel_factory = chand->client_channel_factory;
    lb_policy_args.combiner = chand->combiner;
    // Check to see if we're already using the right LB policy.
    // Note: It's safe to use chand->info_lb_policy_name here without
    // taking a lock on chand->info_mu, because this function is the
    // only thing that modifies its value, and it can only be invoked
    // once at any given time.
    lb_policy_name_changed =
        chand->info_lb_policy_name == nullptr ||
        strcmp(chand->info_lb_policy_name, lb_policy_name) != 0;
    if (chand->lb_policy != nullptr && !lb_policy_name_changed) {
      // Continue using the same LB policy.  Update with new addresses.
      lb_policy_updated = true;
      grpc_lb_policy_update_locked(chand->lb_policy, &lb_policy_args);
    } else {
      // Instantiate new LB policy.
      new_lb_policy = grpc_lb_policy_create(lb_policy_name, &lb_policy_args);
      if (new_lb_policy == nullptr) {
        gpr_log(GPR_ERROR, "could not create LB policy \"%s\"", lb_policy_name);
      }
    }
    // Find service config.
    channel_arg =
        grpc_channel_args_find(chand->resolver_result, GRPC_ARG_SERVICE_CONFIG);
    if (channel_arg != nullptr) {
      GPR_ASSERT(channel_arg->type == GRPC_ARG_STRING);
      service_config_json = gpr_strdup(channel_arg->value.string);
      grpc_service_config* service_config =
          grpc_service_config_create(service_config_json);
      if (service_config != nullptr) {
        channel_arg =
            grpc_channel_args_find(chand->resolver_result, GRPC_ARG_SERVER_URI);
        GPR_ASSERT(channel_arg != nullptr);
        GPR_ASSERT(channel_arg->type == GRPC_ARG_STRING);
        grpc_uri* uri = grpc_uri_parse(channel_arg->value.string, true);
        GPR_ASSERT(uri->path[0] != '\0');
        service_config_parsing_state parsing_state;
        memset(&parsing_state, 0, sizeof(parsing_state));
        parsing_state.server_name =
            uri->path[0] == '/' ? uri->path + 1 : uri->path;
        grpc_service_config_parse_global_params(
            service_config, parse_retry_throttle_params, &parsing_state);
        grpc_uri_destroy(uri);
        retry_throttle_data = parsing_state.retry_throttle_data;
        method_params_table = grpc_service_config_create_method_config_table(
            service_config, method_parameters_create_from_json,
            method_parameters_ref_wrapper, method_parameters_unref_wrapper);
        grpc_service_config_destroy(service_config);
      }
    }
    // Before we clean up, save a copy of lb_policy_name, since it might
    // be pointing to data inside chand->resolver_result.
    // The copy will be saved in chand->lb_policy_name below.
    lb_policy_name_dup = gpr_strdup(lb_policy_name);
    grpc_channel_args_destroy(chand->resolver_result);
    chand->resolver_result = nullptr;
  }
  if (grpc_client_channel_trace.enabled()) {
    gpr_log(GPR_DEBUG,
            "chand=%p: resolver result: lb_policy_name=\"%s\"%s, "
            "service_config=\"%s\"",
            chand, lb_policy_name_dup,
            lb_policy_name_changed ? " (changed)" : "", service_config_json);
  }
  // Now swap out fields in chand.  Note that the new values may still
  // be NULL if (e.g.) the resolver failed to return results or the
  // results did not contain the necessary data.
  //
  // First, swap out the data used by cc_get_channel_info().
  gpr_mu_lock(&chand->info_mu);
  if (lb_policy_name_dup != nullptr) {
    gpr_free(chand->info_lb_policy_name);
    chand->info_lb_policy_name = lb_policy_name_dup;
  }
  if (service_config_json != nullptr) {
    gpr_free(chand->info_service_config_json);
    chand->info_service_config_json = service_config_json;
  }
  gpr_mu_unlock(&chand->info_mu);
  // Swap out the retry throttle data.
  if (chand->retry_throttle_data != nullptr) {
    grpc_server_retry_throttle_data_unref(chand->retry_throttle_data);
  }
  chand->retry_throttle_data = retry_throttle_data;
  // Swap out the method params table.
  if (chand->method_params_table != nullptr) {
    grpc_slice_hash_table_unref(chand->method_params_table);
  }
  chand->method_params_table = method_params_table;
  // If we have a new LB policy or are shutting down (in which case
  // new_lb_policy will be NULL), swap out the LB policy, unreffing the
  // old one and removing its fds from chand->interested_parties.
  // Note that we do NOT do this if either (a) we updated the existing
  // LB policy above or (b) we failed to create the new LB policy (in
  // which case we want to continue using the most recent one we had).
  if (new_lb_policy != nullptr || error != GRPC_ERROR_NONE ||
      chand->resolver == nullptr) {
    if (chand->lb_policy != nullptr) {
      if (grpc_client_channel_trace.enabled()) {
        gpr_log(GPR_DEBUG, "chand=%p: unreffing lb_policy=%p", chand,
                chand->lb_policy);
      }
      grpc_pollset_set_del_pollset_set(chand->lb_policy->interested_parties,
                                       chand->interested_parties);
      GRPC_LB_POLICY_UNREF(chand->lb_policy, "channel");
    }
    chand->lb_policy = new_lb_policy;
  }
  // Now that we've swapped out the relevant fields of chand, check for
  // error or shutdown.
  if (error != GRPC_ERROR_NONE || chand->resolver == nullptr) {
    if (grpc_client_channel_trace.enabled()) {
      gpr_log(GPR_DEBUG, "chand=%p: shutting down", chand);
    }
    if (chand->resolver != nullptr) {
      if (grpc_client_channel_trace.enabled()) {
        gpr_log(GPR_DEBUG, "chand=%p: shutting down resolver", chand);
      }
      grpc_resolver_shutdown_locked(chand->resolver);
      GRPC_RESOLVER_UNREF(chand->resolver, "channel");
      chand->resolver = nullptr;
    }
    set_channel_connectivity_state_locked(
        chand, GRPC_CHANNEL_SHUTDOWN,
        GRPC_ERROR_CREATE_REFERENCING_FROM_STATIC_STRING(
            "Got resolver result after disconnection", &error, 1),
        "resolver_gone");
    GRPC_CHANNEL_STACK_UNREF(chand->owning_stack, "resolver");
    grpc_closure_list_fail_all(&chand->waiting_for_resolver_result_closures,
                               GRPC_ERROR_CREATE_REFERENCING_FROM_STATIC_STRING(
                                   "Channel disconnected", &error, 1));
    GRPC_CLOSURE_LIST_SCHED(&chand->waiting_for_resolver_result_closures);
  } else {  // Not shutting down.
    grpc_connectivity_state state = GRPC_CHANNEL_TRANSIENT_FAILURE;
    grpc_error* state_error =
        GRPC_ERROR_CREATE_FROM_STATIC_STRING("No load balancing policy");
    if (new_lb_policy != nullptr) {
      if (grpc_client_channel_trace.enabled()) {
        gpr_log(GPR_DEBUG, "chand=%p: initializing new LB policy", chand);
      }
      GRPC_ERROR_UNREF(state_error);
      state =
          grpc_lb_policy_check_connectivity_locked(new_lb_policy, &state_error);
      grpc_pollset_set_add_pollset_set(new_lb_policy->interested_parties,
                                       chand->interested_parties);
      GRPC_CLOSURE_LIST_SCHED(&chand->waiting_for_resolver_result_closures);
      if (chand->exit_idle_when_lb_policy_arrives) {
        grpc_lb_policy_exit_idle_locked(new_lb_policy);
        chand->exit_idle_when_lb_policy_arrives = false;
      }
      watch_lb_policy_locked(chand, new_lb_policy, state);
    }
    if (!lb_policy_updated) {
      set_channel_connectivity_state_locked(
          chand, state, GRPC_ERROR_REF(state_error), "new_lb+resolver");
    }
    grpc_resolver_next_locked(chand->resolver, &chand->resolver_result,
                              &chand->on_resolver_result_changed);
    GRPC_ERROR_UNREF(state_error);
  }
}

static void start_transport_op_locked(void* arg, grpc_error* error_ignored) {
  grpc_transport_op* op = (grpc_transport_op*)arg;
  grpc_channel_element* elem =
      (grpc_channel_element*)op->handler_private.extra_arg;
  channel_data* chand = (channel_data*)elem->channel_data;

  if (op->on_connectivity_state_change != nullptr) {
    grpc_connectivity_state_notify_on_state_change(
        &chand->state_tracker, op->connectivity_state,
        op->on_connectivity_state_change);
    op->on_connectivity_state_change = nullptr;
    op->connectivity_state = nullptr;
  }

  if (op->send_ping != nullptr) {
    if (chand->lb_policy == nullptr) {
      GRPC_CLOSURE_SCHED(op->send_ping, GRPC_ERROR_CREATE_FROM_STATIC_STRING(
                                            "Ping with no load balancing"));
    } else {
      grpc_lb_policy_ping_one_locked(chand->lb_policy, op->send_ping);
      op->bind_pollset = nullptr;
    }
    op->send_ping = nullptr;
  }

  if (op->disconnect_with_error != GRPC_ERROR_NONE) {
    if (chand->resolver != nullptr) {
      set_channel_connectivity_state_locked(
          chand, GRPC_CHANNEL_SHUTDOWN,
          GRPC_ERROR_REF(op->disconnect_with_error), "disconnect");
      grpc_resolver_shutdown_locked(chand->resolver);
      GRPC_RESOLVER_UNREF(chand->resolver, "channel");
      chand->resolver = nullptr;
      if (!chand->started_resolving) {
        grpc_closure_list_fail_all(&chand->waiting_for_resolver_result_closures,
                                   GRPC_ERROR_REF(op->disconnect_with_error));
        GRPC_CLOSURE_LIST_SCHED(&chand->waiting_for_resolver_result_closures);
      }
      if (chand->lb_policy != nullptr) {
        grpc_pollset_set_del_pollset_set(chand->lb_policy->interested_parties,
                                         chand->interested_parties);
        GRPC_LB_POLICY_UNREF(chand->lb_policy, "channel");
        chand->lb_policy = nullptr;
      }
    }
    GRPC_ERROR_UNREF(op->disconnect_with_error);
  }
  GRPC_CHANNEL_STACK_UNREF(chand->owning_stack, "start_transport_op");

  GRPC_CLOSURE_SCHED(op->on_consumed, GRPC_ERROR_NONE);
}

static void cc_start_transport_op(grpc_channel_element* elem,
                                  grpc_transport_op* op) {
  channel_data* chand = (channel_data*)elem->channel_data;

  GPR_ASSERT(op->set_accept_stream == false);
  if (op->bind_pollset != nullptr) {
    grpc_pollset_set_add_pollset(chand->interested_parties, op->bind_pollset);
  }

  op->handler_private.extra_arg = elem;
  GRPC_CHANNEL_STACK_REF(chand->owning_stack, "start_transport_op");
  GRPC_CLOSURE_SCHED(
      GRPC_CLOSURE_INIT(&op->handler_private.closure, start_transport_op_locked,
                        op, grpc_combiner_scheduler(chand->combiner)),
      GRPC_ERROR_NONE);
}

static void cc_get_channel_info(grpc_channel_element* elem,
                                const grpc_channel_info* info) {
  channel_data* chand = (channel_data*)elem->channel_data;
  gpr_mu_lock(&chand->info_mu);
  if (info->lb_policy_name != nullptr) {
    *info->lb_policy_name = chand->info_lb_policy_name == nullptr
                                ? nullptr
                                : gpr_strdup(chand->info_lb_policy_name);
  }
  if (info->service_config_json != nullptr) {
    *info->service_config_json =
        chand->info_service_config_json == nullptr
            ? nullptr
            : gpr_strdup(chand->info_service_config_json);
  }
  gpr_mu_unlock(&chand->info_mu);
}

/* Constructor for channel_data */
static grpc_error* cc_init_channel_elem(grpc_channel_element* elem,
                                        grpc_channel_element_args* args) {
  channel_data* chand = (channel_data*)elem->channel_data;
  GPR_ASSERT(args->is_last);
  GPR_ASSERT(elem->filter == &grpc_client_channel_filter);
  // Initialize data members.
  chand->combiner = grpc_combiner_create();
  gpr_mu_init(&chand->info_mu);
  gpr_mu_init(&chand->external_connectivity_watcher_list_mu);

  gpr_mu_lock(&chand->external_connectivity_watcher_list_mu);
  chand->external_connectivity_watcher_list_head = nullptr;
  gpr_mu_unlock(&chand->external_connectivity_watcher_list_mu);

  chand->owning_stack = args->channel_stack;
  GRPC_CLOSURE_INIT(&chand->on_resolver_result_changed,
                    on_resolver_result_changed_locked, chand,
                    grpc_combiner_scheduler(chand->combiner));
  chand->interested_parties = grpc_pollset_set_create();
  grpc_connectivity_state_init(&chand->state_tracker, GRPC_CHANNEL_IDLE,
                               "client_channel");
  grpc_client_channel_start_backup_polling(chand->interested_parties);
  // Record client channel factory.
  const grpc_arg* arg = grpc_channel_args_find(args->channel_args,
                                               GRPC_ARG_CLIENT_CHANNEL_FACTORY);
  if (arg == nullptr) {
    return GRPC_ERROR_CREATE_FROM_STATIC_STRING(
        "Missing client channel factory in args for client channel filter");
  }
  if (arg->type != GRPC_ARG_POINTER) {
    return GRPC_ERROR_CREATE_FROM_STATIC_STRING(
        "client channel factory arg must be a pointer");
  }
  grpc_client_channel_factory_ref(
      (grpc_client_channel_factory*)arg->value.pointer.p);
  chand->client_channel_factory =
      (grpc_client_channel_factory*)arg->value.pointer.p;
  // Get server name to resolve, using proxy mapper if needed.
  arg = grpc_channel_args_find(args->channel_args, GRPC_ARG_SERVER_URI);
  if (arg == nullptr) {
    return GRPC_ERROR_CREATE_FROM_STATIC_STRING(
        "Missing server uri in args for client channel filter");
  }
  if (arg->type != GRPC_ARG_STRING) {
    return GRPC_ERROR_CREATE_FROM_STATIC_STRING(
        "server uri arg must be a string");
  }
  char* proxy_name = nullptr;
  grpc_channel_args* new_args = nullptr;
  grpc_proxy_mappers_map_name(arg->value.string, args->channel_args,
                              &proxy_name, &new_args);
  // Instantiate resolver.
  chand->resolver = grpc_resolver_create(
      proxy_name != nullptr ? proxy_name : arg->value.string,
      new_args != nullptr ? new_args : args->channel_args,
      chand->interested_parties, chand->combiner);
  if (proxy_name != nullptr) gpr_free(proxy_name);
  if (new_args != nullptr) grpc_channel_args_destroy(new_args);
  if (chand->resolver == nullptr) {
    return GRPC_ERROR_CREATE_FROM_STATIC_STRING("resolver creation failed");
  }
  chand->deadline_checking_enabled =
      grpc_deadline_checking_enabled(args->channel_args);
  return GRPC_ERROR_NONE;
}

static void shutdown_resolver_locked(void* arg, grpc_error* error) {
  grpc_resolver* resolver = (grpc_resolver*)arg;
  grpc_resolver_shutdown_locked(resolver);
  GRPC_RESOLVER_UNREF(resolver, "channel");
}

/* Destructor for channel_data */
static void cc_destroy_channel_elem(grpc_channel_element* elem) {
  channel_data* chand = (channel_data*)elem->channel_data;
  if (chand->resolver != nullptr) {
    GRPC_CLOSURE_SCHED(
        GRPC_CLOSURE_CREATE(shutdown_resolver_locked, chand->resolver,
                            grpc_combiner_scheduler(chand->combiner)),
        GRPC_ERROR_NONE);
  }
  if (chand->client_channel_factory != nullptr) {
    grpc_client_channel_factory_unref(chand->client_channel_factory);
  }
  if (chand->lb_policy != nullptr) {
    grpc_pollset_set_del_pollset_set(chand->lb_policy->interested_parties,
                                     chand->interested_parties);
    GRPC_LB_POLICY_UNREF(chand->lb_policy, "channel");
  }
  gpr_free(chand->info_lb_policy_name);
  gpr_free(chand->info_service_config_json);
  if (chand->retry_throttle_data != nullptr) {
    grpc_server_retry_throttle_data_unref(chand->retry_throttle_data);
  }
  if (chand->method_params_table != nullptr) {
    grpc_slice_hash_table_unref(chand->method_params_table);
  }
  grpc_client_channel_stop_backup_polling(chand->interested_parties);
  grpc_connectivity_state_destroy(&chand->state_tracker);
  grpc_pollset_set_destroy(chand->interested_parties);
  GRPC_COMBINER_UNREF(chand->combiner, "client_channel");
  gpr_mu_destroy(&chand->info_mu);
  gpr_mu_destroy(&chand->external_connectivity_watcher_list_mu);
}

/*************************************************************************
 * PER-CALL FUNCTIONS
 */

// Max number of batches that can be pending on a call at any given
// time.  This includes:
//   recv_initial_metadata
//   send_initial_metadata
//   recv_message
//   send_message
//   recv_trailing_metadata
//   send_trailing_metadata
// We also add room for a single cancel_stream batch.
#define MAX_WAITING_BATCHES 7

/** Call data.  Holds a pointer to grpc_subchannel_call and the
    associated machinery to create such a pointer.
    Handles queueing of stream ops until a call object is ready, waiting
    for initial metadata before trying to create a call object,
    and handling cancellation gracefully. */
typedef struct client_channel_call_data {
  // State for handling deadlines.
  // The code in deadline_filter.c requires this to be the first field.
  // TODO(roth): This is slightly sub-optimal in that grpc_deadline_state
  // and this struct both independently store pointers to the call stack
  // and call combiner.  If/when we have time, find a way to avoid this
  // without breaking the grpc_deadline_state abstraction.
  grpc_deadline_state deadline_state;

  grpc_slice path;  // Request path.
  gpr_timespec call_start_time;
  grpc_millis deadline;
  gpr_arena* arena;
  grpc_call_stack* owning_call;
  grpc_call_combiner* call_combiner;

  grpc_server_retry_throttle_data* retry_throttle_data;
  method_parameters* method_params;

  grpc_subchannel_call* subchannel_call;
  grpc_error* error;

  grpc_lb_policy* lb_policy;  // Holds ref while LB pick is pending.
  grpc_closure lb_pick_closure;
  grpc_closure lb_pick_cancel_closure;

  grpc_connected_subchannel* connected_subchannel;
  grpc_call_context_element subchannel_call_context[GRPC_CONTEXT_COUNT];
  grpc_polling_entity* pollent;

  grpc_transport_stream_op_batch* waiting_for_pick_batches[MAX_WAITING_BATCHES];
  size_t waiting_for_pick_batches_count;
  grpc_closure handle_pending_batch_in_call_combiner[MAX_WAITING_BATCHES];

  grpc_transport_stream_op_batch* initial_metadata_batch;

  grpc_linked_mdelem lb_token_mdelem;

  grpc_closure on_complete;
  grpc_closure* original_on_complete;
} call_data;

grpc_subchannel_call* grpc_client_channel_get_subchannel_call(
    grpc_call_element* elem) {
  call_data* calld = (call_data*)elem->call_data;
  return calld->subchannel_call;
}

// This is called via the call combiner, so access to calld is synchronized.
static void waiting_for_pick_batches_add(
    call_data* calld, grpc_transport_stream_op_batch* batch) {
  if (batch->send_initial_metadata) {
    GPR_ASSERT(calld->initial_metadata_batch == nullptr);
    calld->initial_metadata_batch = batch;
  } else {
    GPR_ASSERT(calld->waiting_for_pick_batches_count < MAX_WAITING_BATCHES);
    calld->waiting_for_pick_batches[calld->waiting_for_pick_batches_count++] =
        batch;
  }
}

// This is called via the call combiner, so access to calld is synchronized.
static void fail_pending_batch_in_call_combiner(void* arg, grpc_error* error) {
  call_data* calld = (call_data*)arg;
  if (calld->waiting_for_pick_batches_count > 0) {
    --calld->waiting_for_pick_batches_count;
    grpc_transport_stream_op_batch_finish_with_failure(
        calld->waiting_for_pick_batches[calld->waiting_for_pick_batches_count],
        GRPC_ERROR_REF(error), calld->call_combiner);
  }
}

// This is called via the call combiner, so access to calld is synchronized.
static void waiting_for_pick_batches_fail(grpc_call_element* elem,
                                          grpc_error* error) {
  call_data* calld = (call_data*)elem->call_data;
  if (grpc_client_channel_trace.enabled()) {
    gpr_log(GPR_DEBUG,
            "chand=%p calld=%p: failing %" PRIuPTR " pending batches: %s",
            elem->channel_data, calld, calld->waiting_for_pick_batches_count,
            grpc_error_string(error));
  }
  for (size_t i = 0; i < calld->waiting_for_pick_batches_count; ++i) {
    GRPC_CLOSURE_INIT(&calld->handle_pending_batch_in_call_combiner[i],
                      fail_pending_batch_in_call_combiner, calld,
                      grpc_schedule_on_exec_ctx);
    GRPC_CALL_COMBINER_START(
        calld->call_combiner, &calld->handle_pending_batch_in_call_combiner[i],
        GRPC_ERROR_REF(error), "waiting_for_pick_batches_fail");
  }
  if (calld->initial_metadata_batch != nullptr) {
    grpc_transport_stream_op_batch_finish_with_failure(
        calld->initial_metadata_batch, GRPC_ERROR_REF(error),
        calld->call_combiner);
  } else {
    GRPC_CALL_COMBINER_STOP(calld->call_combiner,
                            "waiting_for_pick_batches_fail");
  }
  GRPC_ERROR_UNREF(error);
}

// This is called via the call combiner, so access to calld is synchronized.
static void run_pending_batch_in_call_combiner(void* arg, grpc_error* ignored) {
  call_data* calld = (call_data*)arg;
  if (calld->waiting_for_pick_batches_count > 0) {
    --calld->waiting_for_pick_batches_count;
    grpc_subchannel_call_process_op(
        calld->subchannel_call,
        calld->waiting_for_pick_batches[calld->waiting_for_pick_batches_count]);
  }
}

// This is called via the call combiner, so access to calld is synchronized.
static void waiting_for_pick_batches_resume(grpc_call_element* elem) {
  channel_data* chand = (channel_data*)elem->channel_data;
  call_data* calld = (call_data*)elem->call_data;
  if (grpc_client_channel_trace.enabled()) {
    gpr_log(GPR_DEBUG,
            "chand=%p calld=%p: sending %" PRIuPTR
            " pending batches to subchannel_call=%p",
            chand, calld, calld->waiting_for_pick_batches_count,
            calld->subchannel_call);
  }
  for (size_t i = 0; i < calld->waiting_for_pick_batches_count; ++i) {
    GRPC_CLOSURE_INIT(&calld->handle_pending_batch_in_call_combiner[i],
                      run_pending_batch_in_call_combiner, calld,
                      grpc_schedule_on_exec_ctx);
    GRPC_CALL_COMBINER_START(
        calld->call_combiner, &calld->handle_pending_batch_in_call_combiner[i],
        GRPC_ERROR_NONE, "waiting_for_pick_batches_resume");
  }
  GPR_ASSERT(calld->initial_metadata_batch != nullptr);
  grpc_subchannel_call_process_op(calld->subchannel_call,
                                  calld->initial_metadata_batch);
}

// Applies service config to the call.  Must be invoked once we know
// that the resolver has returned results to the channel.
static void apply_service_config_to_call_locked(grpc_call_element* elem) {
  channel_data* chand = (channel_data*)elem->channel_data;
  call_data* calld = (call_data*)elem->call_data;
  if (grpc_client_channel_trace.enabled()) {
    gpr_log(GPR_DEBUG, "chand=%p calld=%p: applying service config to call",
            chand, calld);
  }
  if (chand->retry_throttle_data != nullptr) {
    calld->retry_throttle_data =
        grpc_server_retry_throttle_data_ref(chand->retry_throttle_data);
  }
  if (chand->method_params_table != nullptr) {
    calld->method_params = (method_parameters*)grpc_method_config_table_get(
        chand->method_params_table, calld->path);
    if (calld->method_params != nullptr) {
      method_parameters_ref(calld->method_params);
      // If the deadline from the service config is shorter than the one
      // from the client API, reset the deadline timer.
      if (chand->deadline_checking_enabled &&
          calld->method_params->timeout != 0) {
        const grpc_millis per_method_deadline =
            grpc_timespec_to_millis_round_up(calld->call_start_time) +
            calld->method_params->timeout;
        if (per_method_deadline < calld->deadline) {
          calld->deadline = per_method_deadline;
          grpc_deadline_state_reset(elem, calld->deadline);
        }
      }
    }
  }
}

static void create_subchannel_call_locked(grpc_call_element* elem,
                                          grpc_error* error) {
  channel_data* chand = (channel_data*)elem->channel_data;
  call_data* calld = (call_data*)elem->call_data;
  const grpc_connected_subchannel_call_args call_args = {
      calld->pollent,                  // pollent
      calld->path,                     // path
      calld->call_start_time,          // start_time
      calld->deadline,                 // deadline
      calld->arena,                    // arena
      calld->subchannel_call_context,  // context
      calld->call_combiner             // call_combiner
  };
  grpc_error* new_error = grpc_connected_subchannel_create_call(
<<<<<<< HEAD
      calld->connected_subchannel, &call_args, &calld->subchannel_call);
  if (GRPC_TRACER_ON(grpc_client_channel_trace)) {
=======
      exec_ctx, calld->connected_subchannel, &call_args,
      &calld->subchannel_call);
  if (grpc_client_channel_trace.enabled()) {
>>>>>>> d88421a9
    gpr_log(GPR_DEBUG, "chand=%p calld=%p: create subchannel_call=%p: error=%s",
            chand, calld, calld->subchannel_call, grpc_error_string(new_error));
  }
  if (new_error != GRPC_ERROR_NONE) {
    new_error = grpc_error_add_child(new_error, error);
    waiting_for_pick_batches_fail(elem, new_error);
  } else {
    waiting_for_pick_batches_resume(elem);
  }
  GRPC_ERROR_UNREF(error);
}

// Invoked when a pick is completed, on both success or failure.
static void pick_done_locked(grpc_call_element* elem, grpc_error* error) {
  call_data* calld = (call_data*)elem->call_data;
  channel_data* chand = (channel_data*)elem->channel_data;
  if (calld->connected_subchannel == nullptr) {
    // Failed to create subchannel.
    GRPC_ERROR_UNREF(calld->error);
    calld->error = error == GRPC_ERROR_NONE
                       ? GRPC_ERROR_CREATE_FROM_STATIC_STRING(
                             "Call dropped by load balancing policy")
                       : GRPC_ERROR_CREATE_REFERENCING_FROM_STATIC_STRING(
                             "Failed to create subchannel", &error, 1);
    if (grpc_client_channel_trace.enabled()) {
      gpr_log(GPR_DEBUG,
              "chand=%p calld=%p: failed to create subchannel: error=%s", chand,
              calld, grpc_error_string(calld->error));
    }
    waiting_for_pick_batches_fail(elem, GRPC_ERROR_REF(calld->error));
  } else {
    /* Create call on subchannel. */
    create_subchannel_call_locked(elem, GRPC_ERROR_REF(error));
  }
  GRPC_ERROR_UNREF(error);
}

// A wrapper around pick_done_locked() that is used in cases where
// either (a) the pick was deferred pending a resolver result or (b) the
// pick was done asynchronously.  Removes the call's polling entity from
// chand->interested_parties before invoking pick_done_locked().
static void async_pick_done_locked(grpc_call_element* elem, grpc_error* error) {
  channel_data* chand = (channel_data*)elem->channel_data;
  call_data* calld = (call_data*)elem->call_data;
  grpc_polling_entity_del_from_pollset_set(calld->pollent,
                                           chand->interested_parties);
  pick_done_locked(elem, error);
}

// Note: This runs under the client_channel combiner, but will NOT be
// holding the call combiner.
static void pick_callback_cancel_locked(void* arg, grpc_error* error) {
  grpc_call_element* elem = (grpc_call_element*)arg;
  channel_data* chand = (channel_data*)elem->channel_data;
  call_data* calld = (call_data*)elem->call_data;
  if (calld->lb_policy != nullptr) {
    if (grpc_client_channel_trace.enabled()) {
      gpr_log(GPR_DEBUG, "chand=%p calld=%p: cancelling pick from LB policy %p",
              chand, calld, calld->lb_policy);
    }
    grpc_lb_policy_cancel_pick_locked(
        calld->lb_policy, &calld->connected_subchannel, GRPC_ERROR_REF(error));
  }
  GRPC_CALL_STACK_UNREF(calld->owning_call, "pick_callback_cancel");
}

// Callback invoked by grpc_lb_policy_pick_locked() for async picks.
// Unrefs the LB policy and invokes async_pick_done_locked().
static void pick_callback_done_locked(void* arg, grpc_error* error) {
  grpc_call_element* elem = (grpc_call_element*)arg;
  channel_data* chand = (channel_data*)elem->channel_data;
  call_data* calld = (call_data*)elem->call_data;
  if (grpc_client_channel_trace.enabled()) {
    gpr_log(GPR_DEBUG, "chand=%p calld=%p: pick completed asynchronously",
            chand, calld);
  }
  GPR_ASSERT(calld->lb_policy != nullptr);
  GRPC_LB_POLICY_UNREF(calld->lb_policy, "pick_subchannel");
  calld->lb_policy = nullptr;
  async_pick_done_locked(elem, GRPC_ERROR_REF(error));
}

// Takes a ref to chand->lb_policy and calls grpc_lb_policy_pick_locked().
// If the pick was completed synchronously, unrefs the LB policy and
// returns true.
static bool pick_callback_start_locked(grpc_call_element* elem) {
  channel_data* chand = (channel_data*)elem->channel_data;
  call_data* calld = (call_data*)elem->call_data;
  if (grpc_client_channel_trace.enabled()) {
    gpr_log(GPR_DEBUG, "chand=%p calld=%p: starting pick on lb_policy=%p",
            chand, calld, chand->lb_policy);
  }
  apply_service_config_to_call_locked(elem);
  // If the application explicitly set wait_for_ready, use that.
  // Otherwise, if the service config specified a value for this
  // method, use that.
  uint32_t initial_metadata_flags =
      calld->initial_metadata_batch->payload->send_initial_metadata
          .send_initial_metadata_flags;
  const bool wait_for_ready_set_from_api =
      initial_metadata_flags &
      GRPC_INITIAL_METADATA_WAIT_FOR_READY_EXPLICITLY_SET;
  const bool wait_for_ready_set_from_service_config =
      calld->method_params != nullptr &&
      calld->method_params->wait_for_ready != WAIT_FOR_READY_UNSET;
  if (!wait_for_ready_set_from_api && wait_for_ready_set_from_service_config) {
    if (calld->method_params->wait_for_ready == WAIT_FOR_READY_TRUE) {
      initial_metadata_flags |= GRPC_INITIAL_METADATA_WAIT_FOR_READY;
    } else {
      initial_metadata_flags &= ~GRPC_INITIAL_METADATA_WAIT_FOR_READY;
    }
  }
  const grpc_lb_policy_pick_args inputs = {
      calld->initial_metadata_batch->payload->send_initial_metadata
          .send_initial_metadata,
      initial_metadata_flags, &calld->lb_token_mdelem};
  // Keep a ref to the LB policy in calld while the pick is pending.
  GRPC_LB_POLICY_REF(chand->lb_policy, "pick_subchannel");
  calld->lb_policy = chand->lb_policy;
  GRPC_CLOSURE_INIT(&calld->lb_pick_closure, pick_callback_done_locked, elem,
                    grpc_combiner_scheduler(chand->combiner));
  const bool pick_done = grpc_lb_policy_pick_locked(
      chand->lb_policy, &inputs, &calld->connected_subchannel,
      calld->subchannel_call_context, nullptr, &calld->lb_pick_closure);
  if (pick_done) {
    /* synchronous grpc_lb_policy_pick call. Unref the LB policy. */
    if (grpc_client_channel_trace.enabled()) {
      gpr_log(GPR_DEBUG, "chand=%p calld=%p: pick completed synchronously",
              chand, calld);
    }
    GRPC_LB_POLICY_UNREF(calld->lb_policy, "pick_subchannel");
    calld->lb_policy = nullptr;
  } else {
    GRPC_CALL_STACK_REF(calld->owning_call, "pick_callback_cancel");
    grpc_call_combiner_set_notify_on_cancel(
        calld->call_combiner,
        GRPC_CLOSURE_INIT(&calld->lb_pick_cancel_closure,
                          pick_callback_cancel_locked, elem,
                          grpc_combiner_scheduler(chand->combiner)));
  }
  return pick_done;
}

typedef struct {
  grpc_call_element* elem;
  bool finished;
  grpc_closure closure;
  grpc_closure cancel_closure;
} pick_after_resolver_result_args;

// Note: This runs under the client_channel combiner, but will NOT be
// holding the call combiner.
static void pick_after_resolver_result_cancel_locked(void* arg,
                                                     grpc_error* error) {
  pick_after_resolver_result_args* args = (pick_after_resolver_result_args*)arg;
  if (args->finished) {
    gpr_free(args);
    return;
  }
  // If we don't yet have a resolver result, then a closure for
  // pick_after_resolver_result_done_locked() will have been added to
  // chand->waiting_for_resolver_result_closures, and it may not be invoked
  // until after this call has been destroyed.  We mark the operation as
  // finished, so that when pick_after_resolver_result_done_locked()
  // is called, it will be a no-op.  We also immediately invoke
  // async_pick_done_locked() to propagate the error back to the caller.
  args->finished = true;
  grpc_call_element* elem = args->elem;
  channel_data* chand = (channel_data*)elem->channel_data;
  call_data* calld = (call_data*)elem->call_data;
  if (grpc_client_channel_trace.enabled()) {
    gpr_log(GPR_DEBUG,
            "chand=%p calld=%p: cancelling pick waiting for resolver result",
            chand, calld);
  }
  // Note: Although we are not in the call combiner here, we are
  // basically stealing the call combiner from the pending pick, so
  // it's safe to call async_pick_done_locked() here -- we are
  // essentially calling it here instead of calling it in
  // pick_after_resolver_result_done_locked().
  async_pick_done_locked(elem, GRPC_ERROR_CREATE_REFERENCING_FROM_STATIC_STRING(
                                   "Pick cancelled", &error, 1));
}

static void pick_after_resolver_result_start_locked(grpc_call_element* elem);

static void pick_after_resolver_result_done_locked(void* arg,
                                                   grpc_error* error) {
  pick_after_resolver_result_args* args = (pick_after_resolver_result_args*)arg;
  if (args->finished) {
    /* cancelled, do nothing */
    if (grpc_client_channel_trace.enabled()) {
      gpr_log(GPR_DEBUG, "call cancelled before resolver result");
    }
    gpr_free(args);
    return;
  }
  args->finished = true;
  grpc_call_element* elem = args->elem;
  channel_data* chand = (channel_data*)elem->channel_data;
  call_data* calld = (call_data*)elem->call_data;
  if (error != GRPC_ERROR_NONE) {
    if (grpc_client_channel_trace.enabled()) {
      gpr_log(GPR_DEBUG, "chand=%p calld=%p: resolver failed to return data",
              chand, calld);
    }
    async_pick_done_locked(elem, GRPC_ERROR_REF(error));
  } else if (chand->lb_policy != nullptr) {
    if (grpc_client_channel_trace.enabled()) {
      gpr_log(GPR_DEBUG, "chand=%p calld=%p: resolver returned, doing pick",
              chand, calld);
    }
    if (pick_callback_start_locked(elem)) {
      // Even if the LB policy returns a result synchronously, we have
      // already added our polling entity to chand->interested_parties
      // in order to wait for the resolver result, so we need to
      // remove it here.  Therefore, we call async_pick_done_locked()
      // instead of pick_done_locked().
      async_pick_done_locked(elem, GRPC_ERROR_NONE);
    }
  }
  // TODO(roth): It should be impossible for chand->lb_policy to be NULL
  // here, so the rest of this code should never actually be executed.
  // However, we have reports of a crash on iOS that triggers this case,
  // so we are temporarily adding this to restore branches that were
  // removed in https://github.com/grpc/grpc/pull/12297.  Need to figure
  // out what is actually causing this to occur and then figure out the
  // right way to deal with it.
  else if (chand->resolver != nullptr) {
    // No LB policy, so try again.
    if (grpc_client_channel_trace.enabled()) {
      gpr_log(GPR_DEBUG,
              "chand=%p calld=%p: resolver returned but no LB policy, "
              "trying again",
              chand, calld);
    }
    pick_after_resolver_result_start_locked(elem);
  } else {
    if (grpc_client_channel_trace.enabled()) {
      gpr_log(GPR_DEBUG, "chand=%p calld=%p: resolver disconnected", chand,
              calld);
    }
    async_pick_done_locked(
        elem, GRPC_ERROR_CREATE_FROM_STATIC_STRING("Disconnected"));
  }
}

static void pick_after_resolver_result_start_locked(grpc_call_element* elem) {
  channel_data* chand = (channel_data*)elem->channel_data;
  call_data* calld = (call_data*)elem->call_data;
  if (grpc_client_channel_trace.enabled()) {
    gpr_log(GPR_DEBUG,
            "chand=%p calld=%p: deferring pick pending resolver result", chand,
            calld);
  }
  pick_after_resolver_result_args* args =
      (pick_after_resolver_result_args*)gpr_zalloc(sizeof(*args));
  args->elem = elem;
  GRPC_CLOSURE_INIT(&args->closure, pick_after_resolver_result_done_locked,
                    args, grpc_combiner_scheduler(chand->combiner));
  grpc_closure_list_append(&chand->waiting_for_resolver_result_closures,
                           &args->closure, GRPC_ERROR_NONE);
  grpc_call_combiner_set_notify_on_cancel(
      calld->call_combiner,
      GRPC_CLOSURE_INIT(&args->cancel_closure,
                        pick_after_resolver_result_cancel_locked, args,
                        grpc_combiner_scheduler(chand->combiner)));
}

static void start_pick_locked(void* arg, grpc_error* ignored) {
  grpc_call_element* elem = (grpc_call_element*)arg;
  call_data* calld = (call_data*)elem->call_data;
  channel_data* chand = (channel_data*)elem->channel_data;
  GPR_ASSERT(calld->connected_subchannel == nullptr);
  if (chand->lb_policy != nullptr) {
    // We already have an LB policy, so ask it for a pick.
    if (pick_callback_start_locked(elem)) {
      // Pick completed synchronously.
      pick_done_locked(elem, GRPC_ERROR_NONE);
      return;
    }
  } else {
    // We do not yet have an LB policy, so wait for a resolver result.
    if (chand->resolver == nullptr) {
      pick_done_locked(elem,
                       GRPC_ERROR_CREATE_FROM_STATIC_STRING("Disconnected"));
      return;
    }
    if (!chand->started_resolving) {
      start_resolving_locked(chand);
    }
    pick_after_resolver_result_start_locked(elem);
  }
  // We need to wait for either a resolver result or for an async result
  // from the LB policy.  Add the polling entity from call_data to the
  // channel_data's interested_parties, so that the I/O of the LB policy
  // and resolver can be done under it.  The polling entity will be
  // removed in async_pick_done_locked().
  grpc_polling_entity_add_to_pollset_set(calld->pollent,
                                         chand->interested_parties);
}

static void on_complete(void* arg, grpc_error* error) {
  grpc_call_element* elem = (grpc_call_element*)arg;
  call_data* calld = (call_data*)elem->call_data;
  if (calld->retry_throttle_data != nullptr) {
    if (error == GRPC_ERROR_NONE) {
      grpc_server_retry_throttle_data_record_success(
          calld->retry_throttle_data);
    } else {
      // TODO(roth): In a subsequent PR, check the return value here and
      // decide whether or not to retry.  Note that we should only
      // record failures whose statuses match the configured retryable
      // or non-fatal status codes.
      grpc_server_retry_throttle_data_record_failure(
          calld->retry_throttle_data);
    }
  }
  GRPC_CLOSURE_RUN(calld->original_on_complete, GRPC_ERROR_REF(error));
}

static void cc_start_transport_stream_op_batch(
    grpc_call_element* elem, grpc_transport_stream_op_batch* batch) {
  call_data* calld = (call_data*)elem->call_data;
  channel_data* chand = (channel_data*)elem->channel_data;
  if (chand->deadline_checking_enabled) {
    grpc_deadline_state_client_start_transport_stream_op_batch(elem, batch);
  }
  GPR_TIMER_BEGIN("cc_start_transport_stream_op_batch", 0);
  // If we've previously been cancelled, immediately fail any new batches.
  if (calld->error != GRPC_ERROR_NONE) {
    if (grpc_client_channel_trace.enabled()) {
      gpr_log(GPR_DEBUG, "chand=%p calld=%p: failing batch with error: %s",
              chand, calld, grpc_error_string(calld->error));
    }
    grpc_transport_stream_op_batch_finish_with_failure(
        batch, GRPC_ERROR_REF(calld->error), calld->call_combiner);
    goto done;
  }
  if (batch->cancel_stream) {
    // Stash a copy of cancel_error in our call data, so that we can use
    // it for subsequent operations.  This ensures that if the call is
    // cancelled before any batches are passed down (e.g., if the deadline
    // is in the past when the call starts), we can return the right
    // error to the caller when the first batch does get passed down.
    GRPC_ERROR_UNREF(calld->error);
    calld->error = GRPC_ERROR_REF(batch->payload->cancel_stream.cancel_error);
    if (grpc_client_channel_trace.enabled()) {
      gpr_log(GPR_DEBUG, "chand=%p calld=%p: recording cancel_error=%s", chand,
              calld, grpc_error_string(calld->error));
    }
    // If we have a subchannel call, send the cancellation batch down.
    // Otherwise, fail all pending batches.
    if (calld->subchannel_call != nullptr) {
      grpc_subchannel_call_process_op(calld->subchannel_call, batch);
    } else {
      waiting_for_pick_batches_add(calld, batch);
      waiting_for_pick_batches_fail(elem, GRPC_ERROR_REF(calld->error));
    }
    goto done;
  }
  // Intercept on_complete for recv_trailing_metadata so that we can
  // check retry throttle status.
  if (batch->recv_trailing_metadata) {
    GPR_ASSERT(batch->on_complete != nullptr);
    calld->original_on_complete = batch->on_complete;
    GRPC_CLOSURE_INIT(&calld->on_complete, on_complete, elem,
                      grpc_schedule_on_exec_ctx);
    batch->on_complete = &calld->on_complete;
  }
  // Check if we've already gotten a subchannel call.
  // Note that once we have completed the pick, we do not need to enter
  // the channel combiner, which is more efficient (especially for
  // streaming calls).
  if (calld->subchannel_call != nullptr) {
    if (grpc_client_channel_trace.enabled()) {
      gpr_log(GPR_DEBUG,
              "chand=%p calld=%p: sending batch to subchannel_call=%p", chand,
              calld, calld->subchannel_call);
    }
    grpc_subchannel_call_process_op(calld->subchannel_call, batch);
    goto done;
  }
  // We do not yet have a subchannel call.
  // Add the batch to the waiting-for-pick list.
  waiting_for_pick_batches_add(calld, batch);
  // For batches containing a send_initial_metadata op, enter the channel
  // combiner to start a pick.
  if (batch->send_initial_metadata) {
    if (grpc_client_channel_trace.enabled()) {
      gpr_log(GPR_DEBUG, "chand=%p calld=%p: entering client_channel combiner",
              chand, calld);
    }
    GRPC_CLOSURE_SCHED(
        GRPC_CLOSURE_INIT(&batch->handler_private.closure, start_pick_locked,
                          elem, grpc_combiner_scheduler(chand->combiner)),
        GRPC_ERROR_NONE);
  } else {
    // For all other batches, release the call combiner.
    if (grpc_client_channel_trace.enabled()) {
      gpr_log(GPR_DEBUG,
              "chand=%p calld=%p: saved batch, yeilding call combiner", chand,
              calld);
    }
    GRPC_CALL_COMBINER_STOP(calld->call_combiner,
                            "batch does not include send_initial_metadata");
  }
done:
  GPR_TIMER_END("cc_start_transport_stream_op_batch", 0);
}

/* Constructor for call_data */
static grpc_error* cc_init_call_elem(grpc_call_element* elem,
                                     const grpc_call_element_args* args) {
  call_data* calld = (call_data*)elem->call_data;
  channel_data* chand = (channel_data*)elem->channel_data;
  // Initialize data members.
  calld->path = grpc_slice_ref_internal(args->path);
  calld->call_start_time = args->start_time;
  calld->deadline = args->deadline;
  calld->arena = args->arena;
  calld->owning_call = args->call_stack;
  calld->call_combiner = args->call_combiner;
  if (chand->deadline_checking_enabled) {
    grpc_deadline_state_init(elem, args->call_stack, args->call_combiner,
                             calld->deadline);
  }
  return GRPC_ERROR_NONE;
}

/* Destructor for call_data */
static void cc_destroy_call_elem(grpc_call_element* elem,
                                 const grpc_call_final_info* final_info,
                                 grpc_closure* then_schedule_closure) {
  call_data* calld = (call_data*)elem->call_data;
  channel_data* chand = (channel_data*)elem->channel_data;
  if (chand->deadline_checking_enabled) {
    grpc_deadline_state_destroy(elem);
  }
  grpc_slice_unref_internal(calld->path);
  if (calld->method_params != nullptr) {
    method_parameters_unref(calld->method_params);
  }
  GRPC_ERROR_UNREF(calld->error);
  if (calld->subchannel_call != nullptr) {
    grpc_subchannel_call_set_cleanup_closure(calld->subchannel_call,
                                             then_schedule_closure);
    then_schedule_closure = nullptr;
    GRPC_SUBCHANNEL_CALL_UNREF(calld->subchannel_call,
                               "client_channel_destroy_call");
  }
  GPR_ASSERT(calld->lb_policy == nullptr);
  GPR_ASSERT(calld->waiting_for_pick_batches_count == 0);
  if (calld->connected_subchannel != nullptr) {
    GRPC_CONNECTED_SUBCHANNEL_UNREF(calld->connected_subchannel, "picked");
  }
  for (size_t i = 0; i < GRPC_CONTEXT_COUNT; ++i) {
    if (calld->subchannel_call_context[i].value != nullptr) {
      calld->subchannel_call_context[i].destroy(
          calld->subchannel_call_context[i].value);
    }
  }
  GRPC_CLOSURE_SCHED(then_schedule_closure, GRPC_ERROR_NONE);
}

static void cc_set_pollset_or_pollset_set(grpc_call_element* elem,
                                          grpc_polling_entity* pollent) {
  call_data* calld = (call_data*)elem->call_data;
  calld->pollent = pollent;
}

/*************************************************************************
 * EXPORTED SYMBOLS
 */

const grpc_channel_filter grpc_client_channel_filter = {
    cc_start_transport_stream_op_batch,
    cc_start_transport_op,
    sizeof(call_data),
    cc_init_call_elem,
    cc_set_pollset_or_pollset_set,
    cc_destroy_call_elem,
    sizeof(channel_data),
    cc_init_channel_elem,
    cc_destroy_channel_elem,
    cc_get_channel_info,
    "client-channel",
};

static void try_to_connect_locked(void* arg, grpc_error* error_ignored) {
  channel_data* chand = (channel_data*)arg;
  if (chand->lb_policy != nullptr) {
    grpc_lb_policy_exit_idle_locked(chand->lb_policy);
  } else {
    chand->exit_idle_when_lb_policy_arrives = true;
    if (!chand->started_resolving && chand->resolver != nullptr) {
      start_resolving_locked(chand);
    }
  }
  GRPC_CHANNEL_STACK_UNREF(chand->owning_stack, "try_to_connect");
}

grpc_connectivity_state grpc_client_channel_check_connectivity_state(
    grpc_channel_element* elem, int try_to_connect) {
  channel_data* chand = (channel_data*)elem->channel_data;
  grpc_connectivity_state out =
      grpc_connectivity_state_check(&chand->state_tracker);
  if (out == GRPC_CHANNEL_IDLE && try_to_connect) {
    GRPC_CHANNEL_STACK_REF(chand->owning_stack, "try_to_connect");
    GRPC_CLOSURE_SCHED(
        GRPC_CLOSURE_CREATE(try_to_connect_locked, chand,
                            grpc_combiner_scheduler(chand->combiner)),
        GRPC_ERROR_NONE);
  }
  return out;
}

typedef struct external_connectivity_watcher {
  channel_data* chand;
  grpc_polling_entity pollent;
  grpc_closure* on_complete;
  grpc_closure* watcher_timer_init;
  grpc_connectivity_state* state;
  grpc_closure my_closure;
  struct external_connectivity_watcher* next;
} external_connectivity_watcher;

static external_connectivity_watcher* lookup_external_connectivity_watcher(
    channel_data* chand, grpc_closure* on_complete) {
  gpr_mu_lock(&chand->external_connectivity_watcher_list_mu);
  external_connectivity_watcher* w =
      chand->external_connectivity_watcher_list_head;
  while (w != nullptr && w->on_complete != on_complete) {
    w = w->next;
  }
  gpr_mu_unlock(&chand->external_connectivity_watcher_list_mu);
  return w;
}

static void external_connectivity_watcher_list_append(
    channel_data* chand, external_connectivity_watcher* w) {
  GPR_ASSERT(!lookup_external_connectivity_watcher(chand, w->on_complete));

  gpr_mu_lock(&w->chand->external_connectivity_watcher_list_mu);
  GPR_ASSERT(!w->next);
  w->next = chand->external_connectivity_watcher_list_head;
  chand->external_connectivity_watcher_list_head = w;
  gpr_mu_unlock(&w->chand->external_connectivity_watcher_list_mu);
}

static void external_connectivity_watcher_list_remove(
    channel_data* chand, external_connectivity_watcher* too_remove) {
  GPR_ASSERT(
      lookup_external_connectivity_watcher(chand, too_remove->on_complete));
  gpr_mu_lock(&chand->external_connectivity_watcher_list_mu);
  if (too_remove == chand->external_connectivity_watcher_list_head) {
    chand->external_connectivity_watcher_list_head = too_remove->next;
    gpr_mu_unlock(&chand->external_connectivity_watcher_list_mu);
    return;
  }
  external_connectivity_watcher* w =
      chand->external_connectivity_watcher_list_head;
  while (w != nullptr) {
    if (w->next == too_remove) {
      w->next = w->next->next;
      gpr_mu_unlock(&chand->external_connectivity_watcher_list_mu);
      return;
    }
    w = w->next;
  }
  GPR_UNREACHABLE_CODE(return );
}

int grpc_client_channel_num_external_connectivity_watchers(
    grpc_channel_element* elem) {
  channel_data* chand = (channel_data*)elem->channel_data;
  int count = 0;

  gpr_mu_lock(&chand->external_connectivity_watcher_list_mu);
  external_connectivity_watcher* w =
      chand->external_connectivity_watcher_list_head;
  while (w != nullptr) {
    count++;
    w = w->next;
  }
  gpr_mu_unlock(&chand->external_connectivity_watcher_list_mu);

  return count;
}

static void on_external_watch_complete_locked(void* arg, grpc_error* error) {
  external_connectivity_watcher* w = (external_connectivity_watcher*)arg;
  grpc_closure* follow_up = w->on_complete;
  grpc_polling_entity_del_from_pollset_set(&w->pollent,
                                           w->chand->interested_parties);
  GRPC_CHANNEL_STACK_UNREF(w->chand->owning_stack,
                           "external_connectivity_watcher");
  external_connectivity_watcher_list_remove(w->chand, w);
  gpr_free(w);
  GRPC_CLOSURE_RUN(follow_up, GRPC_ERROR_REF(error));
}

static void watch_connectivity_state_locked(void* arg,
                                            grpc_error* error_ignored) {
  external_connectivity_watcher* w = (external_connectivity_watcher*)arg;
  external_connectivity_watcher* found = nullptr;
  if (w->state != nullptr) {
    external_connectivity_watcher_list_append(w->chand, w);
    GRPC_CLOSURE_RUN(w->watcher_timer_init, GRPC_ERROR_NONE);
    GRPC_CLOSURE_INIT(&w->my_closure, on_external_watch_complete_locked, w,
                      grpc_combiner_scheduler(w->chand->combiner));
    grpc_connectivity_state_notify_on_state_change(&w->chand->state_tracker,
                                                   w->state, &w->my_closure);
  } else {
    GPR_ASSERT(w->watcher_timer_init == nullptr);
    found = lookup_external_connectivity_watcher(w->chand, w->on_complete);
    if (found) {
      GPR_ASSERT(found->on_complete == w->on_complete);
      grpc_connectivity_state_notify_on_state_change(
          &found->chand->state_tracker, nullptr, &found->my_closure);
    }
    grpc_polling_entity_del_from_pollset_set(&w->pollent,
                                             w->chand->interested_parties);
    GRPC_CHANNEL_STACK_UNREF(w->chand->owning_stack,
                             "external_connectivity_watcher");
    gpr_free(w);
  }
}

void grpc_client_channel_watch_connectivity_state(
    grpc_channel_element* elem, grpc_polling_entity pollent,
    grpc_connectivity_state* state, grpc_closure* closure,
    grpc_closure* watcher_timer_init) {
  channel_data* chand = (channel_data*)elem->channel_data;
  external_connectivity_watcher* w =
      (external_connectivity_watcher*)gpr_zalloc(sizeof(*w));
  w->chand = chand;
  w->pollent = pollent;
  w->on_complete = closure;
  w->state = state;
  w->watcher_timer_init = watcher_timer_init;
  grpc_polling_entity_add_to_pollset_set(&w->pollent,
                                         chand->interested_parties);
  GRPC_CHANNEL_STACK_REF(w->chand->owning_stack,
                         "external_connectivity_watcher");
  GRPC_CLOSURE_SCHED(
      GRPC_CLOSURE_INIT(&w->my_closure, watch_connectivity_state_locked, w,
                        grpc_combiner_scheduler(chand->combiner)),
      GRPC_ERROR_NONE);
}<|MERGE_RESOLUTION|>--- conflicted
+++ resolved
@@ -293,14 +293,8 @@
                                                &w->on_changed);
 }
 
-<<<<<<< HEAD
 static void start_resolving_locked(channel_data* chand) {
-  if (GRPC_TRACER_ON(grpc_client_channel_trace)) {
-=======
-static void start_resolving_locked(grpc_exec_ctx* exec_ctx,
-                                   channel_data* chand) {
   if (grpc_client_channel_trace.enabled()) {
->>>>>>> d88421a9
     gpr_log(GPR_DEBUG, "chand=%p: starting name resolution", chand);
   }
   GPR_ASSERT(!chand->started_resolving);
@@ -982,14 +976,8 @@
       calld->call_combiner             // call_combiner
   };
   grpc_error* new_error = grpc_connected_subchannel_create_call(
-<<<<<<< HEAD
       calld->connected_subchannel, &call_args, &calld->subchannel_call);
-  if (GRPC_TRACER_ON(grpc_client_channel_trace)) {
-=======
-      exec_ctx, calld->connected_subchannel, &call_args,
-      &calld->subchannel_call);
   if (grpc_client_channel_trace.enabled()) {
->>>>>>> d88421a9
     gpr_log(GPR_DEBUG, "chand=%p calld=%p: create subchannel_call=%p: error=%s",
             chand, calld, calld->subchannel_call, grpc_error_string(new_error));
   }
