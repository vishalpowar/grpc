--- conflicted
+++ resolved
@@ -42,18 +42,6 @@
     @histmax = config.histogram_params.max_possible
     @histogram = Histogram.new(@histres, @histmax)
     @start_time = Time.now
-<<<<<<< HEAD
-    # TODO(vjpai): Support multiple client channels by spawning off a PHP client per channel
-    if @use_c_ext
-      puts "Use protobuf c extension"
-      command = "php -d extension=" + File.expand_path(File.dirname(__FILE__)) + "/../../php/tests/qps/vendor/google/protobuf/php/ext/google/protobuf/modules/protobuf.so " + "-d extension=" + File.expand_path(File.dirname(__FILE__)) + "/../../php/ext/grpc/modules/grpc.so " + File.expand_path(File.dirname(__FILE__)) + "/" + @php_client_bin + " " + @mytarget
-    else
-      puts "Use protobuf php extension"
-      command = "php -d extension=" + File.expand_path(File.dirname(__FILE__)) + "/../../php/ext/grpc/modules/grpc.so " + File.expand_path(File.dirname(__FILE__)) + "/" + @php_client_bin + " " + @mytarget
-    end
-    puts "Starting command: " + command
-    @php_pid = spawn(command)
-=======
     @php_pid = Array.new(@config.client_channels)
     (0..@config.client_channels-1).each do |chan|
       Thread.new {
@@ -62,11 +50,11 @@
           command = "php -d extension=" + File.expand_path(File.dirname(__FILE__)) +
             "/../../php/tests/qps/vendor/google/protobuf/php/ext/google/protobuf/modules/protobuf.so " +
             "-d extension=" + File.expand_path(File.dirname(__FILE__)) + "/../../php/ext/grpc/modules/grpc.so " +
-            File.expand_path(File.dirname(__FILE__)) + "/../../php/tests/qps/client.php " + @mytarget + " #{chan%@config.server_targets.length}"
+            File.expand_path(File.dirname(__FILE__)) + "/" + @php_client_bin + " " + @mytarget + " #{chan%@config.server_targets.length}"
         else
           puts "Use protobuf php extension"
           command = "php -d extension=" + File.expand_path(File.dirname(__FILE__)) + "/../../php/ext/grpc/modules/grpc.so " +
-            File.expand_path(File.dirname(__FILE__)) + "/../../php/tests/qps/client.php " + @mytarget + " #{chan%@config.server_targets.length}"
+            File.expand_path(File.dirname(__FILE__)) + "/" + @php_client_bin + " " + @mytarget + " #{chan%@config.server_targets.length}"
         end
         puts "[ruby proxy] Starting #{chan}th php-client command use c protobuf #{@use_c_ext}: " + command
         @php_pid[chan] = spawn(command)
@@ -75,7 +63,6 @@
         end
       }
     end
->>>>>>> 9078c82d
   end
   def stop
     (0..@config.client_channels-1).each do |chan|
