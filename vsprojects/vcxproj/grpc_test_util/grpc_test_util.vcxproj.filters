<?xml version="1.0" encoding="utf-8"?>
<Project ToolsVersion="4.0" xmlns="http://schemas.microsoft.com/developer/msbuild/2003">
  <ItemGroup>
    <ClCompile Include="$(SolutionDir)\..\test\core\end2end\data\client_certs.c">
      <Filter>test\core\end2end\data</Filter>
    </ClCompile>
    <ClCompile Include="$(SolutionDir)\..\test\core\end2end\data\server1_cert.c">
      <Filter>test\core\end2end\data</Filter>
    </ClCompile>
    <ClCompile Include="$(SolutionDir)\..\test\core\end2end\data\server1_key.c">
      <Filter>test\core\end2end\data</Filter>
    </ClCompile>
    <ClCompile Include="$(SolutionDir)\..\test\core\end2end\data\test_root_cert.c">
      <Filter>test\core\end2end\data</Filter>
    </ClCompile>
    <ClCompile Include="$(SolutionDir)\..\test\core\security\oauth2_utils.c">
      <Filter>test\core\security</Filter>
    </ClCompile>
    <ClCompile Include="$(SolutionDir)\..\test\core\end2end\cq_verifier.c">
      <Filter>test\core\end2end</Filter>
    </ClCompile>
    <ClCompile Include="$(SolutionDir)\..\test\core\end2end\fake_resolver.c">
      <Filter>test\core\end2end</Filter>
    </ClCompile>
    <ClCompile Include="$(SolutionDir)\..\test\core\end2end\fixtures\http_proxy_fixture.c">
      <Filter>test\core\end2end\fixtures</Filter>
    </ClCompile>
    <ClCompile Include="$(SolutionDir)\..\test\core\end2end\fixtures\proxy.c">
      <Filter>test\core\end2end\fixtures</Filter>
    </ClCompile>
    <ClCompile Include="$(SolutionDir)\..\test\core\iomgr\endpoint_tests.c">
      <Filter>test\core\iomgr</Filter>
    </ClCompile>
    <ClCompile Include="$(SolutionDir)\..\test\core\util\debugger_macros.c">
      <Filter>test\core\util</Filter>
    </ClCompile>
    <ClCompile Include="$(SolutionDir)\..\test\core\util\grpc_profiler.c">
      <Filter>test\core\util</Filter>
    </ClCompile>
    <ClCompile Include="$(SolutionDir)\..\test\core\util\memory_counters.c">
      <Filter>test\core\util</Filter>
    </ClCompile>
    <ClCompile Include="$(SolutionDir)\..\test\core\util\mock_endpoint.c">
      <Filter>test\core\util</Filter>
    </ClCompile>
    <ClCompile Include="$(SolutionDir)\..\test\core\util\parse_hexstring.c">
      <Filter>test\core\util</Filter>
    </ClCompile>
    <ClCompile Include="$(SolutionDir)\..\test\core\util\passthru_endpoint.c">
      <Filter>test\core\util</Filter>
    </ClCompile>
    <ClCompile Include="$(SolutionDir)\..\test\core\util\port.c">
      <Filter>test\core\util</Filter>
    </ClCompile>
    <ClCompile Include="$(SolutionDir)\..\test\core\util\port_server_client.c">
      <Filter>test\core\util</Filter>
    </ClCompile>
    <ClCompile Include="$(SolutionDir)\..\test\core\util\slice_splitter.c">
      <Filter>test\core\util</Filter>
    </ClCompile>
    <ClCompile Include="$(SolutionDir)\..\test\core\util\trickle_endpoint.c">
      <Filter>test\core\util</Filter>
    </ClCompile>
    <ClCompile Include="$(SolutionDir)\..\src\core\lib\channel\channel_args.c">
      <Filter>src\core\lib\channel</Filter>
    </ClCompile>
    <ClCompile Include="$(SolutionDir)\..\src\core\lib\channel\channel_stack.c">
      <Filter>src\core\lib\channel</Filter>
    </ClCompile>
    <ClCompile Include="$(SolutionDir)\..\src\core\lib\channel\channel_stack_builder.c">
      <Filter>src\core\lib\channel</Filter>
    </ClCompile>
    <ClCompile Include="$(SolutionDir)\..\src\core\lib\channel\connected_channel.c">
      <Filter>src\core\lib\channel</Filter>
    </ClCompile>
    <ClCompile Include="$(SolutionDir)\..\src\core\lib\channel\handshaker.c">
      <Filter>src\core\lib\channel</Filter>
    </ClCompile>
    <ClCompile Include="$(SolutionDir)\..\src\core\lib\channel\handshaker_factory.c">
      <Filter>src\core\lib\channel</Filter>
    </ClCompile>
    <ClCompile Include="$(SolutionDir)\..\src\core\lib\channel\handshaker_registry.c">
      <Filter>src\core\lib\channel</Filter>
    </ClCompile>
    <ClCompile Include="$(SolutionDir)\..\src\core\lib\compression\compression.c">
      <Filter>src\core\lib\compression</Filter>
    </ClCompile>
    <ClCompile Include="$(SolutionDir)\..\src\core\lib\compression\message_compress.c">
      <Filter>src\core\lib\compression</Filter>
    </ClCompile>
    <ClCompile Include="$(SolutionDir)\..\src\core\lib\debug\trace.c">
      <Filter>src\core\lib\debug</Filter>
    </ClCompile>
    <ClCompile Include="$(SolutionDir)\..\src\core\lib\http\format_request.c">
      <Filter>src\core\lib\http</Filter>
    </ClCompile>
    <ClCompile Include="$(SolutionDir)\..\src\core\lib\http\httpcli.c">
      <Filter>src\core\lib\http</Filter>
    </ClCompile>
    <ClCompile Include="$(SolutionDir)\..\src\core\lib\http\parser.c">
      <Filter>src\core\lib\http</Filter>
    </ClCompile>
    <ClCompile Include="$(SolutionDir)\..\src\core\lib\iomgr\closure.c">
      <Filter>src\core\lib\iomgr</Filter>
    </ClCompile>
    <ClCompile Include="$(SolutionDir)\..\src\core\lib\iomgr\combiner.c">
      <Filter>src\core\lib\iomgr</Filter>
    </ClCompile>
    <ClCompile Include="$(SolutionDir)\..\src\core\lib\iomgr\endpoint.c">
      <Filter>src\core\lib\iomgr</Filter>
    </ClCompile>
    <ClCompile Include="$(SolutionDir)\..\src\core\lib\iomgr\endpoint_pair_posix.c">
      <Filter>src\core\lib\iomgr</Filter>
    </ClCompile>
    <ClCompile Include="$(SolutionDir)\..\src\core\lib\iomgr\endpoint_pair_uv.c">
      <Filter>src\core\lib\iomgr</Filter>
    </ClCompile>
    <ClCompile Include="$(SolutionDir)\..\src\core\lib\iomgr\endpoint_pair_windows.c">
      <Filter>src\core\lib\iomgr</Filter>
    </ClCompile>
    <ClCompile Include="$(SolutionDir)\..\src\core\lib\iomgr\error.c">
      <Filter>src\core\lib\iomgr</Filter>
    </ClCompile>
    <ClCompile Include="$(SolutionDir)\..\src\core\lib\iomgr\ev_epoll1_linux.c">
      <Filter>src\core\lib\iomgr</Filter>
    </ClCompile>
<<<<<<< HEAD
=======
    <ClCompile Include="$(SolutionDir)\..\src\core\lib\iomgr\ev_epollex_linux.c">
      <Filter>src\core\lib\iomgr</Filter>
    </ClCompile>
>>>>>>> 5c53d1bd
    <ClCompile Include="$(SolutionDir)\..\src\core\lib\iomgr\ev_epollsig_linux.c">
      <Filter>src\core\lib\iomgr</Filter>
    </ClCompile>
    <ClCompile Include="$(SolutionDir)\..\src\core\lib\iomgr\ev_poll_posix.c">
      <Filter>src\core\lib\iomgr</Filter>
    </ClCompile>
    <ClCompile Include="$(SolutionDir)\..\src\core\lib\iomgr\ev_posix.c">
      <Filter>src\core\lib\iomgr</Filter>
    </ClCompile>
    <ClCompile Include="$(SolutionDir)\..\src\core\lib\iomgr\exec_ctx.c">
      <Filter>src\core\lib\iomgr</Filter>
    </ClCompile>
    <ClCompile Include="$(SolutionDir)\..\src\core\lib\iomgr\executor.c">
      <Filter>src\core\lib\iomgr</Filter>
    </ClCompile>
    <ClCompile Include="$(SolutionDir)\..\src\core\lib\iomgr\iocp_windows.c">
      <Filter>src\core\lib\iomgr</Filter>
    </ClCompile>
    <ClCompile Include="$(SolutionDir)\..\src\core\lib\iomgr\iomgr.c">
      <Filter>src\core\lib\iomgr</Filter>
    </ClCompile>
    <ClCompile Include="$(SolutionDir)\..\src\core\lib\iomgr\iomgr_posix.c">
      <Filter>src\core\lib\iomgr</Filter>
    </ClCompile>
    <ClCompile Include="$(SolutionDir)\..\src\core\lib\iomgr\iomgr_uv.c">
      <Filter>src\core\lib\iomgr</Filter>
    </ClCompile>
    <ClCompile Include="$(SolutionDir)\..\src\core\lib\iomgr\iomgr_windows.c">
      <Filter>src\core\lib\iomgr</Filter>
    </ClCompile>
    <ClCompile Include="$(SolutionDir)\..\src\core\lib\iomgr\is_epollexclusive_available.c">
      <Filter>src\core\lib\iomgr</Filter>
    </ClCompile>
    <ClCompile Include="$(SolutionDir)\..\src\core\lib\iomgr\load_file.c">
      <Filter>src\core\lib\iomgr</Filter>
    </ClCompile>
    <ClCompile Include="$(SolutionDir)\..\src\core\lib\iomgr\lockfree_event.c">
      <Filter>src\core\lib\iomgr</Filter>
    </ClCompile>
    <ClCompile Include="$(SolutionDir)\..\src\core\lib\iomgr\network_status_tracker.c">
      <Filter>src\core\lib\iomgr</Filter>
    </ClCompile>
    <ClCompile Include="$(SolutionDir)\..\src\core\lib\iomgr\polling_entity.c">
      <Filter>src\core\lib\iomgr</Filter>
    </ClCompile>
    <ClCompile Include="$(SolutionDir)\..\src\core\lib\iomgr\pollset_set_uv.c">
      <Filter>src\core\lib\iomgr</Filter>
    </ClCompile>
    <ClCompile Include="$(SolutionDir)\..\src\core\lib\iomgr\pollset_set_windows.c">
      <Filter>src\core\lib\iomgr</Filter>
    </ClCompile>
    <ClCompile Include="$(SolutionDir)\..\src\core\lib\iomgr\pollset_uv.c">
      <Filter>src\core\lib\iomgr</Filter>
    </ClCompile>
    <ClCompile Include="$(SolutionDir)\..\src\core\lib\iomgr\pollset_windows.c">
      <Filter>src\core\lib\iomgr</Filter>
    </ClCompile>
    <ClCompile Include="$(SolutionDir)\..\src\core\lib\iomgr\resolve_address_posix.c">
      <Filter>src\core\lib\iomgr</Filter>
    </ClCompile>
    <ClCompile Include="$(SolutionDir)\..\src\core\lib\iomgr\resolve_address_uv.c">
      <Filter>src\core\lib\iomgr</Filter>
    </ClCompile>
    <ClCompile Include="$(SolutionDir)\..\src\core\lib\iomgr\resolve_address_windows.c">
      <Filter>src\core\lib\iomgr</Filter>
    </ClCompile>
    <ClCompile Include="$(SolutionDir)\..\src\core\lib\iomgr\resource_quota.c">
      <Filter>src\core\lib\iomgr</Filter>
    </ClCompile>
    <ClCompile Include="$(SolutionDir)\..\src\core\lib\iomgr\sockaddr_utils.c">
      <Filter>src\core\lib\iomgr</Filter>
    </ClCompile>
    <ClCompile Include="$(SolutionDir)\..\src\core\lib\iomgr\socket_factory_posix.c">
      <Filter>src\core\lib\iomgr</Filter>
    </ClCompile>
    <ClCompile Include="$(SolutionDir)\..\src\core\lib\iomgr\socket_mutator.c">
      <Filter>src\core\lib\iomgr</Filter>
    </ClCompile>
    <ClCompile Include="$(SolutionDir)\..\src\core\lib\iomgr\socket_utils_common_posix.c">
      <Filter>src\core\lib\iomgr</Filter>
    </ClCompile>
    <ClCompile Include="$(SolutionDir)\..\src\core\lib\iomgr\socket_utils_linux.c">
      <Filter>src\core\lib\iomgr</Filter>
    </ClCompile>
    <ClCompile Include="$(SolutionDir)\..\src\core\lib\iomgr\socket_utils_posix.c">
      <Filter>src\core\lib\iomgr</Filter>
    </ClCompile>
    <ClCompile Include="$(SolutionDir)\..\src\core\lib\iomgr\socket_utils_uv.c">
      <Filter>src\core\lib\iomgr</Filter>
    </ClCompile>
    <ClCompile Include="$(SolutionDir)\..\src\core\lib\iomgr\socket_utils_windows.c">
      <Filter>src\core\lib\iomgr</Filter>
    </ClCompile>
    <ClCompile Include="$(SolutionDir)\..\src\core\lib\iomgr\socket_windows.c">
      <Filter>src\core\lib\iomgr</Filter>
    </ClCompile>
    <ClCompile Include="$(SolutionDir)\..\src\core\lib\iomgr\tcp_client_posix.c">
      <Filter>src\core\lib\iomgr</Filter>
    </ClCompile>
    <ClCompile Include="$(SolutionDir)\..\src\core\lib\iomgr\tcp_client_uv.c">
      <Filter>src\core\lib\iomgr</Filter>
    </ClCompile>
    <ClCompile Include="$(SolutionDir)\..\src\core\lib\iomgr\tcp_client_windows.c">
      <Filter>src\core\lib\iomgr</Filter>
    </ClCompile>
    <ClCompile Include="$(SolutionDir)\..\src\core\lib\iomgr\tcp_posix.c">
      <Filter>src\core\lib\iomgr</Filter>
    </ClCompile>
    <ClCompile Include="$(SolutionDir)\..\src\core\lib\iomgr\tcp_server_posix.c">
      <Filter>src\core\lib\iomgr</Filter>
    </ClCompile>
    <ClCompile Include="$(SolutionDir)\..\src\core\lib\iomgr\tcp_server_utils_posix_common.c">
      <Filter>src\core\lib\iomgr</Filter>
    </ClCompile>
    <ClCompile Include="$(SolutionDir)\..\src\core\lib\iomgr\tcp_server_utils_posix_ifaddrs.c">
      <Filter>src\core\lib\iomgr</Filter>
    </ClCompile>
    <ClCompile Include="$(SolutionDir)\..\src\core\lib\iomgr\tcp_server_utils_posix_noifaddrs.c">
      <Filter>src\core\lib\iomgr</Filter>
    </ClCompile>
    <ClCompile Include="$(SolutionDir)\..\src\core\lib\iomgr\tcp_server_uv.c">
      <Filter>src\core\lib\iomgr</Filter>
    </ClCompile>
    <ClCompile Include="$(SolutionDir)\..\src\core\lib\iomgr\tcp_server_windows.c">
      <Filter>src\core\lib\iomgr</Filter>
    </ClCompile>
    <ClCompile Include="$(SolutionDir)\..\src\core\lib\iomgr\tcp_uv.c">
      <Filter>src\core\lib\iomgr</Filter>
    </ClCompile>
    <ClCompile Include="$(SolutionDir)\..\src\core\lib\iomgr\tcp_windows.c">
      <Filter>src\core\lib\iomgr</Filter>
    </ClCompile>
    <ClCompile Include="$(SolutionDir)\..\src\core\lib\iomgr\time_averaged_stats.c">
      <Filter>src\core\lib\iomgr</Filter>
    </ClCompile>
    <ClCompile Include="$(SolutionDir)\..\src\core\lib\iomgr\timer_generic.c">
      <Filter>src\core\lib\iomgr</Filter>
    </ClCompile>
    <ClCompile Include="$(SolutionDir)\..\src\core\lib\iomgr\timer_heap.c">
      <Filter>src\core\lib\iomgr</Filter>
    </ClCompile>
    <ClCompile Include="$(SolutionDir)\..\src\core\lib\iomgr\timer_manager.c">
      <Filter>src\core\lib\iomgr</Filter>
    </ClCompile>
    <ClCompile Include="$(SolutionDir)\..\src\core\lib\iomgr\timer_uv.c">
      <Filter>src\core\lib\iomgr</Filter>
    </ClCompile>
    <ClCompile Include="$(SolutionDir)\..\src\core\lib\iomgr\udp_server.c">
      <Filter>src\core\lib\iomgr</Filter>
    </ClCompile>
    <ClCompile Include="$(SolutionDir)\..\src\core\lib\iomgr\unix_sockets_posix.c">
      <Filter>src\core\lib\iomgr</Filter>
    </ClCompile>
    <ClCompile Include="$(SolutionDir)\..\src\core\lib\iomgr\unix_sockets_posix_noop.c">
      <Filter>src\core\lib\iomgr</Filter>
    </ClCompile>
    <ClCompile Include="$(SolutionDir)\..\src\core\lib\iomgr\wakeup_fd_cv.c">
      <Filter>src\core\lib\iomgr</Filter>
    </ClCompile>
    <ClCompile Include="$(SolutionDir)\..\src\core\lib\iomgr\wakeup_fd_eventfd.c">
      <Filter>src\core\lib\iomgr</Filter>
    </ClCompile>
    <ClCompile Include="$(SolutionDir)\..\src\core\lib\iomgr\wakeup_fd_nospecial.c">
      <Filter>src\core\lib\iomgr</Filter>
    </ClCompile>
    <ClCompile Include="$(SolutionDir)\..\src\core\lib\iomgr\wakeup_fd_pipe.c">
      <Filter>src\core\lib\iomgr</Filter>
    </ClCompile>
    <ClCompile Include="$(SolutionDir)\..\src\core\lib\iomgr\wakeup_fd_posix.c">
      <Filter>src\core\lib\iomgr</Filter>
    </ClCompile>
    <ClCompile Include="$(SolutionDir)\..\src\core\lib\iomgr\workqueue_uv.c">
      <Filter>src\core\lib\iomgr</Filter>
    </ClCompile>
    <ClCompile Include="$(SolutionDir)\..\src\core\lib\iomgr\workqueue_windows.c">
      <Filter>src\core\lib\iomgr</Filter>
    </ClCompile>
    <ClCompile Include="$(SolutionDir)\..\src\core\lib\json\json.c">
      <Filter>src\core\lib\json</Filter>
    </ClCompile>
    <ClCompile Include="$(SolutionDir)\..\src\core\lib\json\json_reader.c">
      <Filter>src\core\lib\json</Filter>
    </ClCompile>
    <ClCompile Include="$(SolutionDir)\..\src\core\lib\json\json_string.c">
      <Filter>src\core\lib\json</Filter>
    </ClCompile>
    <ClCompile Include="$(SolutionDir)\..\src\core\lib\json\json_writer.c">
      <Filter>src\core\lib\json</Filter>
    </ClCompile>
    <ClCompile Include="$(SolutionDir)\..\src\core\lib\slice\b64.c">
      <Filter>src\core\lib\slice</Filter>
    </ClCompile>
    <ClCompile Include="$(SolutionDir)\..\src\core\lib\slice\percent_encoding.c">
      <Filter>src\core\lib\slice</Filter>
    </ClCompile>
    <ClCompile Include="$(SolutionDir)\..\src\core\lib\slice\slice.c">
      <Filter>src\core\lib\slice</Filter>
    </ClCompile>
    <ClCompile Include="$(SolutionDir)\..\src\core\lib\slice\slice_buffer.c">
      <Filter>src\core\lib\slice</Filter>
    </ClCompile>
    <ClCompile Include="$(SolutionDir)\..\src\core\lib\slice\slice_hash_table.c">
      <Filter>src\core\lib\slice</Filter>
    </ClCompile>
    <ClCompile Include="$(SolutionDir)\..\src\core\lib\slice\slice_intern.c">
      <Filter>src\core\lib\slice</Filter>
    </ClCompile>
    <ClCompile Include="$(SolutionDir)\..\src\core\lib\slice\slice_string_helpers.c">
      <Filter>src\core\lib\slice</Filter>
    </ClCompile>
    <ClCompile Include="$(SolutionDir)\..\src\core\lib\surface\alarm.c">
      <Filter>src\core\lib\surface</Filter>
    </ClCompile>
    <ClCompile Include="$(SolutionDir)\..\src\core\lib\surface\api_trace.c">
      <Filter>src\core\lib\surface</Filter>
    </ClCompile>
    <ClCompile Include="$(SolutionDir)\..\src\core\lib\surface\byte_buffer.c">
      <Filter>src\core\lib\surface</Filter>
    </ClCompile>
    <ClCompile Include="$(SolutionDir)\..\src\core\lib\surface\byte_buffer_reader.c">
      <Filter>src\core\lib\surface</Filter>
    </ClCompile>
    <ClCompile Include="$(SolutionDir)\..\src\core\lib\surface\call.c">
      <Filter>src\core\lib\surface</Filter>
    </ClCompile>
    <ClCompile Include="$(SolutionDir)\..\src\core\lib\surface\call_details.c">
      <Filter>src\core\lib\surface</Filter>
    </ClCompile>
    <ClCompile Include="$(SolutionDir)\..\src\core\lib\surface\call_log_batch.c">
      <Filter>src\core\lib\surface</Filter>
    </ClCompile>
    <ClCompile Include="$(SolutionDir)\..\src\core\lib\surface\channel.c">
      <Filter>src\core\lib\surface</Filter>
    </ClCompile>
    <ClCompile Include="$(SolutionDir)\..\src\core\lib\surface\channel_init.c">
      <Filter>src\core\lib\surface</Filter>
    </ClCompile>
    <ClCompile Include="$(SolutionDir)\..\src\core\lib\surface\channel_ping.c">
      <Filter>src\core\lib\surface</Filter>
    </ClCompile>
    <ClCompile Include="$(SolutionDir)\..\src\core\lib\surface\channel_stack_type.c">
      <Filter>src\core\lib\surface</Filter>
    </ClCompile>
    <ClCompile Include="$(SolutionDir)\..\src\core\lib\surface\completion_queue.c">
      <Filter>src\core\lib\surface</Filter>
    </ClCompile>
    <ClCompile Include="$(SolutionDir)\..\src\core\lib\surface\completion_queue_factory.c">
      <Filter>src\core\lib\surface</Filter>
    </ClCompile>
    <ClCompile Include="$(SolutionDir)\..\src\core\lib\surface\event_string.c">
      <Filter>src\core\lib\surface</Filter>
    </ClCompile>
    <ClCompile Include="$(SolutionDir)\..\src\core\lib\surface\lame_client.cc">
      <Filter>src\core\lib\surface</Filter>
    </ClCompile>
    <ClCompile Include="$(SolutionDir)\..\src\core\lib\surface\metadata_array.c">
      <Filter>src\core\lib\surface</Filter>
    </ClCompile>
    <ClCompile Include="$(SolutionDir)\..\src\core\lib\surface\server.c">
      <Filter>src\core\lib\surface</Filter>
    </ClCompile>
    <ClCompile Include="$(SolutionDir)\..\src\core\lib\surface\validate_metadata.c">
      <Filter>src\core\lib\surface</Filter>
    </ClCompile>
    <ClCompile Include="$(SolutionDir)\..\src\core\lib\surface\version.c">
      <Filter>src\core\lib\surface</Filter>
    </ClCompile>
    <ClCompile Include="$(SolutionDir)\..\src\core\lib\transport\bdp_estimator.c">
      <Filter>src\core\lib\transport</Filter>
    </ClCompile>
    <ClCompile Include="$(SolutionDir)\..\src\core\lib\transport\byte_stream.c">
      <Filter>src\core\lib\transport</Filter>
    </ClCompile>
    <ClCompile Include="$(SolutionDir)\..\src\core\lib\transport\connectivity_state.c">
      <Filter>src\core\lib\transport</Filter>
    </ClCompile>
    <ClCompile Include="$(SolutionDir)\..\src\core\lib\transport\error_utils.c">
      <Filter>src\core\lib\transport</Filter>
    </ClCompile>
    <ClCompile Include="$(SolutionDir)\..\src\core\lib\transport\metadata.c">
      <Filter>src\core\lib\transport</Filter>
    </ClCompile>
    <ClCompile Include="$(SolutionDir)\..\src\core\lib\transport\metadata_batch.c">
      <Filter>src\core\lib\transport</Filter>
    </ClCompile>
    <ClCompile Include="$(SolutionDir)\..\src\core\lib\transport\pid_controller.c">
      <Filter>src\core\lib\transport</Filter>
    </ClCompile>
    <ClCompile Include="$(SolutionDir)\..\src\core\lib\transport\service_config.c">
      <Filter>src\core\lib\transport</Filter>
    </ClCompile>
    <ClCompile Include="$(SolutionDir)\..\src\core\lib\transport\static_metadata.c">
      <Filter>src\core\lib\transport</Filter>
    </ClCompile>
    <ClCompile Include="$(SolutionDir)\..\src\core\lib\transport\status_conversion.c">
      <Filter>src\core\lib\transport</Filter>
    </ClCompile>
    <ClCompile Include="$(SolutionDir)\..\src\core\lib\transport\timeout_encoding.c">
      <Filter>src\core\lib\transport</Filter>
    </ClCompile>
    <ClCompile Include="$(SolutionDir)\..\src\core\lib\transport\transport.c">
      <Filter>src\core\lib\transport</Filter>
    </ClCompile>
    <ClCompile Include="$(SolutionDir)\..\src\core\lib\transport\transport_op_string.c">
      <Filter>src\core\lib\transport</Filter>
    </ClCompile>
  </ItemGroup>
  <ItemGroup>
    <ClInclude Include="$(SolutionDir)\..\include\grpc\byte_buffer.h">
      <Filter>include\grpc</Filter>
    </ClInclude>
    <ClInclude Include="$(SolutionDir)\..\include\grpc\byte_buffer_reader.h">
      <Filter>include\grpc</Filter>
    </ClInclude>
    <ClInclude Include="$(SolutionDir)\..\include\grpc\compression.h">
      <Filter>include\grpc</Filter>
    </ClInclude>
    <ClInclude Include="$(SolutionDir)\..\include\grpc\grpc.h">
      <Filter>include\grpc</Filter>
    </ClInclude>
    <ClInclude Include="$(SolutionDir)\..\include\grpc\grpc_posix.h">
      <Filter>include\grpc</Filter>
    </ClInclude>
    <ClInclude Include="$(SolutionDir)\..\include\grpc\grpc_security_constants.h">
      <Filter>include\grpc</Filter>
    </ClInclude>
    <ClInclude Include="$(SolutionDir)\..\include\grpc\load_reporting.h">
      <Filter>include\grpc</Filter>
    </ClInclude>
    <ClInclude Include="$(SolutionDir)\..\include\grpc\slice.h">
      <Filter>include\grpc</Filter>
    </ClInclude>
    <ClInclude Include="$(SolutionDir)\..\include\grpc\slice_buffer.h">
      <Filter>include\grpc</Filter>
    </ClInclude>
    <ClInclude Include="$(SolutionDir)\..\include\grpc\status.h">
      <Filter>include\grpc</Filter>
    </ClInclude>
    <ClInclude Include="$(SolutionDir)\..\include\grpc\impl\codegen\byte_buffer_reader.h">
      <Filter>include\grpc\impl\codegen</Filter>
    </ClInclude>
    <ClInclude Include="$(SolutionDir)\..\include\grpc\impl\codegen\compression_types.h">
      <Filter>include\grpc\impl\codegen</Filter>
    </ClInclude>
    <ClInclude Include="$(SolutionDir)\..\include\grpc\impl\codegen\connectivity_state.h">
      <Filter>include\grpc\impl\codegen</Filter>
    </ClInclude>
    <ClInclude Include="$(SolutionDir)\..\include\grpc\impl\codegen\exec_ctx_fwd.h">
      <Filter>include\grpc\impl\codegen</Filter>
    </ClInclude>
    <ClInclude Include="$(SolutionDir)\..\include\grpc\impl\codegen\grpc_types.h">
      <Filter>include\grpc\impl\codegen</Filter>
    </ClInclude>
    <ClInclude Include="$(SolutionDir)\..\include\grpc\impl\codegen\propagation_bits.h">
      <Filter>include\grpc\impl\codegen</Filter>
    </ClInclude>
    <ClInclude Include="$(SolutionDir)\..\include\grpc\impl\codegen\slice.h">
      <Filter>include\grpc\impl\codegen</Filter>
    </ClInclude>
    <ClInclude Include="$(SolutionDir)\..\include\grpc\impl\codegen\status.h">
      <Filter>include\grpc\impl\codegen</Filter>
    </ClInclude>
    <ClInclude Include="$(SolutionDir)\..\include\grpc\impl\codegen\atm.h">
      <Filter>include\grpc\impl\codegen</Filter>
    </ClInclude>
    <ClInclude Include="$(SolutionDir)\..\include\grpc\impl\codegen\atm_gcc_atomic.h">
      <Filter>include\grpc\impl\codegen</Filter>
    </ClInclude>
    <ClInclude Include="$(SolutionDir)\..\include\grpc\impl\codegen\atm_gcc_sync.h">
      <Filter>include\grpc\impl\codegen</Filter>
    </ClInclude>
    <ClInclude Include="$(SolutionDir)\..\include\grpc\impl\codegen\atm_windows.h">
      <Filter>include\grpc\impl\codegen</Filter>
    </ClInclude>
    <ClInclude Include="$(SolutionDir)\..\include\grpc\impl\codegen\gpr_slice.h">
      <Filter>include\grpc\impl\codegen</Filter>
    </ClInclude>
    <ClInclude Include="$(SolutionDir)\..\include\grpc\impl\codegen\gpr_types.h">
      <Filter>include\grpc\impl\codegen</Filter>
    </ClInclude>
    <ClInclude Include="$(SolutionDir)\..\include\grpc\impl\codegen\port_platform.h">
      <Filter>include\grpc\impl\codegen</Filter>
    </ClInclude>
    <ClInclude Include="$(SolutionDir)\..\include\grpc\impl\codegen\sync.h">
      <Filter>include\grpc\impl\codegen</Filter>
    </ClInclude>
    <ClInclude Include="$(SolutionDir)\..\include\grpc\impl\codegen\sync_generic.h">
      <Filter>include\grpc\impl\codegen</Filter>
    </ClInclude>
    <ClInclude Include="$(SolutionDir)\..\include\grpc\impl\codegen\sync_posix.h">
      <Filter>include\grpc\impl\codegen</Filter>
    </ClInclude>
    <ClInclude Include="$(SolutionDir)\..\include\grpc\impl\codegen\sync_windows.h">
      <Filter>include\grpc\impl\codegen</Filter>
    </ClInclude>
  </ItemGroup>
  <ItemGroup>
    <ClInclude Include="$(SolutionDir)\..\test\core\end2end\data\ssl_test_data.h">
      <Filter>test\core\end2end\data</Filter>
    </ClInclude>
    <ClInclude Include="$(SolutionDir)\..\test\core\security\oauth2_utils.h">
      <Filter>test\core\security</Filter>
    </ClInclude>
    <ClInclude Include="$(SolutionDir)\..\test\core\end2end\cq_verifier.h">
      <Filter>test\core\end2end</Filter>
    </ClInclude>
    <ClInclude Include="$(SolutionDir)\..\test\core\end2end\fake_resolver.h">
      <Filter>test\core\end2end</Filter>
    </ClInclude>
    <ClInclude Include="$(SolutionDir)\..\test\core\end2end\fixtures\http_proxy_fixture.h">
      <Filter>test\core\end2end\fixtures</Filter>
    </ClInclude>
    <ClInclude Include="$(SolutionDir)\..\test\core\end2end\fixtures\proxy.h">
      <Filter>test\core\end2end\fixtures</Filter>
    </ClInclude>
    <ClInclude Include="$(SolutionDir)\..\test\core\iomgr\endpoint_tests.h">
      <Filter>test\core\iomgr</Filter>
    </ClInclude>
    <ClInclude Include="$(SolutionDir)\..\test\core\util\debugger_macros.h">
      <Filter>test\core\util</Filter>
    </ClInclude>
    <ClInclude Include="$(SolutionDir)\..\test\core\util\grpc_profiler.h">
      <Filter>test\core\util</Filter>
    </ClInclude>
    <ClInclude Include="$(SolutionDir)\..\test\core\util\memory_counters.h">
      <Filter>test\core\util</Filter>
    </ClInclude>
    <ClInclude Include="$(SolutionDir)\..\test\core\util\mock_endpoint.h">
      <Filter>test\core\util</Filter>
    </ClInclude>
    <ClInclude Include="$(SolutionDir)\..\test\core\util\parse_hexstring.h">
      <Filter>test\core\util</Filter>
    </ClInclude>
    <ClInclude Include="$(SolutionDir)\..\test\core\util\passthru_endpoint.h">
      <Filter>test\core\util</Filter>
    </ClInclude>
    <ClInclude Include="$(SolutionDir)\..\test\core\util\port.h">
      <Filter>test\core\util</Filter>
    </ClInclude>
    <ClInclude Include="$(SolutionDir)\..\test\core\util\port_server_client.h">
      <Filter>test\core\util</Filter>
    </ClInclude>
    <ClInclude Include="$(SolutionDir)\..\test\core\util\slice_splitter.h">
      <Filter>test\core\util</Filter>
    </ClInclude>
    <ClInclude Include="$(SolutionDir)\..\test\core\util\trickle_endpoint.h">
      <Filter>test\core\util</Filter>
    </ClInclude>
    <ClInclude Include="$(SolutionDir)\..\src\core\lib\channel\channel_args.h">
      <Filter>src\core\lib\channel</Filter>
    </ClInclude>
    <ClInclude Include="$(SolutionDir)\..\src\core\lib\channel\channel_stack.h">
      <Filter>src\core\lib\channel</Filter>
    </ClInclude>
    <ClInclude Include="$(SolutionDir)\..\src\core\lib\channel\channel_stack_builder.h">
      <Filter>src\core\lib\channel</Filter>
    </ClInclude>
    <ClInclude Include="$(SolutionDir)\..\src\core\lib\channel\connected_channel.h">
      <Filter>src\core\lib\channel</Filter>
    </ClInclude>
    <ClInclude Include="$(SolutionDir)\..\src\core\lib\channel\context.h">
      <Filter>src\core\lib\channel</Filter>
    </ClInclude>
    <ClInclude Include="$(SolutionDir)\..\src\core\lib\channel\handshaker.h">
      <Filter>src\core\lib\channel</Filter>
    </ClInclude>
    <ClInclude Include="$(SolutionDir)\..\src\core\lib\channel\handshaker_factory.h">
      <Filter>src\core\lib\channel</Filter>
    </ClInclude>
    <ClInclude Include="$(SolutionDir)\..\src\core\lib\channel\handshaker_registry.h">
      <Filter>src\core\lib\channel</Filter>
    </ClInclude>
    <ClInclude Include="$(SolutionDir)\..\src\core\lib\compression\algorithm_metadata.h">
      <Filter>src\core\lib\compression</Filter>
    </ClInclude>
    <ClInclude Include="$(SolutionDir)\..\src\core\lib\compression\message_compress.h">
      <Filter>src\core\lib\compression</Filter>
    </ClInclude>
    <ClInclude Include="$(SolutionDir)\..\src\core\lib\debug\trace.h">
      <Filter>src\core\lib\debug</Filter>
    </ClInclude>
    <ClInclude Include="$(SolutionDir)\..\src\core\lib\http\format_request.h">
      <Filter>src\core\lib\http</Filter>
    </ClInclude>
    <ClInclude Include="$(SolutionDir)\..\src\core\lib\http\httpcli.h">
      <Filter>src\core\lib\http</Filter>
    </ClInclude>
    <ClInclude Include="$(SolutionDir)\..\src\core\lib\http\parser.h">
      <Filter>src\core\lib\http</Filter>
    </ClInclude>
    <ClInclude Include="$(SolutionDir)\..\src\core\lib\iomgr\closure.h">
      <Filter>src\core\lib\iomgr</Filter>
    </ClInclude>
    <ClInclude Include="$(SolutionDir)\..\src\core\lib\iomgr\combiner.h">
      <Filter>src\core\lib\iomgr</Filter>
    </ClInclude>
    <ClInclude Include="$(SolutionDir)\..\src\core\lib\iomgr\endpoint.h">
      <Filter>src\core\lib\iomgr</Filter>
    </ClInclude>
    <ClInclude Include="$(SolutionDir)\..\src\core\lib\iomgr\endpoint_pair.h">
      <Filter>src\core\lib\iomgr</Filter>
    </ClInclude>
    <ClInclude Include="$(SolutionDir)\..\src\core\lib\iomgr\error.h">
      <Filter>src\core\lib\iomgr</Filter>
    </ClInclude>
    <ClInclude Include="$(SolutionDir)\..\src\core\lib\iomgr\error_internal.h">
      <Filter>src\core\lib\iomgr</Filter>
    </ClInclude>
    <ClInclude Include="$(SolutionDir)\..\src\core\lib\iomgr\ev_epoll1_linux.h">
      <Filter>src\core\lib\iomgr</Filter>
    </ClInclude>
<<<<<<< HEAD
=======
    <ClInclude Include="$(SolutionDir)\..\src\core\lib\iomgr\ev_epollex_linux.h">
      <Filter>src\core\lib\iomgr</Filter>
    </ClInclude>
>>>>>>> 5c53d1bd
    <ClInclude Include="$(SolutionDir)\..\src\core\lib\iomgr\ev_epollsig_linux.h">
      <Filter>src\core\lib\iomgr</Filter>
    </ClInclude>
    <ClInclude Include="$(SolutionDir)\..\src\core\lib\iomgr\ev_poll_posix.h">
      <Filter>src\core\lib\iomgr</Filter>
    </ClInclude>
    <ClInclude Include="$(SolutionDir)\..\src\core\lib\iomgr\ev_posix.h">
      <Filter>src\core\lib\iomgr</Filter>
    </ClInclude>
    <ClInclude Include="$(SolutionDir)\..\src\core\lib\iomgr\exec_ctx.h">
      <Filter>src\core\lib\iomgr</Filter>
    </ClInclude>
    <ClInclude Include="$(SolutionDir)\..\src\core\lib\iomgr\executor.h">
      <Filter>src\core\lib\iomgr</Filter>
    </ClInclude>
    <ClInclude Include="$(SolutionDir)\..\src\core\lib\iomgr\iocp_windows.h">
      <Filter>src\core\lib\iomgr</Filter>
    </ClInclude>
    <ClInclude Include="$(SolutionDir)\..\src\core\lib\iomgr\iomgr.h">
      <Filter>src\core\lib\iomgr</Filter>
    </ClInclude>
    <ClInclude Include="$(SolutionDir)\..\src\core\lib\iomgr\iomgr_internal.h">
      <Filter>src\core\lib\iomgr</Filter>
    </ClInclude>
    <ClInclude Include="$(SolutionDir)\..\src\core\lib\iomgr\iomgr_posix.h">
      <Filter>src\core\lib\iomgr</Filter>
    </ClInclude>
    <ClInclude Include="$(SolutionDir)\..\src\core\lib\iomgr\is_epollexclusive_available.h">
      <Filter>src\core\lib\iomgr</Filter>
    </ClInclude>
    <ClInclude Include="$(SolutionDir)\..\src\core\lib\iomgr\load_file.h">
      <Filter>src\core\lib\iomgr</Filter>
    </ClInclude>
    <ClInclude Include="$(SolutionDir)\..\src\core\lib\iomgr\lockfree_event.h">
      <Filter>src\core\lib\iomgr</Filter>
    </ClInclude>
    <ClInclude Include="$(SolutionDir)\..\src\core\lib\iomgr\network_status_tracker.h">
      <Filter>src\core\lib\iomgr</Filter>
    </ClInclude>
    <ClInclude Include="$(SolutionDir)\..\src\core\lib\iomgr\polling_entity.h">
      <Filter>src\core\lib\iomgr</Filter>
    </ClInclude>
    <ClInclude Include="$(SolutionDir)\..\src\core\lib\iomgr\pollset.h">
      <Filter>src\core\lib\iomgr</Filter>
    </ClInclude>
    <ClInclude Include="$(SolutionDir)\..\src\core\lib\iomgr\pollset_set.h">
      <Filter>src\core\lib\iomgr</Filter>
    </ClInclude>
    <ClInclude Include="$(SolutionDir)\..\src\core\lib\iomgr\pollset_set_windows.h">
      <Filter>src\core\lib\iomgr</Filter>
    </ClInclude>
    <ClInclude Include="$(SolutionDir)\..\src\core\lib\iomgr\pollset_uv.h">
      <Filter>src\core\lib\iomgr</Filter>
    </ClInclude>
    <ClInclude Include="$(SolutionDir)\..\src\core\lib\iomgr\pollset_windows.h">
      <Filter>src\core\lib\iomgr</Filter>
    </ClInclude>
    <ClInclude Include="$(SolutionDir)\..\src\core\lib\iomgr\port.h">
      <Filter>src\core\lib\iomgr</Filter>
    </ClInclude>
    <ClInclude Include="$(SolutionDir)\..\src\core\lib\iomgr\resolve_address.h">
      <Filter>src\core\lib\iomgr</Filter>
    </ClInclude>
    <ClInclude Include="$(SolutionDir)\..\src\core\lib\iomgr\resource_quota.h">
      <Filter>src\core\lib\iomgr</Filter>
    </ClInclude>
    <ClInclude Include="$(SolutionDir)\..\src\core\lib\iomgr\sockaddr.h">
      <Filter>src\core\lib\iomgr</Filter>
    </ClInclude>
    <ClInclude Include="$(SolutionDir)\..\src\core\lib\iomgr\sockaddr_posix.h">
      <Filter>src\core\lib\iomgr</Filter>
    </ClInclude>
    <ClInclude Include="$(SolutionDir)\..\src\core\lib\iomgr\sockaddr_utils.h">
      <Filter>src\core\lib\iomgr</Filter>
    </ClInclude>
    <ClInclude Include="$(SolutionDir)\..\src\core\lib\iomgr\sockaddr_windows.h">
      <Filter>src\core\lib\iomgr</Filter>
    </ClInclude>
    <ClInclude Include="$(SolutionDir)\..\src\core\lib\iomgr\socket_factory_posix.h">
      <Filter>src\core\lib\iomgr</Filter>
    </ClInclude>
    <ClInclude Include="$(SolutionDir)\..\src\core\lib\iomgr\socket_mutator.h">
      <Filter>src\core\lib\iomgr</Filter>
    </ClInclude>
    <ClInclude Include="$(SolutionDir)\..\src\core\lib\iomgr\socket_utils.h">
      <Filter>src\core\lib\iomgr</Filter>
    </ClInclude>
    <ClInclude Include="$(SolutionDir)\..\src\core\lib\iomgr\socket_utils_posix.h">
      <Filter>src\core\lib\iomgr</Filter>
    </ClInclude>
    <ClInclude Include="$(SolutionDir)\..\src\core\lib\iomgr\socket_windows.h">
      <Filter>src\core\lib\iomgr</Filter>
    </ClInclude>
    <ClInclude Include="$(SolutionDir)\..\src\core\lib\iomgr\sys_epoll_wrapper.h">
      <Filter>src\core\lib\iomgr</Filter>
    </ClInclude>
    <ClInclude Include="$(SolutionDir)\..\src\core\lib\iomgr\tcp_client.h">
      <Filter>src\core\lib\iomgr</Filter>
    </ClInclude>
    <ClInclude Include="$(SolutionDir)\..\src\core\lib\iomgr\tcp_client_posix.h">
      <Filter>src\core\lib\iomgr</Filter>
    </ClInclude>
    <ClInclude Include="$(SolutionDir)\..\src\core\lib\iomgr\tcp_posix.h">
      <Filter>src\core\lib\iomgr</Filter>
    </ClInclude>
    <ClInclude Include="$(SolutionDir)\..\src\core\lib\iomgr\tcp_server.h">
      <Filter>src\core\lib\iomgr</Filter>
    </ClInclude>
    <ClInclude Include="$(SolutionDir)\..\src\core\lib\iomgr\tcp_server_utils_posix.h">
      <Filter>src\core\lib\iomgr</Filter>
    </ClInclude>
    <ClInclude Include="$(SolutionDir)\..\src\core\lib\iomgr\tcp_uv.h">
      <Filter>src\core\lib\iomgr</Filter>
    </ClInclude>
    <ClInclude Include="$(SolutionDir)\..\src\core\lib\iomgr\tcp_windows.h">
      <Filter>src\core\lib\iomgr</Filter>
    </ClInclude>
    <ClInclude Include="$(SolutionDir)\..\src\core\lib\iomgr\time_averaged_stats.h">
      <Filter>src\core\lib\iomgr</Filter>
    </ClInclude>
    <ClInclude Include="$(SolutionDir)\..\src\core\lib\iomgr\timer.h">
      <Filter>src\core\lib\iomgr</Filter>
    </ClInclude>
    <ClInclude Include="$(SolutionDir)\..\src\core\lib\iomgr\timer_generic.h">
      <Filter>src\core\lib\iomgr</Filter>
    </ClInclude>
    <ClInclude Include="$(SolutionDir)\..\src\core\lib\iomgr\timer_heap.h">
      <Filter>src\core\lib\iomgr</Filter>
    </ClInclude>
    <ClInclude Include="$(SolutionDir)\..\src\core\lib\iomgr\timer_manager.h">
      <Filter>src\core\lib\iomgr</Filter>
    </ClInclude>
    <ClInclude Include="$(SolutionDir)\..\src\core\lib\iomgr\timer_uv.h">
      <Filter>src\core\lib\iomgr</Filter>
    </ClInclude>
    <ClInclude Include="$(SolutionDir)\..\src\core\lib\iomgr\udp_server.h">
      <Filter>src\core\lib\iomgr</Filter>
    </ClInclude>
    <ClInclude Include="$(SolutionDir)\..\src\core\lib\iomgr\unix_sockets_posix.h">
      <Filter>src\core\lib\iomgr</Filter>
    </ClInclude>
    <ClInclude Include="$(SolutionDir)\..\src\core\lib\iomgr\wakeup_fd_cv.h">
      <Filter>src\core\lib\iomgr</Filter>
    </ClInclude>
    <ClInclude Include="$(SolutionDir)\..\src\core\lib\iomgr\wakeup_fd_pipe.h">
      <Filter>src\core\lib\iomgr</Filter>
    </ClInclude>
    <ClInclude Include="$(SolutionDir)\..\src\core\lib\iomgr\wakeup_fd_posix.h">
      <Filter>src\core\lib\iomgr</Filter>
    </ClInclude>
    <ClInclude Include="$(SolutionDir)\..\src\core\lib\iomgr\workqueue.h">
      <Filter>src\core\lib\iomgr</Filter>
    </ClInclude>
    <ClInclude Include="$(SolutionDir)\..\src\core\lib\iomgr\workqueue_uv.h">
      <Filter>src\core\lib\iomgr</Filter>
    </ClInclude>
    <ClInclude Include="$(SolutionDir)\..\src\core\lib\iomgr\workqueue_windows.h">
      <Filter>src\core\lib\iomgr</Filter>
    </ClInclude>
    <ClInclude Include="$(SolutionDir)\..\src\core\lib\json\json.h">
      <Filter>src\core\lib\json</Filter>
    </ClInclude>
    <ClInclude Include="$(SolutionDir)\..\src\core\lib\json\json_common.h">
      <Filter>src\core\lib\json</Filter>
    </ClInclude>
    <ClInclude Include="$(SolutionDir)\..\src\core\lib\json\json_reader.h">
      <Filter>src\core\lib\json</Filter>
    </ClInclude>
    <ClInclude Include="$(SolutionDir)\..\src\core\lib\json\json_writer.h">
      <Filter>src\core\lib\json</Filter>
    </ClInclude>
    <ClInclude Include="$(SolutionDir)\..\src\core\lib\slice\b64.h">
      <Filter>src\core\lib\slice</Filter>
    </ClInclude>
    <ClInclude Include="$(SolutionDir)\..\src\core\lib\slice\percent_encoding.h">
      <Filter>src\core\lib\slice</Filter>
    </ClInclude>
    <ClInclude Include="$(SolutionDir)\..\src\core\lib\slice\slice_hash_table.h">
      <Filter>src\core\lib\slice</Filter>
    </ClInclude>
    <ClInclude Include="$(SolutionDir)\..\src\core\lib\slice\slice_internal.h">
      <Filter>src\core\lib\slice</Filter>
    </ClInclude>
    <ClInclude Include="$(SolutionDir)\..\src\core\lib\slice\slice_string_helpers.h">
      <Filter>src\core\lib\slice</Filter>
    </ClInclude>
    <ClInclude Include="$(SolutionDir)\..\src\core\lib\surface\api_trace.h">
      <Filter>src\core\lib\surface</Filter>
    </ClInclude>
    <ClInclude Include="$(SolutionDir)\..\src\core\lib\surface\call.h">
      <Filter>src\core\lib\surface</Filter>
    </ClInclude>
    <ClInclude Include="$(SolutionDir)\..\src\core\lib\surface\call_test_only.h">
      <Filter>src\core\lib\surface</Filter>
    </ClInclude>
    <ClInclude Include="$(SolutionDir)\..\src\core\lib\surface\channel.h">
      <Filter>src\core\lib\surface</Filter>
    </ClInclude>
    <ClInclude Include="$(SolutionDir)\..\src\core\lib\surface\channel_init.h">
      <Filter>src\core\lib\surface</Filter>
    </ClInclude>
    <ClInclude Include="$(SolutionDir)\..\src\core\lib\surface\channel_stack_type.h">
      <Filter>src\core\lib\surface</Filter>
    </ClInclude>
    <ClInclude Include="$(SolutionDir)\..\src\core\lib\surface\completion_queue.h">
      <Filter>src\core\lib\surface</Filter>
    </ClInclude>
    <ClInclude Include="$(SolutionDir)\..\src\core\lib\surface\completion_queue_factory.h">
      <Filter>src\core\lib\surface</Filter>
    </ClInclude>
    <ClInclude Include="$(SolutionDir)\..\src\core\lib\surface\event_string.h">
      <Filter>src\core\lib\surface</Filter>
    </ClInclude>
    <ClInclude Include="$(SolutionDir)\..\src\core\lib\surface\init.h">
      <Filter>src\core\lib\surface</Filter>
    </ClInclude>
    <ClInclude Include="$(SolutionDir)\..\src\core\lib\surface\lame_client.h">
      <Filter>src\core\lib\surface</Filter>
    </ClInclude>
    <ClInclude Include="$(SolutionDir)\..\src\core\lib\surface\server.h">
      <Filter>src\core\lib\surface</Filter>
    </ClInclude>
    <ClInclude Include="$(SolutionDir)\..\src\core\lib\surface\validate_metadata.h">
      <Filter>src\core\lib\surface</Filter>
    </ClInclude>
    <ClInclude Include="$(SolutionDir)\..\src\core\lib\transport\bdp_estimator.h">
      <Filter>src\core\lib\transport</Filter>
    </ClInclude>
    <ClInclude Include="$(SolutionDir)\..\src\core\lib\transport\byte_stream.h">
      <Filter>src\core\lib\transport</Filter>
    </ClInclude>
    <ClInclude Include="$(SolutionDir)\..\src\core\lib\transport\connectivity_state.h">
      <Filter>src\core\lib\transport</Filter>
    </ClInclude>
    <ClInclude Include="$(SolutionDir)\..\src\core\lib\transport\error_utils.h">
      <Filter>src\core\lib\transport</Filter>
    </ClInclude>
    <ClInclude Include="$(SolutionDir)\..\src\core\lib\transport\http2_errors.h">
      <Filter>src\core\lib\transport</Filter>
    </ClInclude>
    <ClInclude Include="$(SolutionDir)\..\src\core\lib\transport\metadata.h">
      <Filter>src\core\lib\transport</Filter>
    </ClInclude>
    <ClInclude Include="$(SolutionDir)\..\src\core\lib\transport\metadata_batch.h">
      <Filter>src\core\lib\transport</Filter>
    </ClInclude>
    <ClInclude Include="$(SolutionDir)\..\src\core\lib\transport\pid_controller.h">
      <Filter>src\core\lib\transport</Filter>
    </ClInclude>
    <ClInclude Include="$(SolutionDir)\..\src\core\lib\transport\service_config.h">
      <Filter>src\core\lib\transport</Filter>
    </ClInclude>
    <ClInclude Include="$(SolutionDir)\..\src\core\lib\transport\static_metadata.h">
      <Filter>src\core\lib\transport</Filter>
    </ClInclude>
    <ClInclude Include="$(SolutionDir)\..\src\core\lib\transport\status_conversion.h">
      <Filter>src\core\lib\transport</Filter>
    </ClInclude>
    <ClInclude Include="$(SolutionDir)\..\src\core\lib\transport\timeout_encoding.h">
      <Filter>src\core\lib\transport</Filter>
    </ClInclude>
    <ClInclude Include="$(SolutionDir)\..\src\core\lib\transport\transport.h">
      <Filter>src\core\lib\transport</Filter>
    </ClInclude>
    <ClInclude Include="$(SolutionDir)\..\src\core\lib\transport\transport_impl.h">
      <Filter>src\core\lib\transport</Filter>
    </ClInclude>
  </ItemGroup>

  <ItemGroup>
    <Filter Include="include">
      <UniqueIdentifier>{50129440-aff7-7df7-682c-b9671be19a6f}</UniqueIdentifier>
    </Filter>
    <Filter Include="include\grpc">
      <UniqueIdentifier>{d448b078-95a6-6fca-fe4a-8b44dd71f359}</UniqueIdentifier>
    </Filter>
    <Filter Include="include\grpc\impl">
      <UniqueIdentifier>{314a6801-6fe3-9211-33d8-ecf3332c1151}</UniqueIdentifier>
    </Filter>
    <Filter Include="include\grpc\impl\codegen">
      <UniqueIdentifier>{8e97f1e1-f4d1-a56e-0837-7901778fb3b9}</UniqueIdentifier>
    </Filter>
    <Filter Include="src">
      <UniqueIdentifier>{7d107d7c-1da3-9525-3ba1-3a411b552ea8}</UniqueIdentifier>
    </Filter>
    <Filter Include="src\core">
      <UniqueIdentifier>{f7bfac91-5eb2-dea7-4601-6c63edbbf997}</UniqueIdentifier>
    </Filter>
    <Filter Include="src\core\lib">
      <UniqueIdentifier>{f4e8c61e-1ca6-0fdd-7b5e-b7f9a30c9a21}</UniqueIdentifier>
    </Filter>
    <Filter Include="src\core\lib\channel">
      <UniqueIdentifier>{1cd1503c-bec0-5ade-c75f-aa25c80975ec}</UniqueIdentifier>
    </Filter>
    <Filter Include="src\core\lib\compression">
      <UniqueIdentifier>{09632582-2cc3-5618-d673-65d3884f8ce5}</UniqueIdentifier>
    </Filter>
    <Filter Include="src\core\lib\debug">
      <UniqueIdentifier>{2c1a72e9-886e-8082-9d2f-0fc9cb3ab996}</UniqueIdentifier>
    </Filter>
    <Filter Include="src\core\lib\http">
      <UniqueIdentifier>{4862ecce-fa07-eb5e-5c05-bfa753c8bfe5}</UniqueIdentifier>
    </Filter>
    <Filter Include="src\core\lib\iomgr">
      <UniqueIdentifier>{fc7f488e-08b4-8366-3720-1f7ffaa0b0b3}</UniqueIdentifier>
    </Filter>
    <Filter Include="src\core\lib\json">
      <UniqueIdentifier>{89bc8f83-e29a-ddab-8f6b-22df11cdc867}</UniqueIdentifier>
    </Filter>
    <Filter Include="src\core\lib\slice">
      <UniqueIdentifier>{4d172bbc-20c4-6e7d-872a-2d287b589aa0}</UniqueIdentifier>
    </Filter>
    <Filter Include="src\core\lib\surface">
      <UniqueIdentifier>{7f2b7dca-395f-94dd-c9ad-9a286bd9751e}</UniqueIdentifier>
    </Filter>
    <Filter Include="src\core\lib\transport">
      <UniqueIdentifier>{5249e884-ea07-6782-531d-ec622c54b9af}</UniqueIdentifier>
    </Filter>
    <Filter Include="test">
      <UniqueIdentifier>{a2783de3-4fcf-718d-a859-c2108350ff33}</UniqueIdentifier>
    </Filter>
    <Filter Include="test\core">
      <UniqueIdentifier>{f95a0dc5-2e57-c168-6128-fe07e1bd58a9}</UniqueIdentifier>
    </Filter>
    <Filter Include="test\core\end2end">
      <UniqueIdentifier>{7004f7a6-a821-a581-1df5-94c7d22c6850}</UniqueIdentifier>
    </Filter>
    <Filter Include="test\core\end2end\data">
      <UniqueIdentifier>{c0da5050-98b1-e4af-71a7-6317af6338e0}</UniqueIdentifier>
    </Filter>
    <Filter Include="test\core\end2end\fixtures">
      <UniqueIdentifier>{1daa14ff-cf54-5a38-9104-46ed9882784b}</UniqueIdentifier>
    </Filter>
    <Filter Include="test\core\iomgr">
      <UniqueIdentifier>{d3dce584-6111-9ff2-affe-5933a9291c17}</UniqueIdentifier>
    </Filter>
    <Filter Include="test\core\security">
      <UniqueIdentifier>{b0938b31-f9d5-21d7-de41-08107caafd80}</UniqueIdentifier>
    </Filter>
    <Filter Include="test\core\util">
      <UniqueIdentifier>{6e9f8de1-258c-578f-aa3d-7da9320a3171}</UniqueIdentifier>
    </Filter>
  </ItemGroup>
</Project>
<|MERGE_RESOLUTION|>--- conflicted
+++ resolved
@@ -124,12 +124,9 @@
     <ClCompile Include="$(SolutionDir)\..\src\core\lib\iomgr\ev_epoll1_linux.c">
       <Filter>src\core\lib\iomgr</Filter>
     </ClCompile>
-<<<<<<< HEAD
-=======
     <ClCompile Include="$(SolutionDir)\..\src\core\lib\iomgr\ev_epollex_linux.c">
       <Filter>src\core\lib\iomgr</Filter>
     </ClCompile>
->>>>>>> 5c53d1bd
     <ClCompile Include="$(SolutionDir)\..\src\core\lib\iomgr\ev_epollsig_linux.c">
       <Filter>src\core\lib\iomgr</Filter>
     </ClCompile>
@@ -641,12 +638,9 @@
     <ClInclude Include="$(SolutionDir)\..\src\core\lib\iomgr\ev_epoll1_linux.h">
       <Filter>src\core\lib\iomgr</Filter>
     </ClInclude>
-<<<<<<< HEAD
-=======
     <ClInclude Include="$(SolutionDir)\..\src\core\lib\iomgr\ev_epollex_linux.h">
       <Filter>src\core\lib\iomgr</Filter>
     </ClInclude>
->>>>>>> 5c53d1bd
     <ClInclude Include="$(SolutionDir)\..\src\core\lib\iomgr\ev_epollsig_linux.h">
       <Filter>src\core\lib\iomgr</Filter>
     </ClInclude>
