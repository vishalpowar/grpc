# gRPC Bazel BUILD file.
#
# Copyright 2016, Google Inc.
# All rights reserved.
#
# Redistribution and use in source and binary forms, with or without
# modification, are permitted provided that the following conditions are
# met:
#
#     * Redistributions of source code must retain the above copyright
# notice, this list of conditions and the following disclaimer.
#     * Redistributions in binary form must reproduce the above
# copyright notice, this list of conditions and the following disclaimer
# in the documentation and/or other materials provided with the
# distribution.
#     * Neither the name of Google Inc. nor the names of its
# contributors may be used to endorse or promote products derived from
# this software without specific prior written permission.
#
# THIS SOFTWARE IS PROVIDED BY THE COPYRIGHT HOLDERS AND CONTRIBUTORS
# "AS IS" AND ANY EXPRESS OR IMPLIED WARRANTIES, INCLUDING, BUT NOT
# LIMITED TO, THE IMPLIED WARRANTIES OF MERCHANTABILITY AND FITNESS FOR
# A PARTICULAR PURPOSE ARE DISCLAIMED. IN NO EVENT SHALL THE COPYRIGHT
# OWNER OR CONTRIBUTORS BE LIABLE FOR ANY DIRECT, INDIRECT, INCIDENTAL,
# SPECIAL, EXEMPLARY, OR CONSEQUENTIAL DAMAGES (INCLUDING, BUT NOT
# LIMITED TO, PROCUREMENT OF SUBSTITUTE GOODS OR SERVICES; LOSS OF USE,
# DATA, OR PROFITS; OR BUSINESS INTERRUPTION) HOWEVER CAUSED AND ON ANY
# THEORY OF LIABILITY, WHETHER IN CONTRACT, STRICT LIABILITY, OR TORT
# (INCLUDING NEGLIGENCE OR OTHERWISE) ARISING IN ANY WAY OUT OF THE USE
# OF THIS SOFTWARE, EVEN IF ADVISED OF THE POSSIBILITY OF SUCH DAMAGE.

licenses(["notice"])  # 3-clause BSD

exports_files(["LICENSE"])

package(default_visibility = ["//visibility:public"])

load("//bazel:grpc_build_system.bzl", "grpc_cc_library", "grpc_proto_plugin")

g_stands_for = "green"

core_version = "3.0.0-dev"

<<<<<<< HEAD
version = "1.3.0-dev"
=======
version = "1.2.3"
>>>>>>> ca70b1ce

grpc_cc_library(
    name = "gpr",
    language = "c",
    standalone = True,
    deps = [
        "gpr_base",
    ],
)

grpc_cc_library(
    name = "grpc",
    srcs = [
        "src/core/lib/surface/init.c",
        "src/core/plugin_registry/grpc_plugin_registry.c",
    ],
    language = "c",
    standalone = True,
    deps = [
        "census",
        "grpc_base",
        "grpc_lb_policy_grpclb_secure",
        "grpc_lb_policy_pick_first",
        "grpc_lb_policy_round_robin",
        "grpc_load_reporting",
        "grpc_max_age_filter",
        "grpc_resolver_dns_ares",
        "grpc_resolver_dns_native",
        "grpc_resolver_sockaddr",
        "grpc_secure",
        "grpc_transport_chttp2_client_insecure",
        "grpc_transport_chttp2_client_secure",
        "grpc_transport_chttp2_server_insecure",
        "grpc_transport_chttp2_server_secure",
    ],
)

grpc_cc_library(
    name = "grpc_cronet",
    srcs = [
        "src/core/lib/surface/init.c",
        "src/core/plugin_registry/grpc_cronet_plugin_registry.c",
    ],
    language = "c",
    deps = [
        "grpc_base",
        "grpc_transport_chttp2_client_secure",
        "grpc_transport_cronet_client_secure",
    ],
)

grpc_cc_library(
    name = "grpc_unsecure",
    srcs = [
        "src/core/lib/surface/init.c",
        "src/core/lib/surface/init_unsecure.c",
        "src/core/plugin_registry/grpc_unsecure_plugin_registry.c",
    ],
    language = "c",
    standalone = True,
    deps = [
        "census",
        "grpc_base",
        "grpc_lb_policy_grpclb",
        "grpc_lb_policy_pick_first",
        "grpc_lb_policy_round_robin",
        "grpc_load_reporting",
        "grpc_max_age_filter",
        "grpc_resolver_dns_native",
        "grpc_resolver_sockaddr",
        "grpc_transport_chttp2_client_insecure",
        "grpc_transport_chttp2_server_insecure",
    ],
)

grpc_cc_library(
    name = "grpc++",
    srcs = [
        "src/cpp/client/insecure_credentials.cc",
        "src/cpp/client/secure_credentials.cc",
        "src/cpp/common/auth_property_iterator.cc",
        "src/cpp/common/secure_auth_context.cc",
        "src/cpp/common/secure_channel_arguments.cc",
        "src/cpp/common/secure_create_auth_context.cc",
        "src/cpp/server/insecure_server_credentials.cc",
        "src/cpp/server/secure_server_credentials.cc",
    ],
    hdrs = [
        "src/cpp/client/secure_credentials.h",
        "src/cpp/common/secure_auth_context.h",
        "src/cpp/server/secure_server_credentials.h",
    ],
    language = "c++",
    standalone = True,
    deps = [
        "gpr",
        "grpc",
        "grpc++_base",
        "grpc++_codegen_base",
        "grpc++_codegen_base_src",
        "grpc++_codegen_proto",
    ],
)

grpc_cc_library(
    name = "grpc++_unsecure",
    srcs = [
        "src/cpp/client/insecure_credentials.cc",
        "src/cpp/common/insecure_create_auth_context.cc",
        "src/cpp/server/insecure_server_credentials.cc",
    ],
    language = "c++",
    standalone = True,
    deps = [
        "gpr",
        "grpc++_base",
        "grpc++_codegen_base",
        "grpc++_codegen_base_src",
        "grpc_unsecure",
    ],
)

grpc_cc_library(
    name = "grpc_plugin_support",
    srcs = [
        "src/compiler/cpp_generator.cc",
        "src/compiler/csharp_generator.cc",
        "src/compiler/node_generator.cc",
        "src/compiler/objective_c_generator.cc",
        "src/compiler/php_generator.cc",
        "src/compiler/python_generator.cc",
        "src/compiler/ruby_generator.cc",
    ],
    hdrs = [
        "src/compiler/config.h",
        "src/compiler/cpp_generator.h",
        "src/compiler/cpp_generator_helpers.h",
        "src/compiler/csharp_generator.h",
        "src/compiler/csharp_generator_helpers.h",
        "src/compiler/generator_helpers.h",
        "src/compiler/node_generator.h",
        "src/compiler/node_generator_helpers.h",
        "src/compiler/objective_c_generator.h",
        "src/compiler/objective_c_generator_helpers.h",
        "src/compiler/php_generator.h",
        "src/compiler/php_generator_helpers.h",
        "src/compiler/protobuf_plugin.h",
        "src/compiler/python_generator.h",
        "src/compiler/python_generator_helpers.h",
        "src/compiler/python_private_generator.h",
        "src/compiler/ruby_generator.h",
        "src/compiler/ruby_generator_helpers-inl.h",
        "src/compiler/ruby_generator_map-inl.h",
        "src/compiler/ruby_generator_string-inl.h",
        "src/compiler/schema_interface.h",
    ],
    external_deps = [
        "protobuf_clib",
    ],
    language = "c++",
    deps = [
        "grpc++_config_proto",
    ],
)

grpc_proto_plugin(
    name = "grpc_cpp_plugin",
    srcs = ["src/compiler/cpp_plugin.cc"],
    deps = [":grpc_plugin_support"],
)

grpc_proto_plugin(
    name = "grpc_csharp_plugin",
    srcs = ["src/compiler/csharp_plugin.cc"],
    deps = [":grpc_plugin_support"],
)

grpc_proto_plugin(
    name = "grpc_node_plugin",
    srcs = ["src/compiler/node_plugin.cc"],
    deps = [":grpc_plugin_support"],
)

grpc_proto_plugin(
    name = "grpc_objective_c_plugin",
    srcs = ["src/compiler/objective_c_plugin.cc"],
    deps = [":grpc_plugin_support"],
)

grpc_proto_plugin(
    name = "grpc_php_plugin",
    srcs = ["src/compiler/php_plugin.cc"],
    deps = [":grpc_plugin_support"],
)

grpc_proto_plugin(
    name = "grpc_python_plugin",
    srcs = ["src/compiler/python_plugin.cc"],
    deps = [":grpc_plugin_support"],
)

grpc_proto_plugin(
    name = "grpc_ruby_plugin",
    srcs = ["src/compiler/ruby_plugin.cc"],
    deps = [":grpc_plugin_support"],
)

grpc_cc_library(
    name = "grpc_csharp_ext",
    srcs = [
        "src/csharp/ext/grpc_csharp_ext.c",
    ],
    language = "csharp",
    deps = [
        "gpr",
        "grpc",
    ],
)

grpc_cc_library(
    name = "census",
    srcs = [
        "src/core/ext/census/base_resources.c",
        "src/core/ext/census/context.c",
        "src/core/ext/census/gen/census.pb.c",
        "src/core/ext/census/gen/trace_context.pb.c",
        "src/core/ext/census/grpc_context.c",
        "src/core/ext/census/grpc_filter.c",
        "src/core/ext/census/grpc_plugin.c",
        "src/core/ext/census/initialize.c",
        "src/core/ext/census/mlog.c",
        "src/core/ext/census/operation.c",
        "src/core/ext/census/placeholders.c",
        "src/core/ext/census/resource.c",
        "src/core/ext/census/trace_context.c",
        "src/core/ext/census/tracing.c",
    ],
    hdrs = [
        "src/core/ext/census/aggregation.h",
        "src/core/ext/census/base_resources.h",
        "src/core/ext/census/census_interface.h",
        "src/core/ext/census/census_rpc_stats.h",
        "src/core/ext/census/gen/census.pb.h",
        "src/core/ext/census/gen/trace_context.pb.h",
        "src/core/ext/census/grpc_filter.h",
        "src/core/ext/census/mlog.h",
        "src/core/ext/census/resource.h",
        "src/core/ext/census/rpc_metric_id.h",
        "src/core/ext/census/trace_context.h",
        "src/core/ext/census/trace_label.h",
        "src/core/ext/census/trace_propagation.h",
        "src/core/ext/census/trace_status.h",
        "src/core/ext/census/trace_string.h",
        "src/core/ext/census/tracing.h",
    ],
    external_deps = [
        "nanopb",
        "libssl",
    ],
    language = "c",
    public_hdrs = [
        "include/grpc/census.h",
    ],
    deps = [
        "grpc_base",
    ],
)

grpc_cc_library(
    name = "gpr_base",
    srcs = [
        "src/core/lib/profiling/basic_timers.c",
        "src/core/lib/profiling/stap_timers.c",
        "src/core/lib/support/alloc.c",
        "src/core/lib/support/arena.c",
        "src/core/lib/support/atm.c",
        "src/core/lib/support/avl.c",
        "src/core/lib/support/backoff.c",
        "src/core/lib/support/cmdline.c",
        "src/core/lib/support/cpu_iphone.c",
        "src/core/lib/support/cpu_linux.c",
        "src/core/lib/support/cpu_posix.c",
        "src/core/lib/support/cpu_windows.c",
        "src/core/lib/support/env_linux.c",
        "src/core/lib/support/env_posix.c",
        "src/core/lib/support/env_windows.c",
        "src/core/lib/support/histogram.c",
        "src/core/lib/support/host_port.c",
        "src/core/lib/support/log.c",
        "src/core/lib/support/log_android.c",
        "src/core/lib/support/log_linux.c",
        "src/core/lib/support/log_posix.c",
        "src/core/lib/support/log_windows.c",
        "src/core/lib/support/mpscq.c",
        "src/core/lib/support/murmur_hash.c",
        "src/core/lib/support/stack_lockfree.c",
        "src/core/lib/support/string.c",
        "src/core/lib/support/string_posix.c",
        "src/core/lib/support/string_util_windows.c",
        "src/core/lib/support/string_windows.c",
        "src/core/lib/support/subprocess_posix.c",
        "src/core/lib/support/subprocess_windows.c",
        "src/core/lib/support/sync.c",
        "src/core/lib/support/sync_posix.c",
        "src/core/lib/support/sync_windows.c",
        "src/core/lib/support/thd.c",
        "src/core/lib/support/thd_posix.c",
        "src/core/lib/support/thd_windows.c",
        "src/core/lib/support/time.c",
        "src/core/lib/support/time_posix.c",
        "src/core/lib/support/time_precise.c",
        "src/core/lib/support/time_windows.c",
        "src/core/lib/support/tls_pthread.c",
        "src/core/lib/support/tmpfile_msys.c",
        "src/core/lib/support/tmpfile_posix.c",
        "src/core/lib/support/tmpfile_windows.c",
        "src/core/lib/support/wrap_memcpy.c",
    ],
    hdrs = [
        "src/core/lib/profiling/timers.h",
        "src/core/lib/support/arena.h",
        "src/core/lib/support/backoff.h",
        "src/core/lib/support/block_annotate.h",
        "src/core/lib/support/env.h",
        "src/core/lib/support/mpscq.h",
        "src/core/lib/support/murmur_hash.h",
        "src/core/lib/support/spinlock.h",
        "src/core/lib/support/stack_lockfree.h",
        "src/core/lib/support/string.h",
        "src/core/lib/support/string_windows.h",
        "src/core/lib/support/thd_internal.h",
        "src/core/lib/support/time_precise.h",
        "src/core/lib/support/tmpfile.h",
    ],
    language = "c",
    public_hdrs = [
        "include/grpc/support/alloc.h",
        "include/grpc/support/atm.h",
        "include/grpc/support/atm_gcc_atomic.h",
        "include/grpc/support/atm_gcc_sync.h",
        "include/grpc/support/atm_windows.h",
        "include/grpc/support/avl.h",
        "include/grpc/support/cmdline.h",
        "include/grpc/support/cpu.h",
        "include/grpc/support/histogram.h",
        "include/grpc/support/host_port.h",
        "include/grpc/support/log.h",
        "include/grpc/support/log_windows.h",
        "include/grpc/support/port_platform.h",
        "include/grpc/support/string_util.h",
        "include/grpc/support/subprocess.h",
        "include/grpc/support/sync.h",
        "include/grpc/support/sync_generic.h",
        "include/grpc/support/sync_posix.h",
        "include/grpc/support/sync_windows.h",
        "include/grpc/support/thd.h",
        "include/grpc/support/time.h",
        "include/grpc/support/tls.h",
        "include/grpc/support/tls_gcc.h",
        "include/grpc/support/tls_msvc.h",
        "include/grpc/support/tls_pthread.h",
        "include/grpc/support/useful.h",
    ],
    deps = [
        "gpr_codegen",
    ],
)

grpc_cc_library(
    name = "gpr_codegen",
    language = "c",
    public_hdrs = [
        "include/grpc/impl/codegen/atm.h",
        "include/grpc/impl/codegen/atm_gcc_atomic.h",
        "include/grpc/impl/codegen/atm_gcc_sync.h",
        "include/grpc/impl/codegen/atm_windows.h",
        "include/grpc/impl/codegen/gpr_slice.h",
        "include/grpc/impl/codegen/gpr_types.h",
        "include/grpc/impl/codegen/port_platform.h",
        "include/grpc/impl/codegen/sync.h",
        "include/grpc/impl/codegen/sync_generic.h",
        "include/grpc/impl/codegen/sync_posix.h",
        "include/grpc/impl/codegen/sync_windows.h",
    ],
)

grpc_cc_library(
    name = "grpc_base",
    srcs = [
        "src/core/lib/channel/channel_args.c",
        "src/core/lib/channel/channel_stack.c",
        "src/core/lib/channel/channel_stack_builder.c",
        "src/core/lib/channel/compress_filter.c",
        "src/core/lib/channel/connected_channel.c",
        "src/core/lib/channel/deadline_filter.c",
        "src/core/lib/channel/handshaker.c",
        "src/core/lib/channel/handshaker_factory.c",
        "src/core/lib/channel/handshaker_registry.c",
        "src/core/lib/channel/http_client_filter.c",
        "src/core/lib/channel/http_server_filter.c",
        "src/core/lib/channel/message_size_filter.c",
        "src/core/lib/compression/compression.c",
        "src/core/lib/compression/message_compress.c",
        "src/core/lib/debug/trace.c",
        "src/core/lib/http/format_request.c",
        "src/core/lib/http/httpcli.c",
        "src/core/lib/http/parser.c",
        "src/core/lib/iomgr/closure.c",
        "src/core/lib/iomgr/combiner.c",
        "src/core/lib/iomgr/endpoint.c",
        "src/core/lib/iomgr/endpoint_pair_posix.c",
        "src/core/lib/iomgr/endpoint_pair_uv.c",
        "src/core/lib/iomgr/endpoint_pair_windows.c",
        "src/core/lib/iomgr/error.c",
        "src/core/lib/iomgr/ev_epoll_linux.c",
        "src/core/lib/iomgr/lockfree_event.c",
        "src/core/lib/iomgr/ev_poll_posix.c",
        "src/core/lib/iomgr/ev_posix.c",
        "src/core/lib/iomgr/exec_ctx.c",
        "src/core/lib/iomgr/executor.c",
        "src/core/lib/iomgr/iocp_windows.c",
        "src/core/lib/iomgr/iomgr.c",
        "src/core/lib/iomgr/iomgr_posix.c",
        "src/core/lib/iomgr/iomgr_uv.c",
        "src/core/lib/iomgr/iomgr_windows.c",
        "src/core/lib/iomgr/load_file.c",
        "src/core/lib/iomgr/network_status_tracker.c",
        "src/core/lib/iomgr/polling_entity.c",
        "src/core/lib/iomgr/pollset_set_uv.c",
        "src/core/lib/iomgr/pollset_set_windows.c",
        "src/core/lib/iomgr/pollset_uv.c",
        "src/core/lib/iomgr/pollset_windows.c",
        "src/core/lib/iomgr/resolve_address_posix.c",
        "src/core/lib/iomgr/resolve_address_uv.c",
        "src/core/lib/iomgr/resolve_address_windows.c",
        "src/core/lib/iomgr/resource_quota.c",
        "src/core/lib/iomgr/sockaddr_utils.c",
        "src/core/lib/iomgr/socket_factory_posix.c",
        "src/core/lib/iomgr/socket_mutator.c",
        "src/core/lib/iomgr/socket_utils_common_posix.c",
        "src/core/lib/iomgr/socket_utils_linux.c",
        "src/core/lib/iomgr/socket_utils_posix.c",
        "src/core/lib/iomgr/socket_utils_uv.c",
        "src/core/lib/iomgr/socket_utils_windows.c",
        "src/core/lib/iomgr/socket_windows.c",
        "src/core/lib/iomgr/tcp_client_posix.c",
        "src/core/lib/iomgr/tcp_client_uv.c",
        "src/core/lib/iomgr/tcp_client_windows.c",
        "src/core/lib/iomgr/tcp_posix.c",
        "src/core/lib/iomgr/tcp_server_posix.c",
        "src/core/lib/iomgr/tcp_server_utils_posix_common.c",
        "src/core/lib/iomgr/tcp_server_utils_posix_ifaddrs.c",
        "src/core/lib/iomgr/tcp_server_utils_posix_noifaddrs.c",
        "src/core/lib/iomgr/tcp_server_uv.c",
        "src/core/lib/iomgr/tcp_server_windows.c",
        "src/core/lib/iomgr/tcp_uv.c",
        "src/core/lib/iomgr/tcp_windows.c",
        "src/core/lib/iomgr/time_averaged_stats.c",
        "src/core/lib/iomgr/timer_generic.c",
        "src/core/lib/iomgr/timer_heap.c",
        "src/core/lib/iomgr/timer_uv.c",
        "src/core/lib/iomgr/udp_server.c",
        "src/core/lib/iomgr/unix_sockets_posix.c",
        "src/core/lib/iomgr/unix_sockets_posix_noop.c",
        "src/core/lib/iomgr/wakeup_fd_cv.c",
        "src/core/lib/iomgr/wakeup_fd_eventfd.c",
        "src/core/lib/iomgr/wakeup_fd_nospecial.c",
        "src/core/lib/iomgr/wakeup_fd_pipe.c",
        "src/core/lib/iomgr/wakeup_fd_posix.c",
        "src/core/lib/iomgr/workqueue_uv.c",
        "src/core/lib/iomgr/workqueue_windows.c",
        "src/core/lib/json/json.c",
        "src/core/lib/json/json_reader.c",
        "src/core/lib/json/json_string.c",
        "src/core/lib/json/json_writer.c",
        "src/core/lib/slice/b64.c",
        "src/core/lib/slice/percent_encoding.c",
        "src/core/lib/slice/slice.c",
        "src/core/lib/slice/slice_buffer.c",
        "src/core/lib/slice/slice_hash_table.c",
        "src/core/lib/slice/slice_intern.c",
        "src/core/lib/slice/slice_string_helpers.c",
        "src/core/lib/surface/alarm.c",
        "src/core/lib/surface/api_trace.c",
        "src/core/lib/surface/byte_buffer.c",
        "src/core/lib/surface/byte_buffer_reader.c",
        "src/core/lib/surface/call.c",
        "src/core/lib/surface/call_details.c",
        "src/core/lib/surface/call_log_batch.c",
        "src/core/lib/surface/channel.c",
        "src/core/lib/surface/channel_init.c",
        "src/core/lib/surface/channel_ping.c",
        "src/core/lib/surface/channel_stack_type.c",
        "src/core/lib/surface/completion_queue.c",
        "src/core/lib/surface/completion_queue_factory.c",
        "src/core/lib/surface/event_string.c",
        "src/core/lib/surface/lame_client.c",
        "src/core/lib/surface/metadata_array.c",
        "src/core/lib/surface/server.c",
        "src/core/lib/surface/validate_metadata.c",
        "src/core/lib/surface/version.c",
        "src/core/lib/transport/bdp_estimator.c",
        "src/core/lib/transport/byte_stream.c",
        "src/core/lib/transport/connectivity_state.c",
        "src/core/lib/transport/error_utils.c",
        "src/core/lib/transport/metadata.c",
        "src/core/lib/transport/metadata_batch.c",
        "src/core/lib/transport/pid_controller.c",
        "src/core/lib/transport/service_config.c",
        "src/core/lib/transport/static_metadata.c",
        "src/core/lib/transport/status_conversion.c",
        "src/core/lib/transport/timeout_encoding.c",
        "src/core/lib/transport/transport.c",
        "src/core/lib/transport/transport_op_string.c",
    ],
    hdrs = [
        "src/core/lib/channel/channel_args.h",
        "src/core/lib/channel/channel_stack.h",
        "src/core/lib/channel/channel_stack_builder.h",
        "src/core/lib/channel/compress_filter.h",
        "src/core/lib/channel/connected_channel.h",
        "src/core/lib/channel/context.h",
        "src/core/lib/channel/deadline_filter.h",
        "src/core/lib/channel/handshaker.h",
        "src/core/lib/channel/handshaker_factory.h",
        "src/core/lib/channel/handshaker_registry.h",
        "src/core/lib/channel/http_client_filter.h",
        "src/core/lib/channel/http_server_filter.h",
        "src/core/lib/channel/message_size_filter.h",
        "src/core/lib/compression/algorithm_metadata.h",
        "src/core/lib/compression/message_compress.h",
        "src/core/lib/debug/trace.h",
        "src/core/lib/http/format_request.h",
        "src/core/lib/http/httpcli.h",
        "src/core/lib/http/parser.h",
        "src/core/lib/iomgr/closure.h",
        "src/core/lib/iomgr/combiner.h",
        "src/core/lib/iomgr/endpoint.h",
        "src/core/lib/iomgr/endpoint_pair.h",
        "src/core/lib/iomgr/error.h",
        "src/core/lib/iomgr/error_internal.h",
        "src/core/lib/iomgr/ev_epoll_linux.h",
        "src/core/lib/iomgr/lockfree_event.h",
        "src/core/lib/iomgr/ev_poll_posix.h",
        "src/core/lib/iomgr/ev_posix.h",
        "src/core/lib/iomgr/exec_ctx.h",
        "src/core/lib/iomgr/executor.h",
        "src/core/lib/iomgr/iocp_windows.h",
        "src/core/lib/iomgr/iomgr.h",
        "src/core/lib/iomgr/iomgr_internal.h",
        "src/core/lib/iomgr/iomgr_posix.h",
        "src/core/lib/iomgr/load_file.h",
        "src/core/lib/iomgr/network_status_tracker.h",
        "src/core/lib/iomgr/polling_entity.h",
        "src/core/lib/iomgr/pollset.h",
        "src/core/lib/iomgr/pollset_set.h",
        "src/core/lib/iomgr/pollset_set_windows.h",
        "src/core/lib/iomgr/pollset_uv.h",
        "src/core/lib/iomgr/pollset_windows.h",
        "src/core/lib/iomgr/port.h",
        "src/core/lib/iomgr/resolve_address.h",
        "src/core/lib/iomgr/resource_quota.h",
        "src/core/lib/iomgr/sockaddr.h",
        "src/core/lib/iomgr/sockaddr_posix.h",
        "src/core/lib/iomgr/sockaddr_utils.h",
        "src/core/lib/iomgr/sockaddr_windows.h",
        "src/core/lib/iomgr/socket_factory_posix.h",
        "src/core/lib/iomgr/socket_mutator.h",
        "src/core/lib/iomgr/socket_utils.h",
        "src/core/lib/iomgr/socket_utils_posix.h",
        "src/core/lib/iomgr/socket_windows.h",
        "src/core/lib/iomgr/tcp_client.h",
        "src/core/lib/iomgr/tcp_client_posix.h",
        "src/core/lib/iomgr/tcp_posix.h",
        "src/core/lib/iomgr/tcp_server.h",
        "src/core/lib/iomgr/tcp_server_utils_posix.h",
        "src/core/lib/iomgr/tcp_uv.h",
        "src/core/lib/iomgr/tcp_windows.h",
        "src/core/lib/iomgr/time_averaged_stats.h",
        "src/core/lib/iomgr/timer.h",
        "src/core/lib/iomgr/timer_generic.h",
        "src/core/lib/iomgr/timer_heap.h",
        "src/core/lib/iomgr/timer_uv.h",
        "src/core/lib/iomgr/udp_server.h",
        "src/core/lib/iomgr/unix_sockets_posix.h",
        "src/core/lib/iomgr/wakeup_fd_cv.h",
        "src/core/lib/iomgr/wakeup_fd_pipe.h",
        "src/core/lib/iomgr/wakeup_fd_posix.h",
        "src/core/lib/iomgr/workqueue.h",
        "src/core/lib/iomgr/workqueue_uv.h",
        "src/core/lib/iomgr/workqueue_windows.h",
        "src/core/lib/json/json.h",
        "src/core/lib/json/json_common.h",
        "src/core/lib/json/json_reader.h",
        "src/core/lib/json/json_writer.h",
        "src/core/lib/slice/b64.h",
        "src/core/lib/slice/percent_encoding.h",
        "src/core/lib/slice/slice_hash_table.h",
        "src/core/lib/slice/slice_internal.h",
        "src/core/lib/slice/slice_string_helpers.h",
        "src/core/lib/surface/api_trace.h",
        "src/core/lib/surface/call.h",
        "src/core/lib/surface/call_test_only.h",
        "src/core/lib/surface/channel.h",
        "src/core/lib/surface/channel_init.h",
        "src/core/lib/surface/channel_stack_type.h",
        "src/core/lib/surface/completion_queue.h",
        "src/core/lib/surface/completion_queue_factory.h",
        "src/core/lib/surface/event_string.h",
        "src/core/lib/surface/init.h",
        "src/core/lib/surface/lame_client.h",
        "src/core/lib/surface/server.h",
        "src/core/lib/surface/validate_metadata.h",
        "src/core/lib/transport/bdp_estimator.h",
        "src/core/lib/transport/byte_stream.h",
        "src/core/lib/transport/connectivity_state.h",
        "src/core/lib/transport/error_utils.h",
        "src/core/lib/transport/http2_errors.h",
        "src/core/lib/transport/metadata.h",
        "src/core/lib/transport/metadata_batch.h",
        "src/core/lib/transport/pid_controller.h",
        "src/core/lib/transport/service_config.h",
        "src/core/lib/transport/static_metadata.h",
        "src/core/lib/transport/status_conversion.h",
        "src/core/lib/transport/timeout_encoding.h",
        "src/core/lib/transport/transport.h",
        "src/core/lib/transport/transport_impl.h",
    ],
    external_deps = [
        "zlib",
    ],
    language = "c",
    public_hdrs = [
        "include/grpc/byte_buffer.h",
        "include/grpc/byte_buffer_reader.h",
        "include/grpc/compression.h",
        "include/grpc/load_reporting.h",
        "include/grpc/grpc.h",
        "include/grpc/grpc_posix.h",
        "include/grpc/grpc_security_constants.h",
        "include/grpc/slice.h",
        "include/grpc/slice_buffer.h",
        "include/grpc/status.h",
    ],
    deps = [
        "gpr_base",
        "grpc_codegen",
    ],
)

grpc_cc_library(
    name = "grpc_client_channel",
    srcs = [
        "src/core/ext/filters/client_channel/channel_connectivity.c",
        "src/core/ext/filters/client_channel/client_channel.c",
        "src/core/ext/filters/client_channel/client_channel_factory.c",
        "src/core/ext/filters/client_channel/client_channel_plugin.c",
        "src/core/ext/filters/client_channel/connector.c",
        "src/core/ext/filters/client_channel/http_connect_handshaker.c",
        "src/core/ext/filters/client_channel/http_proxy.c",
        "src/core/ext/filters/client_channel/lb_policy.c",
        "src/core/ext/filters/client_channel/lb_policy_factory.c",
        "src/core/ext/filters/client_channel/lb_policy_registry.c",
        "src/core/ext/filters/client_channel/parse_address.c",
        "src/core/ext/filters/client_channel/proxy_mapper.c",
        "src/core/ext/filters/client_channel/proxy_mapper_registry.c",
        "src/core/ext/filters/client_channel/resolver.c",
        "src/core/ext/filters/client_channel/resolver_factory.c",
        "src/core/ext/filters/client_channel/resolver_registry.c",
        "src/core/ext/filters/client_channel/retry_throttle.c",
        "src/core/ext/filters/client_channel/subchannel.c",
        "src/core/ext/filters/client_channel/subchannel_index.c",
        "src/core/ext/filters/client_channel/uri_parser.c",
    ],
    hdrs = [
        "src/core/ext/filters/client_channel/client_channel.h",
        "src/core/ext/filters/client_channel/client_channel_factory.h",
        "src/core/ext/filters/client_channel/connector.h",
        "src/core/ext/filters/client_channel/http_connect_handshaker.h",
        "src/core/ext/filters/client_channel/http_proxy.h",
        "src/core/ext/filters/client_channel/lb_policy.h",
        "src/core/ext/filters/client_channel/lb_policy_factory.h",
        "src/core/ext/filters/client_channel/lb_policy_registry.h",
        "src/core/ext/filters/client_channel/parse_address.h",
        "src/core/ext/filters/client_channel/proxy_mapper.h",
        "src/core/ext/filters/client_channel/proxy_mapper_registry.h",
        "src/core/ext/filters/client_channel/resolver.h",
        "src/core/ext/filters/client_channel/resolver_factory.h",
        "src/core/ext/filters/client_channel/resolver_registry.h",
        "src/core/ext/filters/client_channel/retry_throttle.h",
        "src/core/ext/filters/client_channel/subchannel.h",
        "src/core/ext/filters/client_channel/subchannel_index.h",
        "src/core/ext/filters/client_channel/uri_parser.h",
    ],
    language = "c",
    deps = [
        "grpc_base",
    ],
)

grpc_cc_library(
    name = "grpc_max_age_filter",
    srcs = [
        "src/core/ext/filters/max_age/max_age_filter.c",
    ],
    hdrs = [
        "src/core/ext/filters/max_age/max_age_filter.h",
    ],
    language = "c",
    deps = [
        "grpc_base",
    ],
)

grpc_cc_library(
    name = "grpc_codegen",
    language = "c",
    public_hdrs = [
        "include/grpc/impl/codegen/byte_buffer_reader.h",
        "include/grpc/impl/codegen/compression_types.h",
        "include/grpc/impl/codegen/connectivity_state.h",
        "include/grpc/impl/codegen/exec_ctx_fwd.h",
        "include/grpc/impl/codegen/grpc_types.h",
        "include/grpc/impl/codegen/propagation_bits.h",
        "include/grpc/impl/codegen/status.h",
        "include/grpc/impl/codegen/slice.h",
    ],
    deps = [
        "gpr_codegen",
    ],
)

grpc_cc_library(
    name = "grpc_lb_policy_grpclb",
    srcs = [
        "src/core/ext/filters/client_channel/lb_policy/grpclb/grpclb.c",
        "src/core/ext/filters/client_channel/lb_policy/grpclb/grpclb_channel.c",
        "src/core/ext/filters/client_channel/lb_policy/grpclb/load_balancer_api.c",
        "src/core/ext/filters/client_channel/lb_policy/grpclb/proto/grpc/lb/v1/load_balancer.pb.c",
    ],
    hdrs = [
        "src/core/ext/filters/client_channel/lb_policy/grpclb/grpclb.h",
        "src/core/ext/filters/client_channel/lb_policy/grpclb/grpclb_channel.h",
        "src/core/ext/filters/client_channel/lb_policy/grpclb/load_balancer_api.h",
        "src/core/ext/filters/client_channel/lb_policy/grpclb/proto/grpc/lb/v1/load_balancer.pb.h",
    ],
    external_deps = [
        "nanopb",
    ],
    language = "c",
    deps = [
        "grpc_base",
        "grpc_client_channel",
    ],
)

grpc_cc_library(
    name = "grpc_lb_policy_grpclb_secure",
    srcs = [
        "src/core/ext/filters/client_channel/lb_policy/grpclb/grpclb.c",
        "src/core/ext/filters/client_channel/lb_policy/grpclb/grpclb_channel_secure.c",
        "src/core/ext/filters/client_channel/lb_policy/grpclb/load_balancer_api.c",
        "src/core/ext/filters/client_channel/lb_policy/grpclb/proto/grpc/lb/v1/load_balancer.pb.c",
    ],
    hdrs = [
        "src/core/ext/filters/client_channel/lb_policy/grpclb/grpclb.h",
        "src/core/ext/filters/client_channel/lb_policy/grpclb/grpclb_channel.h",
        "src/core/ext/filters/client_channel/lb_policy/grpclb/load_balancer_api.h",
        "src/core/ext/filters/client_channel/lb_policy/grpclb/proto/grpc/lb/v1/load_balancer.pb.h",
    ],
    external_deps = [
        "nanopb",
    ],
    language = "c",
    deps = [
        "grpc_base",
        "grpc_client_channel",
        "grpc_secure",
    ],
)

grpc_cc_library(
    name = "grpc_lb_policy_pick_first",
    srcs = [
        "src/core/ext/filters/client_channel/lb_policy/pick_first/pick_first.c",
    ],
    language = "c",
    deps = [
        "grpc_base",
        "grpc_client_channel",
    ],
)

grpc_cc_library(
    name = "grpc_lb_policy_round_robin",
    srcs = [
        "src/core/ext/filters/client_channel/lb_policy/round_robin/round_robin.c",
    ],
    language = "c",
    deps = [
        "grpc_base",
        "grpc_client_channel",
    ],
)

grpc_cc_library(
    name = "grpc_load_reporting",
    srcs = [
        "src/core/ext/filters/load_reporting/load_reporting.c",
        "src/core/ext/filters/load_reporting/load_reporting_filter.c",
    ],
    hdrs = [
        "src/core/ext/filters/load_reporting/load_reporting.h",
        "src/core/ext/filters/load_reporting/load_reporting_filter.h",
    ],
    language = "c",
    deps = [
        "grpc_base",
    ],
)

grpc_cc_library(
    name = "grpc_resolver_dns_native",
    srcs = [
        "src/core/ext/filters/client_channel/resolver/dns/native/dns_resolver.c",
    ],
    language = "c",
    deps = [
        "grpc_base",
        "grpc_client_channel",
    ],
)

grpc_cc_library(
    name = "grpc_resolver_dns_ares",
    srcs = [
        "src/core/ext/filters/client_channel/resolver/dns/c_ares/dns_resolver_ares.c",
        "src/core/ext/filters/client_channel/resolver/dns/c_ares/grpc_ares_ev_driver_posix.c",
        "src/core/ext/filters/client_channel/resolver/dns/c_ares/grpc_ares_wrapper.c",
    ],
    hdrs = [
        "src/core/ext/filters/client_channel/resolver/dns/c_ares/grpc_ares_ev_driver.h",
        "src/core/ext/filters/client_channel/resolver/dns/c_ares/grpc_ares_wrapper.h",
    ],
    external_deps = [
        "cares",
    ],
    language = "c",
    deps = [
        "grpc_base",
        "grpc_client_channel",
    ],
)

grpc_cc_library(
    name = "grpc_resolver_sockaddr",
    srcs = [
        "src/core/ext/filters/client_channel/resolver/sockaddr/sockaddr_resolver.c",
    ],
    language = "c",
    deps = [
        "grpc_base",
        "grpc_client_channel",
    ],
)

grpc_cc_library(
    name = "grpc_secure",
    srcs = [
        "src/core/lib/http/httpcli_security_connector.c",
        "src/core/lib/security/context/security_context.c",
        "src/core/lib/security/credentials/composite/composite_credentials.c",
        "src/core/lib/security/credentials/credentials.c",
        "src/core/lib/security/credentials/credentials_metadata.c",
        "src/core/lib/security/credentials/fake/fake_credentials.c",
        "src/core/lib/security/credentials/google_default/credentials_generic.c",
        "src/core/lib/security/credentials/google_default/google_default_credentials.c",
        "src/core/lib/security/credentials/iam/iam_credentials.c",
        "src/core/lib/security/credentials/jwt/json_token.c",
        "src/core/lib/security/credentials/jwt/jwt_credentials.c",
        "src/core/lib/security/credentials/jwt/jwt_verifier.c",
        "src/core/lib/security/credentials/oauth2/oauth2_credentials.c",
        "src/core/lib/security/credentials/plugin/plugin_credentials.c",
        "src/core/lib/security/credentials/ssl/ssl_credentials.c",
        "src/core/lib/security/transport/client_auth_filter.c",
        "src/core/lib/security/transport/lb_targets_info.c",
        "src/core/lib/security/transport/secure_endpoint.c",
        "src/core/lib/security/transport/security_connector.c",
        "src/core/lib/security/transport/security_handshaker.c",
        "src/core/lib/security/transport/server_auth_filter.c",
        "src/core/lib/security/transport/tsi_error.c",
        "src/core/lib/security/util/json_util.c",
        "src/core/lib/surface/init_secure.c",
    ],
    hdrs = [
        "src/core/lib/security/context/security_context.h",
        "src/core/lib/security/credentials/composite/composite_credentials.h",
        "src/core/lib/security/credentials/credentials.h",
        "src/core/lib/security/credentials/fake/fake_credentials.h",
        "src/core/lib/security/credentials/google_default/google_default_credentials.h",
        "src/core/lib/security/credentials/iam/iam_credentials.h",
        "src/core/lib/security/credentials/jwt/json_token.h",
        "src/core/lib/security/credentials/jwt/jwt_credentials.h",
        "src/core/lib/security/credentials/jwt/jwt_verifier.h",
        "src/core/lib/security/credentials/oauth2/oauth2_credentials.h",
        "src/core/lib/security/credentials/plugin/plugin_credentials.h",
        "src/core/lib/security/credentials/ssl/ssl_credentials.h",
        "src/core/lib/security/transport/auth_filters.h",
        "src/core/lib/security/transport/lb_targets_info.h",
        "src/core/lib/security/transport/secure_endpoint.h",
        "src/core/lib/security/transport/security_connector.h",
        "src/core/lib/security/transport/security_handshaker.h",
        "src/core/lib/security/transport/tsi_error.h",
        "src/core/lib/security/util/json_util.h",
    ],
    language = "c",
    public_hdrs = [
        "include/grpc/grpc_security.h",
    ],
    deps = [
        "grpc_base",
        "grpc_transport_chttp2_alpn",
        "tsi",
    ],
)

grpc_cc_library(
    name = "grpc_transport_chttp2",
    srcs = [
        "src/core/ext/transport/chttp2/transport/bin_decoder.c",
        "src/core/ext/transport/chttp2/transport/bin_encoder.c",
        "src/core/ext/transport/chttp2/transport/chttp2_plugin.c",
        "src/core/ext/transport/chttp2/transport/chttp2_transport.c",
        "src/core/ext/transport/chttp2/transport/frame_data.c",
        "src/core/ext/transport/chttp2/transport/frame_goaway.c",
        "src/core/ext/transport/chttp2/transport/frame_ping.c",
        "src/core/ext/transport/chttp2/transport/frame_rst_stream.c",
        "src/core/ext/transport/chttp2/transport/frame_settings.c",
        "src/core/ext/transport/chttp2/transport/frame_window_update.c",
        "src/core/ext/transport/chttp2/transport/hpack_encoder.c",
        "src/core/ext/transport/chttp2/transport/hpack_parser.c",
        "src/core/ext/transport/chttp2/transport/hpack_table.c",
        "src/core/ext/transport/chttp2/transport/huffsyms.c",
        "src/core/ext/transport/chttp2/transport/incoming_metadata.c",
        "src/core/ext/transport/chttp2/transport/parsing.c",
        "src/core/ext/transport/chttp2/transport/stream_lists.c",
        "src/core/ext/transport/chttp2/transport/stream_map.c",
        "src/core/ext/transport/chttp2/transport/varint.c",
        "src/core/ext/transport/chttp2/transport/writing.c",
    ],
    hdrs = [
        "src/core/ext/transport/chttp2/transport/bin_decoder.h",
        "src/core/ext/transport/chttp2/transport/bin_encoder.h",
        "src/core/ext/transport/chttp2/transport/chttp2_transport.h",
        "src/core/ext/transport/chttp2/transport/frame.h",
        "src/core/ext/transport/chttp2/transport/frame_data.h",
        "src/core/ext/transport/chttp2/transport/frame_goaway.h",
        "src/core/ext/transport/chttp2/transport/frame_ping.h",
        "src/core/ext/transport/chttp2/transport/frame_rst_stream.h",
        "src/core/ext/transport/chttp2/transport/frame_settings.h",
        "src/core/ext/transport/chttp2/transport/frame_window_update.h",
        "src/core/ext/transport/chttp2/transport/hpack_encoder.h",
        "src/core/ext/transport/chttp2/transport/hpack_parser.h",
        "src/core/ext/transport/chttp2/transport/hpack_table.h",
        "src/core/ext/transport/chttp2/transport/huffsyms.h",
        "src/core/ext/transport/chttp2/transport/incoming_metadata.h",
        "src/core/ext/transport/chttp2/transport/internal.h",
        "src/core/ext/transport/chttp2/transport/stream_map.h",
        "src/core/ext/transport/chttp2/transport/varint.h",
    ],
    language = "c",
    deps = [
        "grpc_base",
        "grpc_transport_chttp2_alpn",
    ],
)

grpc_cc_library(
    name = "grpc_transport_chttp2_alpn",
    srcs = [
        "src/core/ext/transport/chttp2/alpn/alpn.c",
    ],
    hdrs = [
        "src/core/ext/transport/chttp2/alpn/alpn.h",
    ],
    language = "c",
    deps = [
        "gpr",
    ],
)

grpc_cc_library(
    name = "grpc_transport_chttp2_client_connector",
    srcs = [
        "src/core/ext/transport/chttp2/client/chttp2_connector.c",
    ],
    hdrs = [
        "src/core/ext/transport/chttp2/client/chttp2_connector.h",
    ],
    language = "c",
    deps = [
        "grpc_base",
        "grpc_client_channel",
        "grpc_transport_chttp2",
    ],
)

grpc_cc_library(
    name = "grpc_transport_chttp2_client_insecure",
    srcs = [
        "src/core/ext/transport/chttp2/client/insecure/channel_create.c",
        "src/core/ext/transport/chttp2/client/insecure/channel_create_posix.c",
    ],
    language = "c",
    deps = [
        "grpc_base",
        "grpc_client_channel",
        "grpc_transport_chttp2",
        "grpc_transport_chttp2_client_connector",
    ],
)

grpc_cc_library(
    name = "grpc_transport_chttp2_client_secure",
    srcs = [
        "src/core/ext/transport/chttp2/client/secure/secure_channel_create.c",
    ],
    language = "c",
    deps = [
        "grpc_base",
        "grpc_client_channel",
        "grpc_secure",
        "grpc_transport_chttp2",
        "grpc_transport_chttp2_client_connector",
    ],
)

grpc_cc_library(
    name = "grpc_transport_chttp2_server",
    srcs = [
        "src/core/ext/transport/chttp2/server/chttp2_server.c",
    ],
    hdrs = [
        "src/core/ext/transport/chttp2/server/chttp2_server.h",
    ],
    language = "c",
    deps = [
        "grpc_base",
        "grpc_transport_chttp2",
    ],
)

grpc_cc_library(
    name = "grpc_transport_chttp2_server_insecure",
    srcs = [
        "src/core/ext/transport/chttp2/server/insecure/server_chttp2.c",
        "src/core/ext/transport/chttp2/server/insecure/server_chttp2_posix.c",
    ],
    language = "c",
    deps = [
        "grpc_base",
        "grpc_transport_chttp2",
        "grpc_transport_chttp2_server",
    ],
)

grpc_cc_library(
    name = "grpc_transport_chttp2_server_secure",
    srcs = [
        "src/core/ext/transport/chttp2/server/secure/server_secure_chttp2.c",
    ],
    language = "c",
    deps = [
        "grpc_base",
        "grpc_secure",
        "grpc_transport_chttp2",
        "grpc_transport_chttp2_server",
    ],
)

grpc_cc_library(
    name = "grpc_transport_cronet_client_secure",
    srcs = [
        "src/core/ext/transport/cronet/client/secure/cronet_channel_create.c",
        "src/core/ext/transport/cronet/transport/cronet_api_dummy.c",
        "src/core/ext/transport/cronet/transport/cronet_transport.c",
    ],
    hdrs = [
        "src/core/ext/transport/cronet/transport/cronet_transport.h",
        "third_party/objective_c/Cronet/bidirectional_stream_c.h",
    ],
    language = "c",
    public_hdrs = [
        "include/grpc/grpc_cronet.h",
        "include/grpc/grpc_security.h",
        "include/grpc/grpc_security_constants.h",
    ],
    deps = [
        "grpc_base",
        "grpc_transport_chttp2",
    ],
)

grpc_cc_library(
    name = "tsi",
    srcs = [
        "src/core/tsi/fake_transport_security.c",
        "src/core/tsi/ssl_transport_security.c",
        "src/core/tsi/transport_security.c",
    ],
    hdrs = [
        "src/core/tsi/fake_transport_security.h",
        "src/core/tsi/ssl_transport_security.h",
        "src/core/tsi/ssl_types.h",
        "src/core/tsi/transport_security.h",
        "src/core/tsi/transport_security_interface.h",
    ],
    external_deps = [
        "libssl",
    ],
    language = "c",
    deps = [
        "gpr",
    ],
)

grpc_cc_library(
    name = "grpc++_base",
    srcs = [
        "src/cpp/client/channel_cc.cc",
        "src/cpp/client/client_context.cc",
        "src/cpp/client/create_channel.cc",
        "src/cpp/client/create_channel_internal.cc",
        "src/cpp/client/create_channel_posix.cc",
        "src/cpp/client/credentials_cc.cc",
        "src/cpp/client/generic_stub.cc",
        "src/cpp/common/channel_arguments.cc",
        "src/cpp/common/channel_filter.cc",
        "src/cpp/common/completion_queue_cc.cc",
        "src/cpp/common/core_codegen.cc",
        "src/cpp/common/resource_quota_cc.cc",
        "src/cpp/common/rpc_method.cc",
        "src/cpp/common/version_cc.cc",
        "src/cpp/server/async_generic_service.cc",
        "src/cpp/server/channel_argument_option.cc",
        "src/cpp/server/create_default_thread_pool.cc",
        "src/cpp/server/dynamic_thread_pool.cc",
        "src/cpp/server/health/default_health_check_service.cc",
        "src/cpp/server/health/health.pb.c",
        "src/cpp/server/health/health_check_service.cc",
        "src/cpp/server/health/health_check_service_server_builder_option.cc",
        "src/cpp/server/server_builder.cc",
        "src/cpp/server/server_cc.cc",
        "src/cpp/server/server_context.cc",
        "src/cpp/server/server_credentials.cc",
        "src/cpp/server/server_posix.cc",
        "src/cpp/thread_manager/thread_manager.cc",
        "src/cpp/util/byte_buffer_cc.cc",
        "src/cpp/util/slice_cc.cc",
        "src/cpp/util/status.cc",
        "src/cpp/util/string_ref.cc",
        "src/cpp/util/time_cc.cc",
    ],
    hdrs = [
        "src/cpp/client/create_channel_internal.h",
        "src/cpp/common/channel_filter.h",
        "src/cpp/server/dynamic_thread_pool.h",
        "src/cpp/server/health/default_health_check_service.h",
        "src/cpp/server/health/health.pb.h",
        "src/cpp/server/thread_pool_interface.h",
        "src/cpp/thread_manager/thread_manager.h",
    ],
    language = "c++",
    public_hdrs = [
        "include/grpc++/alarm.h",
        "include/grpc++/channel.h",
        "include/grpc++/client_context.h",
        "include/grpc++/completion_queue.h",
        "include/grpc++/create_channel.h",
        "include/grpc++/create_channel_posix.h",
        "include/grpc++/ext/health_check_service_server_builder_option.h",
        "include/grpc++/generic/async_generic_service.h",
        "include/grpc++/generic/generic_stub.h",
        "include/grpc++/grpc++.h",
        "include/grpc++/health_check_service_interface.h",
        "include/grpc++/impl/call.h",
        "include/grpc++/impl/channel_argument_option.h",
        "include/grpc++/impl/client_unary_call.h",
        "include/grpc++/impl/codegen/core_codegen.h",
        "include/grpc++/impl/grpc_library.h",
        "include/grpc++/impl/method_handler_impl.h",
        "include/grpc++/impl/rpc_method.h",
        "include/grpc++/impl/rpc_service_method.h",
        "include/grpc++/impl/serialization_traits.h",
        "include/grpc++/impl/server_builder_option.h",
        "include/grpc++/impl/server_builder_plugin.h",
        "include/grpc++/impl/server_initializer.h",
        "include/grpc++/impl/service_type.h",
        "include/grpc++/impl/sync_cxx11.h",
        "include/grpc++/impl/sync_no_cxx11.h",
        "include/grpc++/resource_quota.h",
        "include/grpc++/security/auth_context.h",
        "include/grpc++/security/auth_metadata_processor.h",
        "include/grpc++/security/credentials.h",
        "include/grpc++/security/server_credentials.h",
        "include/grpc++/server.h",
        "include/grpc++/server_builder.h",
        "include/grpc++/server_context.h",
        "include/grpc++/server_posix.h",
        "include/grpc++/support/async_stream.h",
        "include/grpc++/support/async_unary_call.h",
        "include/grpc++/support/byte_buffer.h",
        "include/grpc++/support/channel_arguments.h",
        "include/grpc++/support/config.h",
        "include/grpc++/support/slice.h",
        "include/grpc++/support/status.h",
        "include/grpc++/support/status_code_enum.h",
        "include/grpc++/support/string_ref.h",
        "include/grpc++/support/stub_options.h",
        "include/grpc++/support/sync_stream.h",
        "include/grpc++/support/time.h",
    ],
    deps = [
        "grpc",
        "grpc++_codegen_base",
    ],
)

grpc_cc_library(
    name = "grpc++_codegen_base",
    language = "c++",
    public_hdrs = [
        "include/grpc++/impl/codegen/async_stream.h",
        "include/grpc++/impl/codegen/async_unary_call.h",
        "include/grpc++/impl/codegen/call.h",
        "include/grpc++/impl/codegen/call_hook.h",
        "include/grpc++/impl/codegen/channel_interface.h",
        "include/grpc++/impl/codegen/client_context.h",
        "include/grpc++/impl/codegen/client_unary_call.h",
        "include/grpc++/impl/codegen/completion_queue.h",
        "include/grpc++/impl/codegen/completion_queue_tag.h",
        "include/grpc++/impl/codegen/config.h",
        "include/grpc++/impl/codegen/core_codegen_interface.h",
        "include/grpc++/impl/codegen/create_auth_context.h",
        "include/grpc++/impl/codegen/grpc_library.h",
        "include/grpc++/impl/codegen/metadata_map.h",
        "include/grpc++/impl/codegen/method_handler_impl.h",
        "include/grpc++/impl/codegen/rpc_method.h",
        "include/grpc++/impl/codegen/rpc_service_method.h",
        "include/grpc++/impl/codegen/security/auth_context.h",
        "include/grpc++/impl/codegen/serialization_traits.h",
        "include/grpc++/impl/codegen/server_context.h",
        "include/grpc++/impl/codegen/server_interface.h",
        "include/grpc++/impl/codegen/service_type.h",
        "include/grpc++/impl/codegen/slice.h",
        "include/grpc++/impl/codegen/status.h",
        "include/grpc++/impl/codegen/status_code_enum.h",
        "include/grpc++/impl/codegen/status_helper.h",
        "include/grpc++/impl/codegen/string_ref.h",
        "include/grpc++/impl/codegen/stub_options.h",
        "include/grpc++/impl/codegen/sync_stream.h",
        "include/grpc++/impl/codegen/time.h",
    ],
    deps = [
        "grpc_codegen",
    ],
)

grpc_cc_library(
    name = "grpc++_codegen_base_src",
    srcs = [
        "src/cpp/codegen/codegen_init.cc",
    ],
    language = "c++",
    deps = [
        "grpc++_codegen_base",
    ],
)

grpc_cc_library(
    name = "grpc++_codegen_proto",
    language = "c++",
    public_hdrs = [
        "include/grpc++/impl/codegen/proto_utils.h",
    ],
    deps = [
        "grpc++_codegen_base",
        "grpc++_config_proto",
    ],
)

grpc_cc_library(
    name = "grpc++_config_proto",
    external_deps = [
        "protobuf",
    ],
    language = "c++",
    public_hdrs = [
        "include/grpc++/impl/codegen/config_protobuf.h",
    ],
)

grpc_cc_library(
    name = "thrift_util",
    language = "c++",
    public_hdrs = [
        "include/grpc++/impl/codegen/thrift_serializer.h",
        "include/grpc++/impl/codegen/thrift_utils.h",
    ],
    deps = [
        "grpc++_codegen_base",
    ],
)

grpc_cc_library(
    name = "grpc++_reflection",
    srcs = [
        "src/cpp/ext/proto_server_reflection.cc",
        "src/cpp/ext/proto_server_reflection_plugin.cc",
    ],
    hdrs = [
        "src/cpp/ext/proto_server_reflection.h",
    ],
    language = "c++",
    public_hdrs = [
        "include/grpc++/ext/proto_server_reflection_plugin.h",
    ],
    deps = [
        ":grpc++",
        "//src/proto/grpc/reflection/v1alpha:reflection_proto",
    ],
)<|MERGE_RESOLUTION|>--- conflicted
+++ resolved
@@ -41,11 +41,7 @@
 
 core_version = "3.0.0-dev"
 
-<<<<<<< HEAD
 version = "1.3.0-dev"
-=======
-version = "1.2.3"
->>>>>>> ca70b1ce
 
 grpc_cc_library(
     name = "gpr",
@@ -461,7 +457,6 @@
         "src/core/lib/iomgr/endpoint_pair_windows.c",
         "src/core/lib/iomgr/error.c",
         "src/core/lib/iomgr/ev_epoll_linux.c",
-        "src/core/lib/iomgr/lockfree_event.c",
         "src/core/lib/iomgr/ev_poll_posix.c",
         "src/core/lib/iomgr/ev_posix.c",
         "src/core/lib/iomgr/exec_ctx.c",
@@ -472,6 +467,7 @@
         "src/core/lib/iomgr/iomgr_uv.c",
         "src/core/lib/iomgr/iomgr_windows.c",
         "src/core/lib/iomgr/load_file.c",
+        "src/core/lib/iomgr/lockfree_event.c",
         "src/core/lib/iomgr/network_status_tracker.c",
         "src/core/lib/iomgr/polling_entity.c",
         "src/core/lib/iomgr/pollset_set_uv.c",
@@ -588,7 +584,6 @@
         "src/core/lib/iomgr/error.h",
         "src/core/lib/iomgr/error_internal.h",
         "src/core/lib/iomgr/ev_epoll_linux.h",
-        "src/core/lib/iomgr/lockfree_event.h",
         "src/core/lib/iomgr/ev_poll_posix.h",
         "src/core/lib/iomgr/ev_posix.h",
         "src/core/lib/iomgr/exec_ctx.h",
@@ -598,6 +593,7 @@
         "src/core/lib/iomgr/iomgr_internal.h",
         "src/core/lib/iomgr/iomgr_posix.h",
         "src/core/lib/iomgr/load_file.h",
+        "src/core/lib/iomgr/lockfree_event.h",
         "src/core/lib/iomgr/network_status_tracker.h",
         "src/core/lib/iomgr/polling_entity.h",
         "src/core/lib/iomgr/pollset.h",
