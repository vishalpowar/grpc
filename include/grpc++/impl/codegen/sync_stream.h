/*
 *
 * Copyright 2015, Google Inc.
 * All rights reserved.
 *
 * Redistribution and use in source and binary forms, with or without
 * modification, are permitted provided that the following conditions are
 * met:
 *
 *     * Redistributions of source code must retain the above copyright
 * notice, this list of conditions and the following disclaimer.
 *     * Redistributions in binary form must reproduce the above
 * copyright notice, this list of conditions and the following disclaimer
 * in the documentation and/or other materials provided with the
 * distribution.
 *     * Neither the name of Google Inc. nor the names of its
 * contributors may be used to endorse or promote products derived from
 * this software without specific prior written permission.
 *
 * THIS SOFTWARE IS PROVIDED BY THE COPYRIGHT HOLDERS AND CONTRIBUTORS
 * "AS IS" AND ANY EXPRESS OR IMPLIED WARRANTIES, INCLUDING, BUT NOT
 * LIMITED TO, THE IMPLIED WARRANTIES OF MERCHANTABILITY AND FITNESS FOR
 * A PARTICULAR PURPOSE ARE DISCLAIMED. IN NO EVENT SHALL THE COPYRIGHT
 * OWNER OR CONTRIBUTORS BE LIABLE FOR ANY DIRECT, INDIRECT, INCIDENTAL,
 * SPECIAL, EXEMPLARY, OR CONSEQUENTIAL DAMAGES (INCLUDING, BUT NOT
 * LIMITED TO, PROCUREMENT OF SUBSTITUTE GOODS OR SERVICES; LOSS OF USE,
 * DATA, OR PROFITS; OR BUSINESS INTERRUPTION) HOWEVER CAUSED AND ON ANY
 * THEORY OF LIABILITY, WHETHER IN CONTRACT, STRICT LIABILITY, OR TORT
 * (INCLUDING NEGLIGENCE OR OTHERWISE) ARISING IN ANY WAY OUT OF THE USE
 * OF THIS SOFTWARE, EVEN IF ADVISED OF THE POSSIBILITY OF SUCH DAMAGE.
 *
 */

#ifndef GRPCXX_IMPL_CODEGEN_SYNC_STREAM_H
#define GRPCXX_IMPL_CODEGEN_SYNC_STREAM_H

#include <grpc++/impl/codegen/call.h>
#include <grpc++/impl/codegen/channel_interface.h>
#include <grpc++/impl/codegen/client_context.h>
#include <grpc++/impl/codegen/completion_queue.h>
#include <grpc++/impl/codegen/core_codegen_interface.h>
#include <grpc++/impl/codegen/server_context.h>
#include <grpc++/impl/codegen/service_type.h>
#include <grpc++/impl/codegen/status.h>
#include <grpc/impl/codegen/log.h>

namespace grpc {

/// Common interface for all synchronous client side streaming.
class ClientStreamingInterface {
 public:
  virtual ~ClientStreamingInterface() {}

  /// Wait until the stream finishes, and return the final status. When the
  /// client side declares it has no more message to send, either implicitly or
  /// by calling \a WritesDone(), it needs to make sure there is no more message
  /// to be received from the server, either implicitly or by getting a false
  /// from a \a Read().
  ///
  /// This function will return either:
  /// - when all incoming messages have been read and the server has returned
  ///   status.
  /// - OR when the server has returned a non-OK status.
  virtual Status Finish() = 0;
};

/// Common interface for all synchronous server side streaming.
class ServerStreamingInterface {
 public:
  virtual ~ServerStreamingInterface() {}

  /// Blocking send initial metadata to client.
  virtual void SendInitialMetadata() = 0;
};

/// An interface that yields a sequence of messages of type \a R.
template <class R>
class ReaderInterface {
 public:
  virtual ~ReaderInterface() {}

  /// Upper bound on the next message size available for reading on this stream
  virtual bool NextMessageSize(uint32_t* sz) = 0;

  /// Blocking read a message and parse to \a msg. Returns \a true on success.
  /// This is thread-safe with respect to \a Write or \WritesDone methods on
  /// the same stream. It should not be called concurrently with another \a
  /// Read on the same stream as the order of delivery will not be defined.
  ///
  /// \param[out] msg The read message.
  ///
  /// \return \a false when there will be no more incoming messages, either
  /// because the other side has called \a WritesDone() or the stream has failed
  /// (or been cancelled).
  virtual bool Read(R* msg) = 0;
};

/// An interface that can be fed a sequence of messages of type \a W.
template <class W>
class WriterInterface {
 public:
  virtual ~WriterInterface() {}

  /// Blocking write \a msg to the stream with options.
  /// This is thread-safe with respect to \a Read
  ///
  /// \param msg The message to be written to the stream.
  /// \param options Options affecting the write operation.
  ///
  /// \return \a true on success, \a false when the stream has been closed.
  virtual bool Write(const W& msg, const WriteOptions& options) = 0;

  /// Blocking write \a msg to the stream with default options.
  /// This is thread-safe with respect to \a Read
  ///
  /// \param msg The message to be written to the stream.
  ///
  /// \return \a true on success, \a false when the stream has been closed.
  inline bool Write(const W& msg) { return Write(msg, WriteOptions()); }
};

/// Client-side interface for streaming reads of message of type \a R.
template <class R>
class ClientReaderInterface : public ClientStreamingInterface,
                              public ReaderInterface<R> {
 public:
  /// Blocking wait for initial metadata from server. The received metadata
  /// can only be accessed after this call returns. Should only be called before
  /// the first read. Calling this method is optional, and if it is not called
  /// the metadata will be available in ClientContext after the first read.
  virtual void WaitForInitialMetadata() = 0;
};

template <class R>
class ClientReader GRPC_FINAL : public ClientReaderInterface<R> {
 public:
  /// Blocking create a stream and write the first request out.
  template <class W>
  ClientReader(ChannelInterface* channel, const RpcMethod& method,
               ClientContext* context, const W& request)
      : context_(context), call_(channel->CreateCall(method, context, &cq_)) {
    CallOpSet<CallOpSendInitialMetadata, CallOpSendMessage,
              CallOpClientSendClose>
        ops;
    ops.SendInitialMetadata(context->send_initial_metadata_,
                            context->initial_metadata_flags());
    // TODO(ctiller): don't assert
    GPR_CODEGEN_ASSERT(ops.SendMessage(request).ok());
    ops.ClientSendClose();
    call_.PerformOps(&ops);
    cq_.Pluck(&ops);
  }

  void WaitForInitialMetadata() GRPC_OVERRIDE {
    GPR_CODEGEN_ASSERT(!context_->initial_metadata_received_);

    CallOpSet<CallOpRecvInitialMetadata> ops;
    ops.RecvInitialMetadata(context_);
    call_.PerformOps(&ops);
    cq_.Pluck(&ops);  /// status ignored
  }

  bool NextMessageSize(uint32_t* sz) GRPC_OVERRIDE {
    *sz = call_.max_message_size();
    return true;
  }

  bool Read(R* msg) GRPC_OVERRIDE {
    CallOpSet<CallOpRecvInitialMetadata, CallOpRecvMessage<R>> ops;
    if (!context_->initial_metadata_received_) {
      ops.RecvInitialMetadata(context_);
    }
    ops.RecvMessage(msg);
    call_.PerformOps(&ops);
    return cq_.Pluck(&ops) && ops.got_message;
  }

  Status Finish() GRPC_OVERRIDE {
    CallOpSet<CallOpClientRecvStatus> ops;
    Status status;
    ops.ClientRecvStatus(context_, &status);
    call_.PerformOps(&ops);
    GPR_CODEGEN_ASSERT(cq_.Pluck(&ops));
    return status;
  }

 private:
  ClientContext* context_;
  CompletionQueue cq_;
  Call call_;
};

/// Client-side interface for streaming writes of message of type \a W.
template <class W>
class ClientWriterInterface : public ClientStreamingInterface,
                              public WriterInterface<W> {
 public:
  /// Half close writing from the client.
  /// Block until currently-pending writes are completed.
  /// Thread safe with respect to \a Read operations only
  ///
  /// \return Whether the writes were successful.
  virtual bool WritesDone() = 0;
};

template <class W>
class ClientWriter : public ClientWriterInterface<W> {
 public:
  /// Blocking create a stream.
  template <class R>
  ClientWriter(ChannelInterface* channel, const RpcMethod& method,
               ClientContext* context, R* response)
      : context_(context), call_(channel->CreateCall(method, context, &cq_)) {
    finish_ops_.RecvMessage(response);
    finish_ops_.AllowNoMessage();

    CallOpSet<CallOpSendInitialMetadata> ops;
    ops.SendInitialMetadata(context->send_initial_metadata_,
                            context->initial_metadata_flags());
    call_.PerformOps(&ops);
    cq_.Pluck(&ops);
  }

  void WaitForInitialMetadata() {
    GPR_CODEGEN_ASSERT(!context_->initial_metadata_received_);

    CallOpSet<CallOpRecvInitialMetadata> ops;
    ops.RecvInitialMetadata(context_);
    call_.PerformOps(&ops);
    cq_.Pluck(&ops);  // status ignored
  }

  using WriterInterface<W>::Write;
  bool Write(const W& msg, const WriteOptions& options) GRPC_OVERRIDE {
    CallOpSet<CallOpSendMessage> ops;
    if (!ops.SendMessage(msg, options).ok()) {
      return false;
    }
    call_.PerformOps(&ops);
    return cq_.Pluck(&ops);
  }

  bool WritesDone() GRPC_OVERRIDE {
    CallOpSet<CallOpClientSendClose> ops;
    ops.ClientSendClose();
    call_.PerformOps(&ops);
    return cq_.Pluck(&ops);
  }

  /// Read the final response and wait for the final status.
  Status Finish() GRPC_OVERRIDE {
    Status status;
    if (!context_->initial_metadata_received_) {
      finish_ops_.RecvInitialMetadata(context_);
    }
    finish_ops_.ClientRecvStatus(context_, &status);
    call_.PerformOps(&finish_ops_);
    GPR_CODEGEN_ASSERT(cq_.Pluck(&finish_ops_));
    return status;
  }

 private:
  ClientContext* context_;
  CallOpSet<CallOpRecvInitialMetadata, CallOpGenericRecvMessage,
            CallOpClientRecvStatus>
      finish_ops_;
  CompletionQueue cq_;
  Call call_;
};

/// Client-side interface for bi-directional streaming.
template <class W, class R>
class ClientReaderWriterInterface : public ClientStreamingInterface,
                                    public WriterInterface<W>,
                                    public ReaderInterface<R> {
 public:
  /// Blocking wait for initial metadata from server. The received metadata
  /// can only be accessed after this call returns. Should only be called before
  /// the first read. Calling this method is optional, and if it is not called
  /// the metadata will be available in ClientContext after the first read.
  virtual void WaitForInitialMetadata() = 0;

  /// Block until currently-pending writes are completed.
  /// Thread-safe with respect to \a Read
  ///
  /// \return Whether the writes were successful.
  virtual bool WritesDone() = 0;
};

template <class W, class R>
class ClientReaderWriter GRPC_FINAL : public ClientReaderWriterInterface<W, R> {
 public:
  /// Blocking create a stream.
  ClientReaderWriter(ChannelInterface* channel, const RpcMethod& method,
                     ClientContext* context)
      : context_(context), call_(channel->CreateCall(method, context, &cq_)) {
    CallOpSet<CallOpSendInitialMetadata> ops;
    ops.SendInitialMetadata(context->send_initial_metadata_,
                            context->initial_metadata_flags());
    call_.PerformOps(&ops);
    cq_.Pluck(&ops);
  }

  void WaitForInitialMetadata() GRPC_OVERRIDE {
    GPR_CODEGEN_ASSERT(!context_->initial_metadata_received_);

    CallOpSet<CallOpRecvInitialMetadata> ops;
    ops.RecvInitialMetadata(context_);
    call_.PerformOps(&ops);
    cq_.Pluck(&ops);  // status ignored
  }

  bool NextMessageSize(uint32_t* sz) GRPC_OVERRIDE {
    *sz = call_.max_message_size();
    return true;
  }

  bool Read(R* msg) GRPC_OVERRIDE {
    CallOpSet<CallOpRecvInitialMetadata, CallOpRecvMessage<R>> ops;
    if (!context_->initial_metadata_received_) {
      ops.RecvInitialMetadata(context_);
    }
    ops.RecvMessage(msg);
    call_.PerformOps(&ops);
    return cq_.Pluck(&ops) && ops.got_message;
  }

  using WriterInterface<W>::Write;
  bool Write(const W& msg, const WriteOptions& options) GRPC_OVERRIDE {
    CallOpSet<CallOpSendMessage> ops;
    if (!ops.SendMessage(msg, options).ok()) return false;
    call_.PerformOps(&ops);
    return cq_.Pluck(&ops);
  }

  bool WritesDone() GRPC_OVERRIDE {
    CallOpSet<CallOpClientSendClose> ops;
    ops.ClientSendClose();
    call_.PerformOps(&ops);
    return cq_.Pluck(&ops);
  }

  Status Finish() GRPC_OVERRIDE {
    CallOpSet<CallOpRecvInitialMetadata, CallOpClientRecvStatus> ops;
    if (!context_->initial_metadata_received_) {
      ops.RecvInitialMetadata(context_);
    }
    Status status;
    ops.ClientRecvStatus(context_, &status);
    call_.PerformOps(&ops);
    GPR_CODEGEN_ASSERT(cq_.Pluck(&ops));
    return status;
  }

 private:
  ClientContext* context_;
  CompletionQueue cq_;
  Call call_;
};

/// Server-side interface for streaming reads of message of type \a R.
template <class R>
class ServerReaderInterface : public ServerStreamingInterface,
                              public ReaderInterface<R> {};

template <class R>
class ServerReader GRPC_FINAL : public ServerReaderInterface<R> {
 public:
  ServerReader(Call* call, ServerContext* ctx) : call_(call), ctx_(ctx) {}

  void SendInitialMetadata() GRPC_OVERRIDE {
    GPR_CODEGEN_ASSERT(!ctx_->sent_initial_metadata_);

    CallOpSet<CallOpSendInitialMetadata> ops;
    ops.SendInitialMetadata(ctx_->initial_metadata_,
                            ctx_->initial_metadata_flags());
    if (ctx_->compression_level_set()) {
      ops.set_compression_level(ctx_->compression_level());
    }
    ctx_->sent_initial_metadata_ = true;
    call_->PerformOps(&ops);
    call_->cq()->Pluck(&ops);
  }

  bool NextMessageSize(uint32_t* sz) GRPC_OVERRIDE {
    *sz = call_->max_message_size();
    return true;
  }

  bool Read(R* msg) GRPC_OVERRIDE {
    CallOpSet<CallOpRecvMessage<R>> ops;
    ops.RecvMessage(msg);
    call_->PerformOps(&ops);
    return call_->cq()->Pluck(&ops) && ops.got_message;
  }

 private:
  Call* const call_;
  ServerContext* const ctx_;
};

/// Server-side interface for streaming writes of message of type \a W.
template <class W>
class ServerWriterInterface : public ServerStreamingInterface,
                              public WriterInterface<W> {};

template <class W>
class ServerWriter GRPC_FINAL : public ServerWriterInterface<W> {
 public:
  ServerWriter(Call* call, ServerContext* ctx) : call_(call), ctx_(ctx) {}

  void SendInitialMetadata() GRPC_OVERRIDE {
    GPR_CODEGEN_ASSERT(!ctx_->sent_initial_metadata_);

    CallOpSet<CallOpSendInitialMetadata> ops;
    ops.SendInitialMetadata(ctx_->initial_metadata_,
                            ctx_->initial_metadata_flags());
    if (ctx_->compression_level_set()) {
      ops.set_compression_level(ctx_->compression_level());
    }
    ctx_->sent_initial_metadata_ = true;
    call_->PerformOps(&ops);
    call_->cq()->Pluck(&ops);
  }

  using WriterInterface<W>::Write;
  bool Write(const W& msg, const WriteOptions& options) GRPC_OVERRIDE {
    CallOpSet<CallOpSendInitialMetadata, CallOpSendMessage> ops;
    if (!ops.SendMessage(msg, options).ok()) {
      return false;
    }
    if (!ctx_->sent_initial_metadata_) {
      ops.SendInitialMetadata(ctx_->initial_metadata_,
                              ctx_->initial_metadata_flags());
      if (ctx_->compression_level_set()) {
        ops.set_compression_level(ctx_->compression_level());
      }
      ctx_->sent_initial_metadata_ = true;
    }
    call_->PerformOps(&ops);
    return call_->cq()->Pluck(&ops);
  }

 private:
  Call* const call_;
  ServerContext* const ctx_;
};

/// Server-side interface for bi-directional streaming.
template <class W, class R>
<<<<<<< HEAD
class ServerReaderWriterInterface : public WriterInterface<W>,
                                    public ReaderInterface<R> {
 public:
  ServerReaderWriterInterface(Call* call, ServerContext* ctx)
      : call_(call), ctx_(ctx) {}
  virtual void SendInitialMetadata() {
=======
class ServerReaderWriterInterface : public ServerStreamingInterface,
                                    public WriterInterface<W>,
                                    public ReaderInterface<R> {};

template <class W, class R>
class ServerReaderWriter GRPC_FINAL : public ServerReaderWriterInterface<W, R> {
 public:
  ServerReaderWriter(Call* call, ServerContext* ctx) : call_(call), ctx_(ctx) {}

  void SendInitialMetadata() GRPC_OVERRIDE {
>>>>>>> 7684c74b
    GPR_CODEGEN_ASSERT(!ctx_->sent_initial_metadata_);

    CallOpSet<CallOpSendInitialMetadata> ops;
    ops.SendInitialMetadata(ctx_->initial_metadata_,
                            ctx_->initial_metadata_flags());
    if (ctx_->compression_level_set()) {
      ops.set_compression_level(ctx_->compression_level());
    }
    ctx_->sent_initial_metadata_ = true;
    call_->PerformOps(&ops);
    call_->cq()->Pluck(&ops);
  }

  virtual bool NextMessageSize(uint32_t* sz) GRPC_OVERRIDE {
    *sz = call_->max_message_size();
    return true;
  }

  virtual bool Read(R* msg) GRPC_OVERRIDE {
    CallOpSet<CallOpRecvMessage<R>> ops;
    ops.RecvMessage(msg);
    call_->PerformOps(&ops);
    return call_->cq()->Pluck(&ops) && ops.got_message;
  }

  using WriterInterface<W>::Write;
  virtual bool Write(const W& msg, const WriteOptions& options) GRPC_OVERRIDE {
    CallOpSet<CallOpSendInitialMetadata, CallOpSendMessage> ops;
    if (!ops.SendMessage(msg, options).ok()) {
      return false;
    }
    if (!ctx_->sent_initial_metadata_) {
      ops.SendInitialMetadata(ctx_->initial_metadata_,
                              ctx_->initial_metadata_flags());
      if (ctx_->compression_level_set()) {
        ops.set_compression_level(ctx_->compression_level());
      }
      ctx_->sent_initial_metadata_ = true;
    }
    call_->PerformOps(&ops);
    return call_->cq()->Pluck(&ops);
  }

 private:
  Call* const call_;
  ServerContext* const ctx_;
};

template <class W, class R>
class ServerReaderWriter GRPC_FINAL : public ServerReaderWriterInterface<W, R> {
 public:
  ServerReaderWriter(Call* call, ServerContext* ctx)
      : ServerReaderWriterInterface<W, R>(call, ctx) {}
};

}  // namespace grpc

#endif  // GRPCXX_IMPL_CODEGEN_SYNC_STREAM_H<|MERGE_RESOLUTION|>--- conflicted
+++ resolved
@@ -448,25 +448,18 @@
 
 /// Server-side interface for bi-directional streaming.
 template <class W, class R>
-<<<<<<< HEAD
-class ServerReaderWriterInterface : public WriterInterface<W>,
-                                    public ReaderInterface<R> {
- public:
-  ServerReaderWriterInterface(Call* call, ServerContext* ctx)
-      : call_(call), ctx_(ctx) {}
-  virtual void SendInitialMetadata() {
-=======
 class ServerReaderWriterInterface : public ServerStreamingInterface,
                                     public WriterInterface<W>,
                                     public ReaderInterface<R> {};
 
+// Actual implementation of bi-directional streaming
+namespace internal {
 template <class W, class R>
-class ServerReaderWriter GRPC_FINAL : public ServerReaderWriterInterface<W, R> {
- public:
-  ServerReaderWriter(Call* call, ServerContext* ctx) : call_(call), ctx_(ctx) {}
-
-  void SendInitialMetadata() GRPC_OVERRIDE {
->>>>>>> 7684c74b
+class ServerReaderWriterBody GRPC_FINAL {
+ public:
+  ServerReaderWriterBody(Call* call, ServerContext* ctx) : call_(call), ctx_(ctx) {}
+
+  void SendInitialMetadata() {
     GPR_CODEGEN_ASSERT(!ctx_->sent_initial_metadata_);
 
     CallOpSet<CallOpSendInitialMetadata> ops;
@@ -480,20 +473,19 @@
     call_->cq()->Pluck(&ops);
   }
 
-  virtual bool NextMessageSize(uint32_t* sz) GRPC_OVERRIDE {
+  bool NextMessageSize(uint32_t* sz) {
     *sz = call_->max_message_size();
     return true;
   }
 
-  virtual bool Read(R* msg) GRPC_OVERRIDE {
+  bool Read(R* msg) {
     CallOpSet<CallOpRecvMessage<R>> ops;
     ops.RecvMessage(msg);
     call_->PerformOps(&ops);
     return call_->cq()->Pluck(&ops) && ops.got_message;
   }
 
-  using WriterInterface<W>::Write;
-  virtual bool Write(const W& msg, const WriteOptions& options) GRPC_OVERRIDE {
+  bool Write(const W& msg, const WriteOptions& options) {
     CallOpSet<CallOpSendInitialMetadata, CallOpSendMessage> ops;
     if (!ops.SendMessage(msg, options).ok()) {
       return false;
@@ -514,12 +506,76 @@
   Call* const call_;
   ServerContext* const ctx_;
 };
-
+}
+
+// class to represent the user API for a bidirectional streaming call
 template <class W, class R>
 class ServerReaderWriter GRPC_FINAL : public ServerReaderWriterInterface<W, R> {
  public:
   ServerReaderWriter(Call* call, ServerContext* ctx)
-      : ServerReaderWriterInterface<W, R>(call, ctx) {}
+      : body_(call, ctx) {}
+
+  void SendInitialMetadata() GRPC_OVERRIDE { body_.SendInitialMetadata(); }
+
+  bool NextMessageSize(uint32_t* sz) GRPC_OVERRIDE {
+    return body_.NextMessageSize(sz);
+  }
+
+  bool Read(R* msg) GRPC_OVERRIDE { return body_.Read(msg); }
+
+  using WriterInterface<W>::Write;
+  bool Write(const W& msg, const WriteOptions& options) GRPC_OVERRIDE {
+    return body_.Write(msg, options);
+  }
+  
+ private:
+  internal::ServerReaderWriterBody<W,R> body_;
+};
+
+/// A class to represent a flow-controlled unary call. This is something
+/// of a hybrid between conventional unary and streaming. This is invoked
+/// through a unary call on the client side, but the server responds to it
+/// as though it were a single-ping-pong streaming call. The server can use
+/// the \a NextMessageSize method to determine an upper-bound on the size of
+/// the message.
+/// A key difference relative to streaming: ServerUnaryStreamer
+///  must have exactly 1 Read and exactly 1 Write, in that order, to function
+/// correctly. Otherwise, the RPC is in error.
+template <class RequestType, class ResponseType>
+class ServerUnaryStreamer GRPC_FINAL
+    : public ServerReaderWriterInterface<ResponseType, RequestType> {
+ public:
+  ServerUnaryStreamer(Call* call, ServerContext* ctx)
+      : body_(call, ctx), read_done_(false), write_done_(false) {}
+
+  void SendInitialMetadata() GRPC_OVERRIDE { body_.SendInitialMetadata(); }
+
+  bool NextMessageSize(uint32_t* sz) GRPC_OVERRIDE {
+    return body_.NextMessageSize(sz);
+  }
+
+  bool Read(RequestType* request) GRPC_OVERRIDE {
+    if (read_done_) {
+      return false;
+    }
+    read_done_ = true;
+    return body_.Read(request);
+  }
+
+  using WriterInterface<ResponseType>::Write;
+  bool Write(const ResponseType& response,
+             const WriteOptions& options) GRPC_OVERRIDE {
+    if (write_done_ || !read_done_) {
+      return false;
+    }
+    write_done_ = true;
+    return body_.Write(response, options);
+  }
+
+ private:
+  internal::ServerReaderWriterBody<ResponseType,RequestType> body_;
+  bool read_done_;
+  bool write_done_;
 };
 
 }  // namespace grpc
