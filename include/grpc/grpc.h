--- conflicted
+++ resolved
@@ -326,15 +326,9 @@
 /* Create a call given a grpc_channel, in order to call 'method'. The request
    is not sent until grpc_call_invoke is called. All completions are sent to
    'completion_queue'. */
-<<<<<<< HEAD
-
-grpc_call *grpc_channel_create_call(grpc_channel *channel, const char *method,
-                                    const char *host, gpr_timespec deadline);
-=======
 grpc_call *grpc_channel_create_call_old(grpc_channel *channel,
                                         const char *method, const char *host,
                                         gpr_timespec deadline);
->>>>>>> 9b5da208
 
 grpc_call_error grpc_call_start_batch(grpc_call *call, const grpc_op *ops,
                                       size_t nops, grpc_completion_queue *cq, 
@@ -477,16 +471,8 @@
    tag_cancel.
    REQUIRES: Server must not have been shutdown.
    NOTE: calling this is the only way to obtain GRPC_SERVER_RPC_NEW events. */
-<<<<<<< HEAD
-grpc_call_error grpc_server_request_call_old(grpc_server *server, void *tag_new);
-
-grpc_call_error grpc_server_request_call(
-    grpc_server *server, grpc_call_details *details,
-    grpc_metadata_array *initial_metadata, grpc_completion_queue *cq, void *tag);
-=======
 grpc_call_error grpc_server_request_call_old(grpc_server *server,
                                              void *tag_new);
->>>>>>> 9b5da208
 
 /* Create a server */
 grpc_server *grpc_server_create(grpc_completion_queue *cq,
