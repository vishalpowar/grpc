/*
 *
 * Copyright 2014, Google Inc.
 * All rights reserved.
 *
 * Redistribution and use in source and binary forms, with or without
 * modification, are permitted provided that the following conditions are
 * met:
 *
 *     * Redistributions of source code must retain the above copyright
 * notice, this list of conditions and the following disclaimer.
 *     * Redistributions in binary form must reproduce the above
 * copyright notice, this list of conditions and the following disclaimer
 * in the documentation and/or other materials provided with the
 * distribution.
 *     * Neither the name of Google Inc. nor the names of its
 * contributors may be used to endorse or promote products derived from
 * this software without specific prior written permission.
 *
 * THIS SOFTWARE IS PROVIDED BY THE COPYRIGHT HOLDERS AND CONTRIBUTORS
 * "AS IS" AND ANY EXPRESS OR IMPLIED WARRANTIES, INCLUDING, BUT NOT
 * LIMITED TO, THE IMPLIED WARRANTIES OF MERCHANTABILITY AND FITNESS FOR
 * A PARTICULAR PURPOSE ARE DISCLAIMED. IN NO EVENT SHALL THE COPYRIGHT
 * OWNER OR CONTRIBUTORS BE LIABLE FOR ANY DIRECT, INDIRECT, INCIDENTAL,
 * SPECIAL, EXEMPLARY, OR CONSEQUENTIAL DAMAGES (INCLUDING, BUT NOT
 * LIMITED TO, PROCUREMENT OF SUBSTITUTE GOODS OR SERVICES; LOSS OF USE,
 * DATA, OR PROFITS; OR BUSINESS INTERRUPTION) HOWEVER CAUSED AND ON ANY
 * THEORY OF LIABILITY, WHETHER IN CONTRACT, STRICT LIABILITY, OR TORT
 * (INCLUDING NEGLIGENCE OR OTHERWISE) ARISING IN ANY WAY OUT OF THE USE
 * OF THIS SOFTWARE, EVEN IF ADVISED OF THE POSSIBILITY OF SUCH DAMAGE.
 *
 */

#ifndef __GRPC_SUPPORT_PORT_PLATFORM_H__
#define __GRPC_SUPPORT_PORT_PLATFORM_H__

/* Override this file with one for your platform if you need to redefine
   things.  */

/* For a common case, assume that the platform has a C99-like stdint.h */

#include <stdint.h>

#if !defined(GPR_NO_AUTODETECT_PLATFORM)
#if defined(_WIN64) || defined(WIN64)
#define GPR_WIN32 1
#define GPR_ARCH_64 1
#elif defined(_WIN32) || defined(WIN32)
#define GPR_ARCH_32 1
#define GPR_WIN32 1
#elif defined(ANDROID) || defined(__ANDROID__)
#define GPR_ANDROID 1
#define GPR_ARCH_32 1
#define GPR_CPU_LINUX 1
#define GPR_GCC_SYNC 1
#define GPR_LIBEVENT 1
#define GPR_POSIX_MULTIPOLL_WITH_POLL 1
#define GPR_POSIX_SOCKET 1
#define GPR_POSIX_SOCKETADDR 1
#define GPR_POSIX_SOCKETUTILS 1
#define GPR_POSIX_STRING 1
#define GPR_POSIX_SYNC 1
#define GPR_POSIX_TIME 1
#elif defined(__linux__)
#define GPR_CPU_LINUX 1
#define GPR_GCC_ATOMIC 1
#define GPR_LIBEVENT 1
#define GPR_LINUX 1
#define GPR_POSIX_MULTIPOLL_WITH_POLL 1
#define GPR_POSIX_SOCKET 1
#define GPR_POSIX_SOCKETADDR 1
#define GPR_POSIX_STRING 1
#define GPR_POSIX_SYNC 1
#define GPR_POSIX_TIME 1
#ifdef _LP64
#define GPR_ARCH_64 1
#else /* _LP64 */
#define GPR_ARCH_32 1
#endif /* _LP64 */
#elif defined(__APPLE__)
#define GPR_CPU_POSIX 1
#define GPR_GCC_ATOMIC 1
#define GPR_LIBEVENT 1
#define GPR_POSIX_LOG 1
#define GPR_POSIX_MULTIPOLL_WITH_POLL 1
#define GPR_POSIX_SOCKET 1
#define GPR_POSIX_SOCKETADDR 1
#define GPR_POSIX_SOCKETUTILS 1
#define GPR_POSIX_STRING 1
#define GPR_POSIX_SYNC 1
#define GPR_POSIX_TIME 1
#ifdef _LP64
#define GPR_ARCH_64 1
#else /* _LP64 */
#define GPR_ARCH_32 1
#endif /* _LP64 */
#else
#error Could not auto-detect platform
#endif
#endif /* GPR_NO_AUTODETECT_PLATFORM */

/* Cache line alignment */
#ifndef GPR_CACHELINE_SIZE
#if defined(__i386__) || defined(__x86_64__)
#define GPR_CACHELINE_SIZE 64
#endif
#ifndef GPR_CACHELINE_SIZE
/* A reasonable default guess. Note that overestimates tend to waste more
   space, while underestimates tend to waste more time. */
#define GPR_CACHELINE_SIZE 64
#endif /* GPR_CACHELINE_SIZE */
#endif /* GPR_CACHELINE_SIZE */

/* scrub GCC_ATOMIC if it's not available on this compiler */
#if defined(GPR_GCC_ATOMIC) && !defined(__ATOMIC_RELAXED)
#undef GPR_GCC_ATOMIC
#define GPR_GCC_SYNC 1
#endif

/* Validate platform combinations */
#if defined(GPR_GCC_ATOMIC) + defined(GPR_GCC_SYNC) + defined(GPR_WIN32) != 1
#error Must define exactly one of GPR_GCC_ATOMIC, GPR_GCC_SYNC, GPR_WIN32
#endif

#if defined(GPR_ARCH_32) + defined(GPR_ARCH_64) != 1
#error Must define exactly one of GPR_ARCH_32, GPR_ARCH_64
#endif

#if defined(GPR_CPU_LINUX) + defined(GPR_CPU_POSIX) + defined(GPR_WIN32) != 1
<<<<<<< HEAD
#error Must define exactly one of GPR_CPU_LINUX, GPR_CPU_POSIX
=======
#error Must define exactly one of GPR_CPU_LINUX, GPR_CPU_POSIX, GPR_WIN32
>>>>>>> 35e7b0cb
#endif

typedef int16_t gpr_int16;
typedef int32_t gpr_int32;
typedef int64_t gpr_int64;
typedef uint8_t gpr_uint8;
typedef uint16_t gpr_uint16;
typedef uint32_t gpr_uint32;
typedef uint64_t gpr_uint64;
typedef intmax_t gpr_intmax;
typedef intptr_t gpr_intptr;
typedef uintmax_t gpr_uintmax;
typedef uintptr_t gpr_uintptr;

/* INT64_MAX is unavailable on some platforms. */
#define GPR_INT64_MAX (~(gpr_uint64)0 >> 1)

/* maximum alignment needed for any type on this platform, rounded up to a
   power of two */
#define GPR_MAX_ALIGNMENT 16

#endif /* __GRPC_SUPPORT_PORT_PLATFORM_H__ */<|MERGE_RESOLUTION|>--- conflicted
+++ resolved
@@ -127,11 +127,7 @@
 #endif
 
 #if defined(GPR_CPU_LINUX) + defined(GPR_CPU_POSIX) + defined(GPR_WIN32) != 1
-<<<<<<< HEAD
-#error Must define exactly one of GPR_CPU_LINUX, GPR_CPU_POSIX
-=======
 #error Must define exactly one of GPR_CPU_LINUX, GPR_CPU_POSIX, GPR_WIN32
->>>>>>> 35e7b0cb
 #endif
 
 typedef int16_t gpr_int16;
